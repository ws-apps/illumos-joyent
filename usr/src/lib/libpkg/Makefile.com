--- conflicted
+++ resolved
@@ -64,15 +64,7 @@
 LIBS = $(DYNLIB) $(LINTLIB)
 
 
-<<<<<<< HEAD
-LDLIBS +=	-lc -lwanboot -lscf -ladm
-
-# libcrypto and libssl have no lint library, and so can only be used when
-# building
-$(DYNLIB) := LDLIBS += -lsunw_crypto -lsunw_ssl
-=======
-LDLIBS +=	-lc -lssl -lwanboot -lcrypto -lscf -ladm
->>>>>>> d00075c7
+LDLIBS +=	-lc -lsunw_ssl -lwanboot -lsunw_crypto -lscf -ladm
 
 CFLAGS +=	$(CCVERBOSE)
 CERRWARN +=	-_gcc=-Wno-unused-label
