/*
 * Copyright (C) 1999-2001, 2003 by Darren Reed.
 *
 * See the IPFILTER.LICENCE file for details on licencing.
 *
 * Copyright 2009 Sun Microsystems, Inc.  All rights reserved.
 * Use is subject to license terms.
 *
<<<<<<< HEAD
 * Copyright (c) 2013, Joyent, Inc.  All rights reserved.
=======
 * Copyright (c) 2014, Joyent, Inc.  All rights reserved.
>>>>>>> b7070b7d
 */

#ifdef	__FreeBSD__
# ifndef __FreeBSD_cc_version
#  include <osreldate.h>
# else
#  if __FreeBSD_cc_version < 430000
#   include <osreldate.h>
#  endif
# endif
#endif
#include <stdio.h>
#include <unistd.h>
#include <string.h>
#include <fcntl.h>
#include <errno.h>
#if !defined(__SVR4) && !defined(__GNUC__)
#include <strings.h>
#endif
#include <sys/types.h>
#include <sys/param.h>
#include <sys/file.h>
#include <stdlib.h>
#include <stddef.h>
#include <sys/socket.h>
#include <sys/ioctl.h>
#include <netinet/in.h>
#include <netinet/in_systm.h>
#include <sys/time.h>
#include <net/if.h>
#if __FreeBSD_version >= 300000
# include <net/if_var.h>
#endif
#include <netinet/ip.h>
#include <netdb.h>
#include <arpa/nameser.h>
#include <resolv.h>
#include "ipf.h"
#include "netinet/ipl.h"
<<<<<<< HEAD
#if SOLARIS
#include "ipfzone.h"
#endif
=======
#include "ipfzone.h"
>>>>>>> b7070b7d

#if !defined(lint)
static const char rcsid[] = "@(#)Id: ipfs.c,v 1.12 2003/12/01 01:56:53 darrenr Exp";
#endif

#ifndef	IPF_SAVEDIR
# define	IPF_SAVEDIR	"/var/db/ipf"
#endif
#ifndef IPF_NATFILE
# define	IPF_NATFILE	"ipnat.ipf"
#endif
#ifndef IPF_STATEFILE
# define	IPF_STATEFILE	"ipstate.ipf"
#endif

#if !defined(__SVR4) && defined(__GNUC__)
extern	char	*index __P((const char *, int));
#endif

extern	char	*optarg;
extern	int	optind;

int	main __P((int, char *[]));
void	usage __P((void));
int	changestateif __P((char *, char *));
int	changenatif __P((char *, char *));
int	readstate __P((int, char *));
int	readnat __P((int, char *));
int	writestate __P((int, char *));
int	opendevice __P((char *));
void	closedevice __P((int));
int	setlock __P((int, int));
int	writeall __P((char *));
int	readall __P((char *));
int	writenat __P((int, char *));

int	opts = 0;
char	*progname;


void usage()
{
<<<<<<< HEAD
#if SOLARIS
	const char *zoneopt = "[-G|-z zonename] ";
#else
	const char *zoneopt = "";
#endif
=======
	const char *zoneopt = "[-G|-z zonename] ";
>>>>>>> b7070b7d
	fprintf(stderr, "usage: %s %s[-nv] -l\n", progname, zoneopt);
	fprintf(stderr, "usage: %s %s[-nv] -u\n", progname, zoneopt);
	fprintf(stderr, "usage: %s %s[-nv] [-d <dir>] -R\n", progname, zoneopt);
	fprintf(stderr, "usage: %s %s[-nv] [-d <dir>] -W\n", progname, zoneopt);
	fprintf(stderr, "usage: %s %s[-nv] [-N|-S] [-f <file>] -r\n", progname,
		zoneopt);
	fprintf(stderr, "usage: %s %s[-nv] [-N|-S] [-f <file>] -w\n", progname,
		zoneopt);
	fprintf(stderr, "usage: %s %s[-nv] [-N|-S] -f <file> -i <if1>,<if2>\n",
		progname, zoneopt);
	exit(1);
}


/*
 * Change interface names in state information saved out to disk.
 */
int changestateif(ifs, fname)
char *ifs, *fname;
{
	int fd, olen, nlen, rw;
	ipstate_save_t ips;
	off_t pos;
	char *s;

	s = strchr(ifs, ',');
	if (!s)
		usage();
	*s++ = '\0';
	nlen = strlen(s);
	olen = strlen(ifs);
	if (nlen >= sizeof(ips.ips_is.is_ifname) ||
	    olen >= sizeof(ips.ips_is.is_ifname))
		usage();

	fd = open(fname, O_RDWR);
	if (fd == -1) {
		perror("open");
		exit(1);
	}

	for (pos = 0; read(fd, &ips, sizeof(ips)) == sizeof(ips); ) {
		rw = 0;
		if (!strncmp(ips.ips_is.is_ifname[0], ifs, olen + 1)) {
			strcpy(ips.ips_is.is_ifname[0], s);
			rw = 1;
		}
		if (!strncmp(ips.ips_is.is_ifname[1], ifs, olen + 1)) {
			strcpy(ips.ips_is.is_ifname[1], s);
			rw = 1;
		}
		if (rw == 1) {
			if (lseek(fd, pos, SEEK_SET) != pos) {
				perror("lseek");
				exit(1);
			}
			if (write(fd, &ips, sizeof(ips)) != sizeof(ips)) {
				perror("write");
				exit(1);
			}
		}
		pos = lseek(fd, 0, SEEK_CUR);
	}
	close(fd);

	return 0;
}


/*
 * Change interface names in NAT information saved out to disk.
 */
int changenatif(ifs, fname)
char *ifs, *fname;
{
	int fd, olen, nlen, rw;
	nat_save_t ipn;
	nat_t *nat;
	off_t pos;
	char *s;

	s = strchr(ifs, ',');
	if (!s)
		usage();
	*s++ = '\0';
	nlen = strlen(s);
	olen = strlen(ifs);
	nat = &ipn.ipn_nat;
	if (nlen >= sizeof(nat->nat_ifnames[0]) ||
	    olen >= sizeof(nat->nat_ifnames[0]))
		usage();

	fd = open(fname, O_RDWR);
	if (fd == -1) {
		perror("open");
		exit(1);
	}

	for (pos = 0; read(fd, &ipn, sizeof(ipn)) == sizeof(ipn); ) {
		rw = 0;
		if (!strncmp(nat->nat_ifnames[0], ifs, olen + 1)) {
			strcpy(nat->nat_ifnames[0], s);
			rw = 1;
		}
		if (!strncmp(nat->nat_ifnames[1], ifs, olen + 1)) {
			strcpy(nat->nat_ifnames[1], s);
			rw = 1;
		}
		if (rw == 1) {
			if (lseek(fd, pos, SEEK_SET) != pos) {
				perror("lseek");
				exit(1);
			}
			if (write(fd, &ipn, sizeof(ipn)) != sizeof(ipn)) {
				perror("write");
				exit(1);
			}
		}
		pos = lseek(fd, 0, SEEK_CUR);
	}
	close(fd);

	return 0;
}


int main(argc,argv)
int argc;
char *argv[];
{
	int c, lock = -1, devfd = -1, err = 0, rw = -1, ns = -1, set = 0;
	char *dirname = NULL, *filename = NULL, *ifs = NULL;

	progname = argv[0];
	while ((c = getopt(argc, argv, "d:f:G:lNnSRruvWwz:")) != -1)
		switch (c)
		{
		case 'd' :
			if ((set == 0) && !dirname && !filename)
				dirname = optarg;
			else
				usage();
			break;
		case 'f' :
			if ((set == 0) && !dirname && !filename)
				filename = optarg;
			else
				usage();
			break;
<<<<<<< HEAD
#if SOLARIS
		case 'G' :
			setzonename_global(optarg);
			break;
#endif
=======
		case 'G' :
			setzonename_global(optarg);
			break;
>>>>>>> b7070b7d
		case 'i' :
			ifs = optarg;
			set = 1;
			break;
		case 'l' :
			if (filename || dirname || set)
				usage();
			lock = 1;
			set = 1;
			break;
		case 'n' :
			opts |= OPT_DONOTHING;
			break;
		case 'N' :
			if ((ns >= 0) || dirname || (rw != -1) || set)
				usage();
			ns = 0;
			set = 1;
			break;
		case 'r' :
			if (dirname || (rw != -1) || (ns == -1))
				usage();
			rw = 0;
			set = 1;
			break;
		case 'R' :
			rw = 2;
			set = 1;
			break;
		case 'S' :
			if ((ns >= 0) || dirname || (rw != -1) || set)
				usage();
			ns = 1;
			set = 1;
			break;
		case 'u' :
			if (filename || dirname || set)
				usage();
			lock = 0;
			set = 1;
			break;
		case 'v' :
			opts |= OPT_VERBOSE;
			break;
		case 'w' :
			if (dirname || (rw != -1) || (ns == -1))
				usage();
			rw = 1;
			set = 1;
			break;
		case 'W' :
			rw = 3;
			set = 1;
			break;
<<<<<<< HEAD
#if SOLARIS
		case 'z' :
			setzonename(optarg);
			break;
#endif
=======
		case 'z' :
			setzonename(optarg);
			break;
>>>>>>> b7070b7d
		case '?' :
		default :
			usage();
		}

	if (ifs) {
		if (!filename || ns < 0)
			usage();
		if (ns == 0)
			return changenatif(ifs, filename);
		else
			return changestateif(ifs, filename);
	}

	if ((ns >= 0) || (lock >= 0)) {
		if (lock >= 0)
			devfd = opendevice(NULL);
		else if (ns >= 0) {
			if (ns == 1)
				devfd = opendevice(IPSTATE_NAME);
			else if (ns == 0)
				devfd = opendevice(IPNAT_NAME);
		}
		if (devfd == -1)
			exit(1);
	}

	if (lock >= 0)
		err = setlock(devfd, lock);
	else if (rw >= 0) {
		if (rw & 1) {	/* WRITE */
			if (rw & 2)
				err = writeall(dirname);
			else {
				if (ns == 0)
					err = writenat(devfd, filename);
				else if (ns == 1)
					err = writestate(devfd, filename);
			}
		} else {
			if (rw & 2)
				err = readall(dirname);
			else {
				if (ns == 0)
					err = readnat(devfd, filename);
				else if (ns == 1)
					err = readstate(devfd, filename);
			}
		}
	}
	return err;
}


int opendevice(ipfdev)
char *ipfdev;
{
	int fd = -1;

	if (opts & OPT_DONOTHING)
		return -2;

	if (!ipfdev)
		ipfdev = IPL_NAME;

	if ((fd = open(ipfdev, O_RDWR)) == -1)
		if ((fd = open(ipfdev, O_RDONLY)) == -1)
			perror("open device");

<<<<<<< HEAD
#if SOLARIS
=======
>>>>>>> b7070b7d
	if (setzone(fd) != 0) {
		close(fd);
		fd = -1;
	}
<<<<<<< HEAD
#endif
=======
>>>>>>> b7070b7d

	return fd;
}


void closedevice(fd)
int fd;
{
	close(fd);
}


int setlock(fd, lock)
int fd, lock;
{
	if (opts & OPT_VERBOSE)
		printf("Turn lock %s\n", lock ? "on" : "off");
	if (!(opts & OPT_DONOTHING)) {
		if (ioctl(fd, SIOCSTLCK, &lock) == -1) {
			perror("SIOCSTLCK");
			return 1;
		}
		if (opts & OPT_VERBOSE)
			printf("Lock now %s\n", lock ? "on" : "off");
	}
	return 0;
}


int writestate(fd, file)
int fd;
char *file;
{
	ipstate_save_t ips, *ipsp;
	ipfobj_t obj;
	int wfd = -1;

	if (!file)
		file = IPF_STATEFILE;

	wfd = open(file, O_WRONLY|O_TRUNC|O_CREAT, 0600);
	if (wfd == -1) {
		fprintf(stderr, "%s ", file);
		perror("state:open");
		return 1;
	}

	ipsp = &ips;
	bzero((char *)&obj, sizeof(obj));
	bzero((char *)ipsp, sizeof(ips));

	obj.ipfo_rev = IPFILTER_VERSION;
	obj.ipfo_size = sizeof(*ipsp);
	obj.ipfo_type = IPFOBJ_STATESAVE;
	obj.ipfo_ptr = ipsp;

	do {

		if (opts & OPT_VERBOSE)
			printf("Getting state from addr %p\n", ips.ips_next);
		if (ioctl(fd, SIOCSTGET, &obj)) {
			if (errno == ENOENT)
				break;
			perror("state:SIOCSTGET");
			close(wfd);
			return 1;
		}
		if (opts & OPT_VERBOSE)
			printf("Got state next %p\n", ips.ips_next);
		if (write(wfd, ipsp, sizeof(ips)) != sizeof(ips)) {
			perror("state:write");
			close(wfd);
			return 1;
		}
	} while (ips.ips_next != NULL);
	close(wfd);

	return 0;
}


int readstate(fd, file)
int fd;
char *file;
{
	ipstate_save_t ips, *is, *ipshead = NULL, *is1, *ipstail = NULL;
	int sfd = -1, i;
	ipfobj_t obj;

	if (!file)
		file = IPF_STATEFILE;

	sfd = open(file, O_RDONLY, 0600);
	if (sfd == -1) {
		fprintf(stderr, "%s ", file);
		perror("open");
		return 1;
	}

	bzero((char *)&ips, sizeof(ips));

	/*
	 * 1. Read all state information in.
	 */
	do {
		i = read(sfd, &ips, sizeof(ips));
		if (i == -1) {
			perror("read");
			close(sfd);
			return 1;
		}
		if (i == 0)
			break;
		if (i != sizeof(ips)) {
			fprintf(stderr, "state:incomplete read: %d != %d\n",
				i, (int)sizeof(ips));
			close(sfd);
			return 1;
		}
		is = (ipstate_save_t *)malloc(sizeof(*is));
		if(!is) {
			fprintf(stderr, "malloc failed\n");
			return 1;
		}

		bcopy((char *)&ips, (char *)is, sizeof(ips));

		/*
		 * Check to see if this is the first state entry that will
		 * reference a particular rule and if so, flag it as such
		 * else just adjust the rule pointer to become a pointer to
		 * the other.  We do this so we have a means later for tracking
		 * who is referencing us when we get back the real pointer
		 * in is_rule after doing the ioctl.
		 */
		for (is1 = ipshead; is1 != NULL; is1 = is1->ips_next)
			if (is1->ips_rule == is->ips_rule)
				break;
		if (is1 == NULL)
			is->ips_is.is_flags |= SI_NEWFR;
		else
			is->ips_rule = (void *)&is1->ips_rule;

		/*
		 * Use a tail-queue type list (add things to the end)..
		 */
		is->ips_next = NULL;
		if (!ipshead)
			ipshead = is;
		if (ipstail)
			ipstail->ips_next = is;
		ipstail = is;
	} while (1);

	close(sfd);

	obj.ipfo_rev = IPFILTER_VERSION;
	obj.ipfo_size = sizeof(*is);
	obj.ipfo_type = IPFOBJ_STATESAVE;

	for (is = ipshead; is; is = is->ips_next) {
		if (opts & OPT_VERBOSE)
			printf("Loading new state table entry\n");
		if (is->ips_is.is_flags & SI_NEWFR) {
			if (opts & OPT_VERBOSE)
				printf("Loading new filter rule\n");
		}

		obj.ipfo_ptr = is;
		if (!(opts & OPT_DONOTHING))
			if (ioctl(fd, SIOCSTPUT, &obj)) {
				perror("SIOCSTPUT");
				return 1;
			}

		if (is->ips_is.is_flags & SI_NEWFR) {
			if (opts & OPT_VERBOSE)
				printf("Real rule addr %p\n", is->ips_rule);
			for (is1 = is->ips_next; is1; is1 = is1->ips_next)
				if (is1->ips_rule == (frentry_t *)&is->ips_rule)
					is1->ips_rule = is->ips_rule;
		}
	}

	return 0;
}


int readnat(fd, file)
int fd;
char *file;
{
	nat_save_t ipn, *in, *ipnhead = NULL, *in1, *ipntail = NULL;
	ipfobj_t obj;
	int nfd, i;
	nat_t *nat;
	char *s;
	int n;

	nfd = -1;
	in = NULL;
	ipnhead = NULL;
	ipntail = NULL;

	if (!file)
		file = IPF_NATFILE;

	nfd = open(file, O_RDONLY);
	if (nfd == -1) {
		fprintf(stderr, "%s ", file);
		perror("nat:open");
		return 1;
	}

	bzero((char *)&ipn, sizeof(ipn));

	/*
	 * 1. Read all state information in.
	 */
	do {
		i = read(nfd, &ipn, sizeof(ipn));
		if (i == -1) {
			perror("read");
			close(nfd);
			return 1;
		}
		if (i == 0)
			break;
		if (i != sizeof(ipn)) {
			fprintf(stderr, "nat:incomplete read: %d != %d\n",
				i, (int)sizeof(ipn));
			close(nfd);
			return 1;
		}

		in = (nat_save_t *)malloc(ipn.ipn_dsize);
		if (!in)
			break;

		if (ipn.ipn_dsize > sizeof(ipn)) {
			n = ipn.ipn_dsize - sizeof(ipn);
			if (n > 0) {
				s = in->ipn_data + sizeof(in->ipn_data);
 				i = read(nfd, s, n);
				if (i == 0)
					break;
				if (i != n) {
					fprintf(stderr,
					    "nat:incomplete read: %d != %d\n",
					    i, n);
					close(nfd);
					return 1;
				}
			}
		}
		bcopy((char *)&ipn, (char *)in, sizeof(ipn));

		/*
		 * Check to see if this is the first NAT entry that will
		 * reference a particular rule and if so, flag it as such
		 * else just adjust the rule pointer to become a pointer to
		 * the other.  We do this so we have a means later for tracking
		 * who is referencing us when we get back the real pointer
		 * in is_rule after doing the ioctl.
		 */
		nat = &in->ipn_nat;
		if (nat->nat_fr != NULL) {
			for (in1 = ipnhead; in1 != NULL; in1 = in1->ipn_next)
				if (in1->ipn_rule == nat->nat_fr)
					break;
			if (in1 == NULL)
				nat->nat_flags |= SI_NEWFR;
			else
				nat->nat_fr = &in1->ipn_fr;
		}

		/*
		 * Use a tail-queue type list (add things to the end)..
		 */
		in->ipn_next = NULL;
		if (!ipnhead)
			ipnhead = in;
		if (ipntail)
			ipntail->ipn_next = in;
		ipntail = in;
	} while (1);

	close(nfd);
	nfd = -1;

	obj.ipfo_rev = IPFILTER_VERSION;
	obj.ipfo_type = IPFOBJ_NATSAVE;

	for (in = ipnhead; in; in = in->ipn_next) {
		if (opts & OPT_VERBOSE)
			printf("Loading new NAT table entry\n");
		nat = &in->ipn_nat;
		if (nat->nat_flags & SI_NEWFR) {
			if (opts & OPT_VERBOSE)
				printf("Loading new filter rule\n");
		}

		obj.ipfo_ptr = in;
		obj.ipfo_size = in->ipn_dsize;
		if (!(opts & OPT_DONOTHING))
			if (ioctl(fd, SIOCSTPUT, &obj)) {
				fprintf(stderr, "in=%p:", in);
				perror("SIOCSTPUT");
				return 1;
			}

		if (nat->nat_flags & SI_NEWFR) {
			if (opts & OPT_VERBOSE)
				printf("Real rule addr %p\n", nat->nat_fr);
			for (in1 = in->ipn_next; in1; in1 = in1->ipn_next)
				if (in1->ipn_rule == &in->ipn_fr)
					in1->ipn_rule = nat->nat_fr;
		}
	}

	return 0;
}


int writenat(fd, file)
int fd;
char *file;
{
	nat_save_t *ipnp = NULL, *next = NULL;
	ipfobj_t obj;
	int nfd = -1;
	natget_t ng;

	if (!file)
		file = IPF_NATFILE;

	nfd = open(file, O_WRONLY|O_TRUNC|O_CREAT, 0600);
	if (nfd == -1) {
		fprintf(stderr, "%s ", file);
		perror("nat:open");
		return 1;
	}

	obj.ipfo_rev = IPFILTER_VERSION;
	obj.ipfo_type = IPFOBJ_NATSAVE;

	do {
		if (opts & OPT_VERBOSE)
			printf("Getting nat from addr %p\n", ipnp);
		ng.ng_ptr = next;
		ng.ng_sz = 0;
		if (ioctl(fd, SIOCSTGSZ, &ng)) {
			perror("nat:SIOCSTGSZ");
			close(nfd);
			if (ipnp != NULL)
				free(ipnp);
			return 1;
		}

		if (opts & OPT_VERBOSE)
			printf("NAT size %d from %p\n", ng.ng_sz, ng.ng_ptr);

		if (ng.ng_sz == 0)
			break;

		if (!ipnp)
			ipnp = malloc(ng.ng_sz);
		else
			ipnp = realloc((char *)ipnp, ng.ng_sz);
		if (!ipnp) {
			fprintf(stderr,
				"malloc for %d bytes failed\n", ng.ng_sz);
			break;
		}

		bzero((char *)ipnp, ng.ng_sz);
		obj.ipfo_size = ng.ng_sz;
		obj.ipfo_ptr = ipnp;
		ipnp->ipn_dsize = ng.ng_sz;
		ipnp->ipn_next = next;
		if (ioctl(fd, SIOCSTGET, &obj)) {
			if (errno == ENOENT)
				break;
			perror("nat:SIOCSTGET");
			close(nfd);
			free(ipnp);
			return 1;
		}

		if (opts & OPT_VERBOSE)
			printf("Got nat next %p ipn_dsize %d ng_sz %d\n",
				ipnp->ipn_next, ipnp->ipn_dsize, ng.ng_sz);
		if (write(nfd, ipnp, ipnp->ipn_dsize) != ipnp->ipn_dsize) {
			perror("nat:write");
			close(nfd);
			free(ipnp);
			return 1;
		}
		next = ipnp->ipn_next;
	} while (ipnp && next);
	if (ipnp != NULL)
		free(ipnp);
	close(nfd);

	return 0;
}


int writeall(dirname)
char *dirname;
{
	int fd, devfd;

	if (!dirname)
		dirname = IPF_SAVEDIR;

	if (chdir(dirname)) {
		fprintf(stderr, "IPF_SAVEDIR=%s: ", dirname);
		perror("chdir(IPF_SAVEDIR)");
		return 1;
	}

	fd = opendevice(NULL);
	if (fd == -1)
		return 1;
	if (setlock(fd, 1)) {
		close(fd);
		return 1;
	}

	devfd = opendevice(IPSTATE_NAME);
	if (devfd == -1)
		goto bad;
	if (writestate(devfd, NULL))
		goto bad;
	close(devfd);

	devfd = opendevice(IPNAT_NAME);
	if (devfd == -1)
		goto bad;
	if (writenat(devfd, NULL))
		goto bad;
	close(devfd);

	if (setlock(fd, 0)) {
		close(fd);
		return 1;
	}

	close(fd);
	return 0;

bad:
	setlock(fd, 0);
	close(fd);
	return 1;
}


int readall(dirname)
char *dirname;
{
	int fd, devfd;

	if (!dirname)
		dirname = IPF_SAVEDIR;

	if (chdir(dirname)) {
		perror("chdir(IPF_SAVEDIR)");
		return 1;
	}

	fd = opendevice(NULL);
	if (fd == -1)
		return 1;
	if (setlock(fd, 1)) {
		close(fd);
		return 1;
	}

	devfd = opendevice(IPSTATE_NAME);
	if (devfd == -1)
		return 1;
	if (readstate(devfd, NULL))
		return 1;
	close(devfd);

	devfd = opendevice(IPNAT_NAME);
	if (devfd == -1)
		return 1;
	if (readnat(devfd, NULL))
		return 1;
	close(devfd);

	if (setlock(fd, 0)) {
		close(fd);
		return 1;
	}

	return 0;
}<|MERGE_RESOLUTION|>--- conflicted
+++ resolved
@@ -6,11 +6,7 @@
  * Copyright 2009 Sun Microsystems, Inc.  All rights reserved.
  * Use is subject to license terms.
  *
-<<<<<<< HEAD
- * Copyright (c) 2013, Joyent, Inc.  All rights reserved.
-=======
  * Copyright (c) 2014, Joyent, Inc.  All rights reserved.
->>>>>>> b7070b7d
  */
 
 #ifdef	__FreeBSD__
@@ -50,13 +46,7 @@
 #include <resolv.h>
 #include "ipf.h"
 #include "netinet/ipl.h"
-<<<<<<< HEAD
-#if SOLARIS
 #include "ipfzone.h"
-#endif
-=======
-#include "ipfzone.h"
->>>>>>> b7070b7d
 
 #if !defined(lint)
 static const char rcsid[] = "@(#)Id: ipfs.c,v 1.12 2003/12/01 01:56:53 darrenr Exp";
@@ -99,15 +89,7 @@
 
 void usage()
 {
-<<<<<<< HEAD
-#if SOLARIS
 	const char *zoneopt = "[-G|-z zonename] ";
-#else
-	const char *zoneopt = "";
-#endif
-=======
-	const char *zoneopt = "[-G|-z zonename] ";
->>>>>>> b7070b7d
 	fprintf(stderr, "usage: %s %s[-nv] -l\n", progname, zoneopt);
 	fprintf(stderr, "usage: %s %s[-nv] -u\n", progname, zoneopt);
 	fprintf(stderr, "usage: %s %s[-nv] [-d <dir>] -R\n", progname, zoneopt);
@@ -257,17 +239,9 @@
 			else
 				usage();
 			break;
-<<<<<<< HEAD
-#if SOLARIS
 		case 'G' :
 			setzonename_global(optarg);
 			break;
-#endif
-=======
-		case 'G' :
-			setzonename_global(optarg);
-			break;
->>>>>>> b7070b7d
 		case 'i' :
 			ifs = optarg;
 			set = 1;
@@ -322,17 +296,9 @@
 			rw = 3;
 			set = 1;
 			break;
-<<<<<<< HEAD
-#if SOLARIS
 		case 'z' :
 			setzonename(optarg);
 			break;
-#endif
-=======
-		case 'z' :
-			setzonename(optarg);
-			break;
->>>>>>> b7070b7d
 		case '?' :
 		default :
 			usage();
@@ -402,18 +368,10 @@
 		if ((fd = open(ipfdev, O_RDONLY)) == -1)
 			perror("open device");
 
-<<<<<<< HEAD
-#if SOLARIS
-=======
->>>>>>> b7070b7d
 	if (setzone(fd) != 0) {
 		close(fd);
 		fd = -1;
 	}
-<<<<<<< HEAD
-#endif
-=======
->>>>>>> b7070b7d
 
 	return fd;
 }
