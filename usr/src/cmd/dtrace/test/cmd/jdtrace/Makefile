#
# CDDL HEADER START
#
# The contents of this file are subject to the terms of the
# Common Development and Distribution License (the "License").
# You may not use this file except in compliance with the License.
#
# You can obtain a copy of the license at usr/src/OPENSOLARIS.LICENSE
# or http://www.opensolaris.org/os/licensing.
# See the License for the specific language governing permissions
# and limitations under the License.
#
# When distributing Covered Code, include this CDDL HEADER in each
# file and include the License file at usr/src/OPENSOLARIS.LICENSE.
# If applicable, add the following below this CDDL HEADER, with the
# fields enclosed by brackets "[]" replaced with your own identifying
# information: Portions Copyright [yyyy] [name of copyright owner]
#
# CDDL HEADER END
#

#
# Copyright 2008 Sun Microsystems, Inc.  All rights reserved.
# Use is subject to license terms.
#

PROG = jdtrace
SRCS = jdtrace.c

include $(SRC)/cmd/Makefile.cmd

ROOTOPTPKG = $(ROOT)/opt/SUNWdtrt
ROOTBIN = $(ROOTOPTPKG)/bin
ROOTLIB = $(ROOTOPTPKG)/lib
ROOTLIBJAVA = $(ROOTLIB)/java

# Use the proto dtrace.jar if it exists, otherwise use whatever is
# installed on the system. It should be possible to build
# usr/src/cmd/dtrace/test independently, even if only on systems that
# have a compatible dtrace.jar installed.
DTRACE_JAR=usr/share/lib/java/dtrace.jar
PROTO_DTRACE_JAR=$(ROOT)/$(DTRACE_JAR)
INSTALLED_DTRACE_JAR=/$(DTRACE_JAR)
CLASSPATH=$(PROTO_DTRACE_JAR):$(INSTALLED_DTRACE_JAR)
DTEST_DIR=$(SRC)/cmd/dtrace/test
CLASSDIR=classes
LIBDIR=lib
MANIFESTDIR=manifest
MANIFEST=$(MANIFESTDIR)/jdtrace.jar-manifest
JDTRACE_JAR=$(LIBDIR)/jdtrace.jar

PROTO_JDTRACE_JAR=$(ROOTLIBJAVA)/jdtrace.jar
CMD = $(ROOTBIN)/jdtrace
XLIST = $(ROOTBIN)/exception.lst

$(PROTO_JDTRACE_JAR) := FILEMODE = 0644
$(CMD) := FILEMODE = 0555
$(XLIST) := FILEMODE = 0444

all: $(JDTRACE_JAR) $(PROG)

clean:
	-$(RM) $(CLASSDIR)/*.class

clobber: clean
	-$(RM) $(JDTRACE_JAR)
	-$(RM) $(PROG)

lint:

install: all $(PROTO_JDTRACE_JAR) $(CMD) $(XLIST)

$(PROG): $(SRCS)
	$(LINK.c) -o $@ $(SRCS) $(LDLIBS)
	$(POST_PROCESS) ; $(STRIP_STABS)

<<<<<<< HEAD
JFLAGS= -g -cp $(CLASSPATH) -d $(CLASSDIR) -deprecation
JFLAGS += -target 1.5
JFLAGS += -Xlint -Xlint:-path
=======
JFLAGS= -g -cp $(CLASSPATH) -d $(CLASSDIR)
JFLAGS += -source 1.5 -target 1.6 -Xlint:all,-options
>>>>>>> 7e893281
COMPILE.java=$(JAVAC) $(JFLAGS)
JAVASRC= JDTrace.java Getopt.java

$(JDTRACE_JAR): $(JAVASRC)
	@mkdir -p $(CLASSDIR)
	@mkdir -p $(LIBDIR)
	$(COMPILE.java) $(JAVASRC)
	$(JAR) -cmf $(MANIFEST) $(JDTRACE_JAR) -C $(CLASSDIR) .

$(PROTO_JDTRACE_JAR): $(ROOTLIBJAVA)

$(CMD): $(ROOTBIN)

$(XLIST): $(ROOTBIN)

$(ROOTBIN):
	$(INS.dir)

$(ROOTLIB):
	$(INS.dir)

$(ROOTLIBJAVA): $(ROOTLIB)
	$(INS.dir)

$(ROOTLIBJAVA)/%.jar: $(LIBDIR)/%.jar
	$(INS.file)

$(ROOTBIN)/%: %
	$(INS.file)<|MERGE_RESOLUTION|>--- conflicted
+++ resolved
@@ -74,14 +74,8 @@
 	$(LINK.c) -o $@ $(SRCS) $(LDLIBS)
 	$(POST_PROCESS) ; $(STRIP_STABS)
 
-<<<<<<< HEAD
-JFLAGS= -g -cp $(CLASSPATH) -d $(CLASSDIR) -deprecation
-JFLAGS += -target 1.5
-JFLAGS += -Xlint -Xlint:-path
-=======
 JFLAGS= -g -cp $(CLASSPATH) -d $(CLASSDIR)
 JFLAGS += -source 1.5 -target 1.6 -Xlint:all,-options
->>>>>>> 7e893281
 COMPILE.java=$(JAVAC) $(JFLAGS)
 JAVASRC= JDTrace.java Getopt.java
 
