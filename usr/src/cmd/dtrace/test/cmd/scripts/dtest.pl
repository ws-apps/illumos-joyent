--- conflicted
+++ resolved
@@ -565,11 +565,7 @@
 $bindir = -d $dt_bin ? $dt_bin : '.';
 
 if (!$opt_F) {
-<<<<<<< HEAD
 	my @dependencies = ("gcc", "cc", "make", "java", "perl");
-=======
-	my @dependencies = ("gcc", "make", "java", "perl");
->>>>>>> ed22c710
 	
 	for my $dep (@dependencies) {
 		if (!inpath($dep)) {
