/*
 * CDDL HEADER START
 *
 * The contents of this file are subject to the terms of the
 * Common Development and Distribution License (the "License").
 * You may not use this file except in compliance with the License.
 *
 * You can obtain a copy of the license at usr/src/OPENSOLARIS.LICENSE
 * or http://www.opensolaris.org/os/licensing.
 * See the License for the specific language governing permissions
 * and limitations under the License.
 *
 * When distributing Covered Code, include this CDDL HEADER in each
 * file and include the License file at usr/src/OPENSOLARIS.LICENSE.
 * If applicable, add the following below this CDDL HEADER, with the
 * fields enclosed by brackets "[]" replaced with your own identifying
 * information: Portions Copyright [yyyy] [name of copyright owner]
 *
 * CDDL HEADER END
 */
/*
 * Copyright 2009 Sun Microsystems, Inc.  All rights reserved.
 * Use is subject to license terms.
 */

/*
<<<<<<< HEAD
 * Copyright (c) 2012, Joyent, Inc. All rights reserved.
=======
 * Copyright 2012 Joyent, Inc.  All rights reserved.
>>>>>>> 9ee94b97
 * Copyright (c) 2013 by Delphix. All rights reserved.
 */

#include "umem.h"

#include <sys/vmem_impl_user.h>
#include <umem_impl.h>

#include <alloca.h>
#include <limits.h>
#include <mdb/mdb_whatis.h>
#include <thr_uberdata.h>
#include <stdio.h>

#include "misc.h"
#include "leaky.h"
#include "dist.h"

#include "umem_pagesize.h"

#define	UM_ALLOCATED		0x1
#define	UM_FREE			0x2
#define	UM_BUFCTL		0x4
#define	UM_HASH			0x8

int umem_ready;

static int umem_stack_depth_warned;
static uint32_t umem_max_ncpus;
uint32_t umem_stack_depth;

size_t umem_pagesize;

#define	UMEM_READVAR(var)				\
	(umem_readvar(&(var), #var) == -1 &&		\
	    (mdb_warn("failed to read "#var), 1))

int
umem_update_variables(void)
{
	size_t pagesize;

	/*
	 * Figure out which type of umem is being used; if it's not there
	 * yet, succeed quietly.
	 */
	if (umem_set_standalone() == -1) {
		umem_ready = 0;
		return (0);		/* umem not there yet */
	}

	/*
	 * Solaris 9 used a different name for umem_max_ncpus.  It's
	 * cheap backwards compatibility to check for both names.
	 */
	if (umem_readvar(&umem_max_ncpus, "umem_max_ncpus") == -1 &&
	    umem_readvar(&umem_max_ncpus, "max_ncpus") == -1) {
		mdb_warn("unable to read umem_max_ncpus or max_ncpus");
		return (-1);
	}
	if (UMEM_READVAR(umem_ready))
		return (-1);
	if (UMEM_READVAR(umem_stack_depth))
		return (-1);
	if (UMEM_READVAR(pagesize))
		return (-1);

	if (umem_stack_depth > UMEM_MAX_STACK_DEPTH) {
		if (umem_stack_depth_warned == 0) {
			mdb_warn("umem_stack_depth corrupted (%d > %d)\n",
			    umem_stack_depth, UMEM_MAX_STACK_DEPTH);
			umem_stack_depth_warned = 1;
		}
		umem_stack_depth = 0;
	}

	umem_pagesize = pagesize;

	return (0);
}

static int
umem_ptc_walk_init(mdb_walk_state_t *wsp)
{
	if (wsp->walk_addr == NULL) {
		if (mdb_layered_walk("ulwp", wsp) == -1) {
			mdb_warn("couldn't walk 'ulwp'");
			return (WALK_ERR);
		}
	}

	return (WALK_NEXT);
}

static int
umem_ptc_walk_step(mdb_walk_state_t *wsp)
{
	uintptr_t this;
	int rval;

	if (wsp->walk_layer != NULL) {
		this = (uintptr_t)((ulwp_t *)wsp->walk_layer)->ul_self +
		    (uintptr_t)wsp->walk_arg;
	} else {
		this = wsp->walk_addr + (uintptr_t)wsp->walk_arg;
	}

	for (;;) {
		if (mdb_vread(&this, sizeof (void *), this) == -1) {
			mdb_warn("couldn't read ptc buffer at %p", this);
			return (WALK_ERR);
		}

		if (this == NULL)
			break;

		rval = wsp->walk_callback(this, &this, wsp->walk_cbdata);

		if (rval != WALK_NEXT)
			return (rval);
	}

	return (wsp->walk_layer != NULL ? WALK_NEXT : WALK_DONE);
}

/*ARGSUSED*/
static int
umem_init_walkers(uintptr_t addr, const umem_cache_t *c, int *sizes)
{
	mdb_walker_t w;
	char descr[64];
	char name[64];
	int i;

	(void) mdb_snprintf(descr, sizeof (descr),
	    "walk the %s cache", c->cache_name);

	w.walk_name = c->cache_name;
	w.walk_descr = descr;
	w.walk_init = umem_walk_init;
	w.walk_step = umem_walk_step;
	w.walk_fini = umem_walk_fini;
	w.walk_init_arg = (void *)addr;

	if (mdb_add_walker(&w) == -1)
		mdb_warn("failed to add %s walker", c->cache_name);

	if (!(c->cache_flags & UMF_PTC))
		return (WALK_NEXT);

	/*
	 * For the per-thread cache walker, the address is the offset in the
	 * tm_roots[] array of the ulwp_t.
	 */
	for (i = 0; sizes[i] != 0; i++) {
		if (sizes[i] == c->cache_bufsize)
			break;
	}

	if (sizes[i] == 0) {
		mdb_warn("cache %s is cached per-thread, but could not find "
		    "size in umem_alloc_sizes\n", c->cache_name);
		return (WALK_NEXT);
	}

	if (i >= NTMEMBASE) {
		mdb_warn("index for %s (%d) exceeds root slots (%d)\n",
		    c->cache_name, i, NTMEMBASE);
		return (WALK_NEXT);
	}

	(void) mdb_snprintf(name, sizeof (name),
	    "umem_ptc_%d", c->cache_bufsize);
	(void) mdb_snprintf(descr, sizeof (descr),
	    "walk the per-thread cache for %s", c->cache_name);

	w.walk_name = name;
	w.walk_descr = descr;
	w.walk_init = umem_ptc_walk_init;
	w.walk_step = umem_ptc_walk_step;
	w.walk_fini = NULL;
	w.walk_init_arg = (void *)offsetof(ulwp_t, ul_tmem.tm_roots[i]);

	if (mdb_add_walker(&w) == -1)
		mdb_warn("failed to add %s walker", w.walk_name);

	return (WALK_NEXT);
}

/*ARGSUSED*/
static void
umem_statechange_cb(void *arg)
{
	static int been_ready = 0;
	GElf_Sym sym;
	int *sizes;

#ifndef _KMDB
	leaky_cleanup(1);	/* state changes invalidate leaky state */
#endif

	if (umem_update_variables() == -1)
		return;

	if (been_ready)
		return;

	if (umem_ready != UMEM_READY)
		return;

	been_ready = 1;

	/*
	 * In order to determine the tm_roots offset of any cache that is
	 * cached per-thread, we need to have the umem_alloc_sizes array.
	 * Read this, assuring that it is zero-terminated.
	 */
	if (umem_lookup_by_name("umem_alloc_sizes", &sym) == -1) {
		mdb_warn("unable to lookup 'umem_alloc_sizes'");
		return;
	}

	sizes = mdb_zalloc(sym.st_size + sizeof (int), UM_SLEEP | UM_GC);

	if (mdb_vread(sizes, sym.st_size, (uintptr_t)sym.st_value) == -1) {
		mdb_warn("couldn't read 'umem_alloc_sizes'");
		return;
	}

	(void) mdb_walk("umem_cache", (mdb_walk_cb_t)umem_init_walkers, sizes);
}

int
umem_abort_messages(void)
{
	char *umem_error_buffer;
	uint_t umem_error_begin;
	GElf_Sym sym;
	size_t bufsize;

	if (UMEM_READVAR(umem_error_begin))
		return (DCMD_ERR);

	if (umem_lookup_by_name("umem_error_buffer", &sym) == -1) {
		mdb_warn("unable to look up umem_error_buffer");
		return (DCMD_ERR);
	}

	bufsize = (size_t)sym.st_size;

	umem_error_buffer = mdb_alloc(bufsize+1, UM_SLEEP | UM_GC);

	if (mdb_vread(umem_error_buffer, bufsize, (uintptr_t)sym.st_value)
	    != bufsize) {
		mdb_warn("unable to read umem_error_buffer");
		return (DCMD_ERR);
	}
	/* put a zero after the end of the buffer to simplify printing */
	umem_error_buffer[bufsize] = 0;

	if ((umem_error_begin % bufsize) == 0)
		mdb_printf("%s\n", umem_error_buffer);
	else {
		umem_error_buffer[(umem_error_begin % bufsize) - 1] = 0;
		mdb_printf("%s%s\n",
		    &umem_error_buffer[umem_error_begin % bufsize],
		    umem_error_buffer);
	}

	return (DCMD_OK);
}

static void
umem_log_status(const char *name, umem_log_header_t *val)
{
	umem_log_header_t my_lh;
	uintptr_t pos = (uintptr_t)val;
	size_t size;

	if (pos == NULL)
		return;

	if (mdb_vread(&my_lh, sizeof (umem_log_header_t), pos) == -1) {
		mdb_warn("\nunable to read umem_%s_log pointer %p",
		    name, pos);
		return;
	}

	size = my_lh.lh_chunksize * my_lh.lh_nchunks;

	if (size % (1024 * 1024) == 0)
		mdb_printf("%s=%dm ", name, size / (1024 * 1024));
	else if (size % 1024 == 0)
		mdb_printf("%s=%dk ", name, size / 1024);
	else
		mdb_printf("%s=%d ", name, size);
}

typedef struct umem_debug_flags {
	const char	*udf_name;
	uint_t		udf_flags;
	uint_t		udf_clear;	/* if 0, uses udf_flags */
} umem_debug_flags_t;

umem_debug_flags_t umem_status_flags[] = {
	{ "random",	UMF_RANDOMIZE,	UMF_RANDOM },
	{ "default",	UMF_AUDIT | UMF_DEADBEEF | UMF_REDZONE | UMF_CONTENTS },
	{ "audit",	UMF_AUDIT },
	{ "guards",	UMF_DEADBEEF | UMF_REDZONE },
	{ "nosignal",	UMF_CHECKSIGNAL },
	{ "firewall",	UMF_FIREWALL },
	{ "lite",	UMF_LITE },
	{ NULL }
};

/*ARGSUSED*/
int
umem_status(uintptr_t addr, uint_t flags, int ac, const mdb_arg_t *argv)
{
	int umem_logging;

	umem_log_header_t *umem_transaction_log;
	umem_log_header_t *umem_content_log;
	umem_log_header_t *umem_failure_log;
	umem_log_header_t *umem_slab_log;

	mdb_printf("Status:\t\t%s\n",
	    umem_ready == UMEM_READY_INIT_FAILED ? "initialization failed" :
	    umem_ready == UMEM_READY_STARTUP ? "uninitialized" :
	    umem_ready == UMEM_READY_INITING ? "initialization in process" :
	    umem_ready == UMEM_READY ? "ready and active" :
	    umem_ready == 0 ? "not loaded into address space" :
	    "unknown (umem_ready invalid)");

	if (umem_ready == 0)
		return (DCMD_OK);

	mdb_printf("Concurrency:\t%d\n", umem_max_ncpus);

	if (UMEM_READVAR(umem_logging))
		goto err;
	if (UMEM_READVAR(umem_transaction_log))
		goto err;
	if (UMEM_READVAR(umem_content_log))
		goto err;
	if (UMEM_READVAR(umem_failure_log))
		goto err;
	if (UMEM_READVAR(umem_slab_log))
		goto err;

	mdb_printf("Logs:\t\t");
	umem_log_status("transaction", umem_transaction_log);
	umem_log_status("content", umem_content_log);
	umem_log_status("fail", umem_failure_log);
	umem_log_status("slab", umem_slab_log);
	if (!umem_logging)
		mdb_printf("(inactive)");
	mdb_printf("\n");

	mdb_printf("Message buffer:\n");
	return (umem_abort_messages());

err:
	mdb_printf("Message buffer:\n");
	(void) umem_abort_messages();
	return (DCMD_ERR);
}

typedef struct {
	uintptr_t ucw_first;
	uintptr_t ucw_current;
} umem_cache_walk_t;

int
umem_cache_walk_init(mdb_walk_state_t *wsp)
{
	umem_cache_walk_t *ucw;
	umem_cache_t c;
	uintptr_t cp;
	GElf_Sym sym;

	if (umem_lookup_by_name("umem_null_cache", &sym) == -1) {
		mdb_warn("couldn't find umem_null_cache");
		return (WALK_ERR);
	}

	cp = (uintptr_t)sym.st_value;

	if (mdb_vread(&c, sizeof (umem_cache_t), cp) == -1) {
		mdb_warn("couldn't read cache at %p", cp);
		return (WALK_ERR);
	}

	ucw = mdb_alloc(sizeof (umem_cache_walk_t), UM_SLEEP);

	ucw->ucw_first = cp;
	ucw->ucw_current = (uintptr_t)c.cache_next;
	wsp->walk_data = ucw;

	return (WALK_NEXT);
}

int
umem_cache_walk_step(mdb_walk_state_t *wsp)
{
	umem_cache_walk_t *ucw = wsp->walk_data;
	umem_cache_t c;
	int status;

	if (mdb_vread(&c, sizeof (umem_cache_t), ucw->ucw_current) == -1) {
		mdb_warn("couldn't read cache at %p", ucw->ucw_current);
		return (WALK_DONE);
	}

	status = wsp->walk_callback(ucw->ucw_current, &c, wsp->walk_cbdata);

	if ((ucw->ucw_current = (uintptr_t)c.cache_next) == ucw->ucw_first)
		return (WALK_DONE);

	return (status);
}

void
umem_cache_walk_fini(mdb_walk_state_t *wsp)
{
	umem_cache_walk_t *ucw = wsp->walk_data;
	mdb_free(ucw, sizeof (umem_cache_walk_t));
}

typedef struct {
	umem_cpu_t *ucw_cpus;
	uint32_t ucw_current;
	uint32_t ucw_max;
} umem_cpu_walk_state_t;

int
umem_cpu_walk_init(mdb_walk_state_t *wsp)
{
	umem_cpu_t *umem_cpus;

	umem_cpu_walk_state_t *ucw;

	if (umem_readvar(&umem_cpus, "umem_cpus") == -1) {
		mdb_warn("failed to read 'umem_cpus'");
		return (WALK_ERR);
	}

	ucw = mdb_alloc(sizeof (*ucw), UM_SLEEP);

	ucw->ucw_cpus = umem_cpus;
	ucw->ucw_current = 0;
	ucw->ucw_max = umem_max_ncpus;

	wsp->walk_data = ucw;
	return (WALK_NEXT);
}

int
umem_cpu_walk_step(mdb_walk_state_t *wsp)
{
	umem_cpu_t cpu;
	umem_cpu_walk_state_t *ucw = wsp->walk_data;

	uintptr_t caddr;

	if (ucw->ucw_current >= ucw->ucw_max)
		return (WALK_DONE);

	caddr = (uintptr_t)&(ucw->ucw_cpus[ucw->ucw_current]);

	if (mdb_vread(&cpu, sizeof (umem_cpu_t), caddr) == -1) {
		mdb_warn("failed to read cpu %d", ucw->ucw_current);
		return (WALK_ERR);
	}

	ucw->ucw_current++;

	return (wsp->walk_callback(caddr, &cpu, wsp->walk_cbdata));
}

void
umem_cpu_walk_fini(mdb_walk_state_t *wsp)
{
	umem_cpu_walk_state_t *ucw = wsp->walk_data;

	mdb_free(ucw, sizeof (*ucw));
}

int
umem_cpu_cache_walk_init(mdb_walk_state_t *wsp)
{
	if (wsp->walk_addr == NULL) {
		mdb_warn("umem_cpu_cache doesn't support global walks");
		return (WALK_ERR);
	}

	if (mdb_layered_walk("umem_cpu", wsp) == -1) {
		mdb_warn("couldn't walk 'umem_cpu'");
		return (WALK_ERR);
	}

	wsp->walk_data = (void *)wsp->walk_addr;

	return (WALK_NEXT);
}

int
umem_cpu_cache_walk_step(mdb_walk_state_t *wsp)
{
	uintptr_t caddr = (uintptr_t)wsp->walk_data;
	const umem_cpu_t *cpu = wsp->walk_layer;
	umem_cpu_cache_t cc;

	caddr += cpu->cpu_cache_offset;

	if (mdb_vread(&cc, sizeof (umem_cpu_cache_t), caddr) == -1) {
		mdb_warn("couldn't read umem_cpu_cache at %p", caddr);
		return (WALK_ERR);
	}

	return (wsp->walk_callback(caddr, &cc, wsp->walk_cbdata));
}

int
umem_slab_walk_init(mdb_walk_state_t *wsp)
{
	uintptr_t caddr = wsp->walk_addr;
	umem_cache_t c;

	if (caddr == NULL) {
		mdb_warn("umem_slab doesn't support global walks\n");
		return (WALK_ERR);
	}

	if (mdb_vread(&c, sizeof (c), caddr) == -1) {
		mdb_warn("couldn't read umem_cache at %p", caddr);
		return (WALK_ERR);
	}

	wsp->walk_data =
	    (void *)(caddr + offsetof(umem_cache_t, cache_nullslab));
	wsp->walk_addr = (uintptr_t)c.cache_nullslab.slab_next;

	return (WALK_NEXT);
}

int
umem_slab_walk_partial_init(mdb_walk_state_t *wsp)
{
	uintptr_t caddr = wsp->walk_addr;
	umem_cache_t c;

	if (caddr == NULL) {
		mdb_warn("umem_slab_partial doesn't support global walks\n");
		return (WALK_ERR);
	}

	if (mdb_vread(&c, sizeof (c), caddr) == -1) {
		mdb_warn("couldn't read umem_cache at %p", caddr);
		return (WALK_ERR);
	}

	wsp->walk_data =
	    (void *)(caddr + offsetof(umem_cache_t, cache_nullslab));
	wsp->walk_addr = (uintptr_t)c.cache_freelist;

	/*
	 * Some consumers (umem_walk_step(), in particular) require at
	 * least one callback if there are any buffers in the cache.  So
	 * if there are *no* partial slabs, report the last full slab, if
	 * any.
	 *
	 * Yes, this is ugly, but it's cleaner than the other possibilities.
	 */
	if ((uintptr_t)wsp->walk_data == wsp->walk_addr)
		wsp->walk_addr = (uintptr_t)c.cache_nullslab.slab_prev;

	return (WALK_NEXT);
}

int
umem_slab_walk_step(mdb_walk_state_t *wsp)
{
	umem_slab_t s;
	uintptr_t addr = wsp->walk_addr;
	uintptr_t saddr = (uintptr_t)wsp->walk_data;
	uintptr_t caddr = saddr - offsetof(umem_cache_t, cache_nullslab);

	if (addr == saddr)
		return (WALK_DONE);

	if (mdb_vread(&s, sizeof (s), addr) == -1) {
		mdb_warn("failed to read slab at %p", wsp->walk_addr);
		return (WALK_ERR);
	}

	if ((uintptr_t)s.slab_cache != caddr) {
		mdb_warn("slab %p isn't in cache %p (in cache %p)\n",
		    addr, caddr, s.slab_cache);
		return (WALK_ERR);
	}

	wsp->walk_addr = (uintptr_t)s.slab_next;

	return (wsp->walk_callback(addr, &s, wsp->walk_cbdata));
}

int
umem_cache(uintptr_t addr, uint_t flags, int ac, const mdb_arg_t *argv)
{
	umem_cache_t c;

	if (!(flags & DCMD_ADDRSPEC)) {
		if (mdb_walk_dcmd("umem_cache", "umem_cache", ac, argv) == -1) {
			mdb_warn("can't walk umem_cache");
			return (DCMD_ERR);
		}
		return (DCMD_OK);
	}

	if (DCMD_HDRSPEC(flags))
		mdb_printf("%-?s %-25s %4s %8s %8s %8s\n", "ADDR", "NAME",
		    "FLAG", "CFLAG", "BUFSIZE", "BUFTOTL");

	if (mdb_vread(&c, sizeof (c), addr) == -1) {
		mdb_warn("couldn't read umem_cache at %p", addr);
		return (DCMD_ERR);
	}

	mdb_printf("%0?p %-25s %04x %08x %8ld %8lld\n", addr, c.cache_name,
	    c.cache_flags, c.cache_cflags, c.cache_bufsize, c.cache_buftotal);

	return (DCMD_OK);
}

static int
addrcmp(const void *lhs, const void *rhs)
{
	uintptr_t p1 = *((uintptr_t *)lhs);
	uintptr_t p2 = *((uintptr_t *)rhs);

	if (p1 < p2)
		return (-1);
	if (p1 > p2)
		return (1);
	return (0);
}

static int
bufctlcmp(const umem_bufctl_audit_t **lhs, const umem_bufctl_audit_t **rhs)
{
	const umem_bufctl_audit_t *bcp1 = *lhs;
	const umem_bufctl_audit_t *bcp2 = *rhs;

	if (bcp1->bc_timestamp > bcp2->bc_timestamp)
		return (-1);

	if (bcp1->bc_timestamp < bcp2->bc_timestamp)
		return (1);

	return (0);
}

typedef struct umem_hash_walk {
	uintptr_t *umhw_table;
	size_t umhw_nelems;
	size_t umhw_pos;
	umem_bufctl_t umhw_cur;
} umem_hash_walk_t;

int
umem_hash_walk_init(mdb_walk_state_t *wsp)
{
	umem_hash_walk_t *umhw;
	uintptr_t *hash;
	umem_cache_t c;
	uintptr_t haddr, addr = wsp->walk_addr;
	size_t nelems;
	size_t hsize;

	if (addr == NULL) {
		mdb_warn("umem_hash doesn't support global walks\n");
		return (WALK_ERR);
	}

	if (mdb_vread(&c, sizeof (c), addr) == -1) {
		mdb_warn("couldn't read cache at addr %p", addr);
		return (WALK_ERR);
	}

	if (!(c.cache_flags & UMF_HASH)) {
		mdb_warn("cache %p doesn't have a hash table\n", addr);
		return (WALK_DONE);		/* nothing to do */
	}

	umhw = mdb_zalloc(sizeof (umem_hash_walk_t), UM_SLEEP);
	umhw->umhw_cur.bc_next = NULL;
	umhw->umhw_pos = 0;

	umhw->umhw_nelems = nelems = c.cache_hash_mask + 1;
	hsize = nelems * sizeof (uintptr_t);
	haddr = (uintptr_t)c.cache_hash_table;

	umhw->umhw_table = hash = mdb_alloc(hsize, UM_SLEEP);
	if (mdb_vread(hash, hsize, haddr) == -1) {
		mdb_warn("failed to read hash table at %p", haddr);
		mdb_free(hash, hsize);
		mdb_free(umhw, sizeof (umem_hash_walk_t));
		return (WALK_ERR);
	}

	wsp->walk_data = umhw;

	return (WALK_NEXT);
}

int
umem_hash_walk_step(mdb_walk_state_t *wsp)
{
	umem_hash_walk_t *umhw = wsp->walk_data;
	uintptr_t addr = NULL;

	if ((addr = (uintptr_t)umhw->umhw_cur.bc_next) == NULL) {
		while (umhw->umhw_pos < umhw->umhw_nelems) {
			if ((addr = umhw->umhw_table[umhw->umhw_pos++]) != NULL)
				break;
		}
	}
	if (addr == NULL)
		return (WALK_DONE);

	if (mdb_vread(&umhw->umhw_cur, sizeof (umem_bufctl_t), addr) == -1) {
		mdb_warn("couldn't read umem_bufctl_t at addr %p", addr);
		return (WALK_ERR);
	}

	return (wsp->walk_callback(addr, &umhw->umhw_cur, wsp->walk_cbdata));
}

void
umem_hash_walk_fini(mdb_walk_state_t *wsp)
{
	umem_hash_walk_t *umhw = wsp->walk_data;

	if (umhw == NULL)
		return;

	mdb_free(umhw->umhw_table, umhw->umhw_nelems * sizeof (uintptr_t));
	mdb_free(umhw, sizeof (umem_hash_walk_t));
}

/*
 * Find the address of the bufctl structure for the address 'buf' in cache
 * 'cp', which is at address caddr, and place it in *out.
 */
static int
umem_hash_lookup(umem_cache_t *cp, uintptr_t caddr, void *buf, uintptr_t *out)
{
	uintptr_t bucket = (uintptr_t)UMEM_HASH(cp, buf);
	umem_bufctl_t *bcp;
	umem_bufctl_t bc;

	if (mdb_vread(&bcp, sizeof (umem_bufctl_t *), bucket) == -1) {
		mdb_warn("unable to read hash bucket for %p in cache %p",
		    buf, caddr);
		return (-1);
	}

	while (bcp != NULL) {
		if (mdb_vread(&bc, sizeof (umem_bufctl_t),
		    (uintptr_t)bcp) == -1) {
			mdb_warn("unable to read bufctl at %p", bcp);
			return (-1);
		}
		if (bc.bc_addr == buf) {
			*out = (uintptr_t)bcp;
			return (0);
		}
		bcp = bc.bc_next;
	}

	mdb_warn("unable to find bufctl for %p in cache %p\n", buf, caddr);
	return (-1);
}

int
umem_get_magsize(const umem_cache_t *cp)
{
	uintptr_t addr = (uintptr_t)cp->cache_magtype;
	GElf_Sym mt_sym;
	umem_magtype_t mt;
	int res;

	/*
	 * if cpu 0 has a non-zero magsize, it must be correct.  caches
	 * with UMF_NOMAGAZINE have disabled their magazine layers, so
	 * it is okay to return 0 for them.
	 */
	if ((res = cp->cache_cpu[0].cc_magsize) != 0 ||
	    (cp->cache_flags & UMF_NOMAGAZINE))
		return (res);

	if (umem_lookup_by_name("umem_magtype", &mt_sym) == -1) {
		mdb_warn("unable to read 'umem_magtype'");
	} else if (addr < mt_sym.st_value ||
	    addr + sizeof (mt) - 1 > mt_sym.st_value + mt_sym.st_size - 1 ||
	    ((addr - mt_sym.st_value) % sizeof (mt)) != 0) {
		mdb_warn("cache '%s' has invalid magtype pointer (%p)\n",
		    cp->cache_name, addr);
		return (0);
	}
	if (mdb_vread(&mt, sizeof (mt), addr) == -1) {
		mdb_warn("unable to read magtype at %a", addr);
		return (0);
	}
	return (mt.mt_magsize);
}

/*ARGSUSED*/
static int
umem_estimate_slab(uintptr_t addr, const umem_slab_t *sp, size_t *est)
{
	*est -= (sp->slab_chunks - sp->slab_refcnt);

	return (WALK_NEXT);
}

/*
 * Returns an upper bound on the number of allocated buffers in a given
 * cache.
 */
size_t
umem_estimate_allocated(uintptr_t addr, const umem_cache_t *cp)
{
	int magsize;
	size_t cache_est;

	cache_est = cp->cache_buftotal;

	(void) mdb_pwalk("umem_slab_partial",
	    (mdb_walk_cb_t)umem_estimate_slab, &cache_est, addr);

	if ((magsize = umem_get_magsize(cp)) != 0) {
		size_t mag_est = cp->cache_full.ml_total * magsize;

		if (cache_est >= mag_est) {
			cache_est -= mag_est;
		} else {
			mdb_warn("cache %p's magazine layer holds more buffers "
			    "than the slab layer.\n", addr);
		}
	}
	return (cache_est);
}

#define	READMAG_ROUNDS(rounds) { \
	if (mdb_vread(mp, magbsize, (uintptr_t)ump) == -1) { \
		mdb_warn("couldn't read magazine at %p", ump); \
		goto fail; \
	} \
	for (i = 0; i < rounds; i++) { \
		maglist[magcnt++] = mp->mag_round[i]; \
		if (magcnt == magmax) { \
			mdb_warn("%d magazines exceeds fudge factor\n", \
			    magcnt); \
			goto fail; \
		} \
	} \
}

static int
umem_read_magazines(umem_cache_t *cp, uintptr_t addr,
    void ***maglistp, size_t *magcntp, size_t *magmaxp)
{
	umem_magazine_t *ump, *mp;
	void **maglist = NULL;
	int i, cpu;
	size_t magsize, magmax, magbsize;
	size_t magcnt = 0;

	/*
	 * Read the magtype out of the cache, after verifying the pointer's
	 * correctness.
	 */
	magsize = umem_get_magsize(cp);
	if (magsize == 0) {
		*maglistp = NULL;
		*magcntp = 0;
		*magmaxp = 0;
		return (0);
	}

	/*
	 * There are several places where we need to go buffer hunting:
	 * the per-CPU loaded magazine, the per-CPU spare full magazine,
	 * and the full magazine list in the depot.
	 *
	 * For an upper bound on the number of buffers in the magazine
	 * layer, we have the number of magazines on the cache_full
	 * list plus at most two magazines per CPU (the loaded and the
	 * spare).  Toss in 100 magazines as a fudge factor in case this
	 * is live (the number "100" comes from the same fudge factor in
	 * crash(1M)).
	 */
	magmax = (cp->cache_full.ml_total + 2 * umem_max_ncpus + 100) * magsize;
	magbsize = offsetof(umem_magazine_t, mag_round[magsize]);

	if (magbsize >= PAGESIZE / 2) {
		mdb_warn("magazine size for cache %p unreasonable (%x)\n",
		    addr, magbsize);
		return (-1);
	}

	maglist = mdb_alloc(magmax * sizeof (void *), UM_SLEEP);
	mp = mdb_alloc(magbsize, UM_SLEEP);
	if (mp == NULL || maglist == NULL)
		goto fail;

	/*
	 * First up: the magazines in the depot (i.e. on the cache_full list).
	 */
	for (ump = cp->cache_full.ml_list; ump != NULL; ) {
		READMAG_ROUNDS(magsize);
		ump = mp->mag_next;

		if (ump == cp->cache_full.ml_list)
			break; /* cache_full list loop detected */
	}

	dprintf(("cache_full list done\n"));

	/*
	 * Now whip through the CPUs, snagging the loaded magazines
	 * and full spares.
	 */
	for (cpu = 0; cpu < umem_max_ncpus; cpu++) {
		umem_cpu_cache_t *ccp = &cp->cache_cpu[cpu];

		dprintf(("reading cpu cache %p\n",
		    (uintptr_t)ccp - (uintptr_t)cp + addr));

		if (ccp->cc_rounds > 0 &&
		    (ump = ccp->cc_loaded) != NULL) {
			dprintf(("reading %d loaded rounds\n", ccp->cc_rounds));
			READMAG_ROUNDS(ccp->cc_rounds);
		}

		if (ccp->cc_prounds > 0 &&
		    (ump = ccp->cc_ploaded) != NULL) {
			dprintf(("reading %d previously loaded rounds\n",
			    ccp->cc_prounds));
			READMAG_ROUNDS(ccp->cc_prounds);
		}
	}

	dprintf(("magazine layer: %d buffers\n", magcnt));

	mdb_free(mp, magbsize);

	*maglistp = maglist;
	*magcntp = magcnt;
	*magmaxp = magmax;

	return (0);

fail:
	if (mp)
		mdb_free(mp, magbsize);
	if (maglist)
		mdb_free(maglist, magmax * sizeof (void *));

	return (-1);
}

typedef struct umem_read_ptc_walk {
	void **urpw_buf;
	size_t urpw_cnt;
	size_t urpw_max;
} umem_read_ptc_walk_t;

/*ARGSUSED*/
static int
umem_read_ptc_walk_buf(uintptr_t addr,
    const void *ignored, umem_read_ptc_walk_t *urpw)
{
	if (urpw->urpw_cnt == urpw->urpw_max) {
		size_t nmax = urpw->urpw_max ? (urpw->urpw_max << 1) : 1;
		void **new = mdb_zalloc(nmax * sizeof (void *), UM_SLEEP);

		if (nmax > 1) {
			size_t osize = urpw->urpw_max * sizeof (void *);
			bcopy(urpw->urpw_buf, new, osize);
			mdb_free(urpw->urpw_buf, osize);
		}

		urpw->urpw_buf = new;
		urpw->urpw_max = nmax;
	}

	urpw->urpw_buf[urpw->urpw_cnt++] = (void *)addr;

	return (WALK_NEXT);
}

static int
umem_read_ptc(umem_cache_t *cp,
    void ***buflistp, size_t *bufcntp, size_t *bufmaxp)
{
	umem_read_ptc_walk_t urpw;
	char walk[60];
	int rval;

	if (!(cp->cache_flags & UMF_PTC))
		return (0);

	(void) snprintf(walk, sizeof (walk), "umem_ptc_%d", cp->cache_bufsize);

	urpw.urpw_buf = *buflistp;
	urpw.urpw_cnt = *bufcntp;
	urpw.urpw_max = *bufmaxp;

	if ((rval = mdb_walk(walk,
	    (mdb_walk_cb_t)umem_read_ptc_walk_buf, &urpw)) == -1) {
		mdb_warn("couldn't walk %s", walk);
	}

	*buflistp = urpw.urpw_buf;
	*bufcntp = urpw.urpw_cnt;
	*bufmaxp = urpw.urpw_max;

	return (rval);
}

static int
umem_walk_callback(mdb_walk_state_t *wsp, uintptr_t buf)
{
	return (wsp->walk_callback(buf, NULL, wsp->walk_cbdata));
}

static int
bufctl_walk_callback(umem_cache_t *cp, mdb_walk_state_t *wsp, uintptr_t buf)
{
	umem_bufctl_audit_t *b;
	UMEM_LOCAL_BUFCTL_AUDIT(&b);

	/*
	 * if UMF_AUDIT is not set, we know that we're looking at a
	 * umem_bufctl_t.
	 */
	if (!(cp->cache_flags & UMF_AUDIT) ||
	    mdb_vread(b, UMEM_BUFCTL_AUDIT_SIZE, buf) == -1) {
		(void) memset(b, 0, UMEM_BUFCTL_AUDIT_SIZE);
		if (mdb_vread(b, sizeof (umem_bufctl_t), buf) == -1) {
			mdb_warn("unable to read bufctl at %p", buf);
			return (WALK_ERR);
		}
	}

	return (wsp->walk_callback(buf, b, wsp->walk_cbdata));
}

typedef struct umem_walk {
	int umw_type;

	uintptr_t umw_addr;		/* cache address */
	umem_cache_t *umw_cp;
	size_t umw_csize;

	/*
	 * magazine layer
	 */
	void **umw_maglist;
	size_t umw_max;
	size_t umw_count;
	size_t umw_pos;

	/*
	 * slab layer
	 */
	char *umw_valid;	/* to keep track of freed buffers */
	char *umw_ubase;	/* buffer for slab data */
} umem_walk_t;

static int
umem_walk_init_common(mdb_walk_state_t *wsp, int type)
{
	umem_walk_t *umw;
	int csize;
	umem_cache_t *cp;
	size_t vm_quantum;

	size_t magmax, magcnt;
	void **maglist = NULL;
	uint_t chunksize, slabsize;
	int status = WALK_ERR;
	uintptr_t addr = wsp->walk_addr;
	const char *layered;

	type &= ~UM_HASH;

	if (addr == NULL) {
		mdb_warn("umem walk doesn't support global walks\n");
		return (WALK_ERR);
	}

	dprintf(("walking %p\n", addr));

	/*
	 * The number of "cpus" determines how large the cache is.
	 */
	csize = UMEM_CACHE_SIZE(umem_max_ncpus);
	cp = mdb_alloc(csize, UM_SLEEP);

	if (mdb_vread(cp, csize, addr) == -1) {
		mdb_warn("couldn't read cache at addr %p", addr);
		goto out2;
	}

	/*
	 * It's easy for someone to hand us an invalid cache address.
	 * Unfortunately, it is hard for this walker to survive an
	 * invalid cache cleanly.  So we make sure that:
	 *
	 *	1. the vmem arena for the cache is readable,
	 *	2. the vmem arena's quantum is a power of 2,
	 *	3. our slabsize is a multiple of the quantum, and
	 *	4. our chunksize is >0 and less than our slabsize.
	 */
	if (mdb_vread(&vm_quantum, sizeof (vm_quantum),
	    (uintptr_t)&cp->cache_arena->vm_quantum) == -1 ||
	    vm_quantum == 0 ||
	    (vm_quantum & (vm_quantum - 1)) != 0 ||
	    cp->cache_slabsize < vm_quantum ||
	    P2PHASE(cp->cache_slabsize, vm_quantum) != 0 ||
	    cp->cache_chunksize == 0 ||
	    cp->cache_chunksize > cp->cache_slabsize) {
		mdb_warn("%p is not a valid umem_cache_t\n", addr);
		goto out2;
	}

	dprintf(("buf total is %d\n", cp->cache_buftotal));

	if (cp->cache_buftotal == 0) {
		mdb_free(cp, csize);
		return (WALK_DONE);
	}

	/*
	 * If they ask for bufctls, but it's a small-slab cache,
	 * there is nothing to report.
	 */
	if ((type & UM_BUFCTL) && !(cp->cache_flags & UMF_HASH)) {
		dprintf(("bufctl requested, not UMF_HASH (flags: %p)\n",
		    cp->cache_flags));
		mdb_free(cp, csize);
		return (WALK_DONE);
	}

	/*
	 * Read in the contents of the magazine layer
	 */
	if (umem_read_magazines(cp, addr, &maglist, &magcnt, &magmax) != 0)
		goto out2;

	/*
	 * Read in the contents of the per-thread caches, if any
	 */
	if (umem_read_ptc(cp, &maglist, &magcnt, &magmax) != 0)
		goto out2;

	/*
	 * We have all of the buffers from the magazines and from the
	 * per-thread cache (if any);  if we are walking allocated buffers,
	 * sort them so we can bsearch them later.
	 */
	if (type & UM_ALLOCATED)
		qsort(maglist, magcnt, sizeof (void *), addrcmp);

	wsp->walk_data = umw = mdb_zalloc(sizeof (umem_walk_t), UM_SLEEP);

	umw->umw_type = type;
	umw->umw_addr = addr;
	umw->umw_cp = cp;
	umw->umw_csize = csize;
	umw->umw_maglist = maglist;
	umw->umw_max = magmax;
	umw->umw_count = magcnt;
	umw->umw_pos = 0;

	/*
	 * When walking allocated buffers in a UMF_HASH cache, we walk the
	 * hash table instead of the slab layer.
	 */
	if ((cp->cache_flags & UMF_HASH) && (type & UM_ALLOCATED)) {
		layered = "umem_hash";

		umw->umw_type |= UM_HASH;
	} else {
		/*
		 * If we are walking freed buffers, we only need the
		 * magazine layer plus the partially allocated slabs.
		 * To walk allocated buffers, we need all of the slabs.
		 */
		if (type & UM_ALLOCATED)
			layered = "umem_slab";
		else
			layered = "umem_slab_partial";

		/*
		 * for small-slab caches, we read in the entire slab.  For
		 * freed buffers, we can just walk the freelist.  For
		 * allocated buffers, we use a 'valid' array to track
		 * the freed buffers.
		 */
		if (!(cp->cache_flags & UMF_HASH)) {
			chunksize = cp->cache_chunksize;
			slabsize = cp->cache_slabsize;

			umw->umw_ubase = mdb_alloc(slabsize +
			    sizeof (umem_bufctl_t), UM_SLEEP);

			if (type & UM_ALLOCATED)
				umw->umw_valid =
				    mdb_alloc(slabsize / chunksize, UM_SLEEP);
		}
	}

	status = WALK_NEXT;

	if (mdb_layered_walk(layered, wsp) == -1) {
		mdb_warn("unable to start layered '%s' walk", layered);
		status = WALK_ERR;
	}

out1:
	if (status == WALK_ERR) {
		if (umw->umw_valid)
			mdb_free(umw->umw_valid, slabsize / chunksize);

		if (umw->umw_ubase)
			mdb_free(umw->umw_ubase, slabsize +
			    sizeof (umem_bufctl_t));

		if (umw->umw_maglist)
			mdb_free(umw->umw_maglist, umw->umw_max *
			    sizeof (uintptr_t));

		mdb_free(umw, sizeof (umem_walk_t));
		wsp->walk_data = NULL;
	}

out2:
	if (status == WALK_ERR)
		mdb_free(cp, csize);

	return (status);
}

int
umem_walk_step(mdb_walk_state_t *wsp)
{
	umem_walk_t *umw = wsp->walk_data;
	int type = umw->umw_type;
	umem_cache_t *cp = umw->umw_cp;

	void **maglist = umw->umw_maglist;
	int magcnt = umw->umw_count;

	uintptr_t chunksize, slabsize;
	uintptr_t addr;
	const umem_slab_t *sp;
	const umem_bufctl_t *bcp;
	umem_bufctl_t bc;

	int chunks;
	char *kbase;
	void *buf;
	int i, ret;

	char *valid, *ubase;

	/*
	 * first, handle the 'umem_hash' layered walk case
	 */
	if (type & UM_HASH) {
		/*
		 * We have a buffer which has been allocated out of the
		 * global layer. We need to make sure that it's not
		 * actually sitting in a magazine before we report it as
		 * an allocated buffer.
		 */
		buf = ((const umem_bufctl_t *)wsp->walk_layer)->bc_addr;

		if (magcnt > 0 &&
		    bsearch(&buf, maglist, magcnt, sizeof (void *),
		    addrcmp) != NULL)
			return (WALK_NEXT);

		if (type & UM_BUFCTL)
			return (bufctl_walk_callback(cp, wsp, wsp->walk_addr));

		return (umem_walk_callback(wsp, (uintptr_t)buf));
	}

	ret = WALK_NEXT;

	addr = umw->umw_addr;

	/*
	 * If we're walking freed buffers, report everything in the
	 * magazine layer before processing the first slab.
	 */
	if ((type & UM_FREE) && magcnt != 0) {
		umw->umw_count = 0;		/* only do this once */
		for (i = 0; i < magcnt; i++) {
			buf = maglist[i];

			if (type & UM_BUFCTL) {
				uintptr_t out;

				if (cp->cache_flags & UMF_BUFTAG) {
					umem_buftag_t *btp;
					umem_buftag_t tag;

					/* LINTED - alignment */
					btp = UMEM_BUFTAG(cp, buf);
					if (mdb_vread(&tag, sizeof (tag),
					    (uintptr_t)btp) == -1) {
						mdb_warn("reading buftag for "
						    "%p at %p", buf, btp);
						continue;
					}
					out = (uintptr_t)tag.bt_bufctl;
				} else {
					if (umem_hash_lookup(cp, addr, buf,
					    &out) == -1)
						continue;
				}
				ret = bufctl_walk_callback(cp, wsp, out);
			} else {
				ret = umem_walk_callback(wsp, (uintptr_t)buf);
			}

			if (ret != WALK_NEXT)
				return (ret);
		}
	}

	/*
	 * Handle the buffers in the current slab
	 */
	chunksize = cp->cache_chunksize;
	slabsize = cp->cache_slabsize;

	sp = wsp->walk_layer;
	chunks = sp->slab_chunks;
	kbase = sp->slab_base;

	dprintf(("kbase is %p\n", kbase));

	if (!(cp->cache_flags & UMF_HASH)) {
		valid = umw->umw_valid;
		ubase = umw->umw_ubase;

		if (mdb_vread(ubase, chunks * chunksize,
		    (uintptr_t)kbase) == -1) {
			mdb_warn("failed to read slab contents at %p", kbase);
			return (WALK_ERR);
		}

		/*
		 * Set up the valid map as fully allocated -- we'll punch
		 * out the freelist.
		 */
		if (type & UM_ALLOCATED)
			(void) memset(valid, 1, chunks);
	} else {
		valid = NULL;
		ubase = NULL;
	}

	/*
	 * walk the slab's freelist
	 */
	bcp = sp->slab_head;

	dprintf(("refcnt is %d; chunks is %d\n", sp->slab_refcnt, chunks));

	/*
	 * since we could be in the middle of allocating a buffer,
	 * our refcnt could be one higher than it aught.  So we
	 * check one further on the freelist than the count allows.
	 */
	for (i = sp->slab_refcnt; i <= chunks; i++) {
		uint_t ndx;

		dprintf(("bcp is %p\n", bcp));

		if (bcp == NULL) {
			if (i == chunks)
				break;
			mdb_warn(
			    "slab %p in cache %p freelist too short by %d\n",
			    sp, addr, chunks - i);
			break;
		}

		if (cp->cache_flags & UMF_HASH) {
			if (mdb_vread(&bc, sizeof (bc), (uintptr_t)bcp) == -1) {
				mdb_warn("failed to read bufctl ptr at %p",
				    bcp);
				break;
			}
			buf = bc.bc_addr;
		} else {
			/*
			 * Otherwise the buffer is (or should be) in the slab
			 * that we've read in; determine its offset in the
			 * slab, validate that it's not corrupt, and add to
			 * our base address to find the umem_bufctl_t.  (Note
			 * that we don't need to add the size of the bufctl
			 * to our offset calculation because of the slop that's
			 * allocated for the buffer at ubase.)
			 */
			uintptr_t offs = (uintptr_t)bcp - (uintptr_t)kbase;

			if (offs > chunks * chunksize) {
				mdb_warn("found corrupt bufctl ptr %p"
				    " in slab %p in cache %p\n", bcp,
				    wsp->walk_addr, addr);
				break;
			}

			bc = *((umem_bufctl_t *)((uintptr_t)ubase + offs));
			buf = UMEM_BUF(cp, bcp);
		}

		ndx = ((uintptr_t)buf - (uintptr_t)kbase) / chunksize;

		if (ndx > slabsize / cp->cache_bufsize) {
			/*
			 * This is very wrong; we have managed to find
			 * a buffer in the slab which shouldn't
			 * actually be here.  Emit a warning, and
			 * try to continue.
			 */
			mdb_warn("buf %p is out of range for "
			    "slab %p, cache %p\n", buf, sp, addr);
		} else if (type & UM_ALLOCATED) {
			/*
			 * we have found a buffer on the slab's freelist;
			 * clear its entry
			 */
			valid[ndx] = 0;
		} else {
			/*
			 * Report this freed buffer
			 */
			if (type & UM_BUFCTL) {
				ret = bufctl_walk_callback(cp, wsp,
				    (uintptr_t)bcp);
			} else {
				ret = umem_walk_callback(wsp, (uintptr_t)buf);
			}
			if (ret != WALK_NEXT)
				return (ret);
		}

		bcp = bc.bc_next;
	}

	if (bcp != NULL) {
		dprintf(("slab %p in cache %p freelist too long (%p)\n",
		    sp, addr, bcp));
	}

	/*
	 * If we are walking freed buffers, the loop above handled reporting
	 * them.
	 */
	if (type & UM_FREE)
		return (WALK_NEXT);

	if (type & UM_BUFCTL) {
		mdb_warn("impossible situation: small-slab UM_BUFCTL walk for "
		    "cache %p\n", addr);
		return (WALK_ERR);
	}

	/*
	 * Report allocated buffers, skipping buffers in the magazine layer.
	 * We only get this far for small-slab caches.
	 */
	for (i = 0; ret == WALK_NEXT && i < chunks; i++) {
		buf = (char *)kbase + i * chunksize;

		if (!valid[i])
			continue;		/* on slab freelist */

		if (magcnt > 0 &&
		    bsearch(&buf, maglist, magcnt, sizeof (void *),
		    addrcmp) != NULL)
			continue;		/* in magazine layer */

		ret = umem_walk_callback(wsp, (uintptr_t)buf);
	}
	return (ret);
}

void
umem_walk_fini(mdb_walk_state_t *wsp)
{
	umem_walk_t *umw = wsp->walk_data;
	uintptr_t chunksize;
	uintptr_t slabsize;

	if (umw == NULL)
		return;

	if (umw->umw_maglist != NULL)
		mdb_free(umw->umw_maglist, umw->umw_max * sizeof (void *));

	chunksize = umw->umw_cp->cache_chunksize;
	slabsize = umw->umw_cp->cache_slabsize;

	if (umw->umw_valid != NULL)
		mdb_free(umw->umw_valid, slabsize / chunksize);
	if (umw->umw_ubase != NULL)
		mdb_free(umw->umw_ubase, slabsize + sizeof (umem_bufctl_t));

	mdb_free(umw->umw_cp, umw->umw_csize);
	mdb_free(umw, sizeof (umem_walk_t));
}

/*ARGSUSED*/
static int
umem_walk_all(uintptr_t addr, const umem_cache_t *c, mdb_walk_state_t *wsp)
{
	/*
	 * Buffers allocated from NOTOUCH caches can also show up as freed
	 * memory in other caches.  This can be a little confusing, so we
	 * don't walk NOTOUCH caches when walking all caches (thereby assuring
	 * that "::walk umem" and "::walk freemem" yield disjoint output).
	 */
	if (c->cache_cflags & UMC_NOTOUCH)
		return (WALK_NEXT);

	if (mdb_pwalk(wsp->walk_data, wsp->walk_callback,
	    wsp->walk_cbdata, addr) == -1)
		return (WALK_DONE);

	return (WALK_NEXT);
}

#define	UMEM_WALK_ALL(name, wsp) { \
	wsp->walk_data = (name); \
	if (mdb_walk("umem_cache", (mdb_walk_cb_t)umem_walk_all, wsp) == -1) \
		return (WALK_ERR); \
	return (WALK_DONE); \
}

int
umem_walk_init(mdb_walk_state_t *wsp)
{
	if (wsp->walk_arg != NULL)
		wsp->walk_addr = (uintptr_t)wsp->walk_arg;

	if (wsp->walk_addr == NULL)
		UMEM_WALK_ALL("umem", wsp);
	return (umem_walk_init_common(wsp, UM_ALLOCATED));
}

int
bufctl_walk_init(mdb_walk_state_t *wsp)
{
	if (wsp->walk_addr == NULL)
		UMEM_WALK_ALL("bufctl", wsp);
	return (umem_walk_init_common(wsp, UM_ALLOCATED | UM_BUFCTL));
}

int
freemem_walk_init(mdb_walk_state_t *wsp)
{
	if (wsp->walk_addr == NULL)
		UMEM_WALK_ALL("freemem", wsp);
	return (umem_walk_init_common(wsp, UM_FREE));
}

int
freectl_walk_init(mdb_walk_state_t *wsp)
{
	if (wsp->walk_addr == NULL)
		UMEM_WALK_ALL("freectl", wsp);
	return (umem_walk_init_common(wsp, UM_FREE | UM_BUFCTL));
}

typedef struct bufctl_history_walk {
	void		*bhw_next;
	umem_cache_t	*bhw_cache;
	umem_slab_t	*bhw_slab;
	hrtime_t	bhw_timestamp;
} bufctl_history_walk_t;

int
bufctl_history_walk_init(mdb_walk_state_t *wsp)
{
	bufctl_history_walk_t *bhw;
	umem_bufctl_audit_t bc;
	umem_bufctl_audit_t bcn;

	if (wsp->walk_addr == NULL) {
		mdb_warn("bufctl_history walk doesn't support global walks\n");
		return (WALK_ERR);
	}

	if (mdb_vread(&bc, sizeof (bc), wsp->walk_addr) == -1) {
		mdb_warn("unable to read bufctl at %p", wsp->walk_addr);
		return (WALK_ERR);
	}

	bhw = mdb_zalloc(sizeof (*bhw), UM_SLEEP);
	bhw->bhw_timestamp = 0;
	bhw->bhw_cache = bc.bc_cache;
	bhw->bhw_slab = bc.bc_slab;

	/*
	 * sometimes the first log entry matches the base bufctl;  in that
	 * case, skip the base bufctl.
	 */
	if (bc.bc_lastlog != NULL &&
	    mdb_vread(&bcn, sizeof (bcn), (uintptr_t)bc.bc_lastlog) != -1 &&
	    bc.bc_addr == bcn.bc_addr &&
	    bc.bc_cache == bcn.bc_cache &&
	    bc.bc_slab == bcn.bc_slab &&
	    bc.bc_timestamp == bcn.bc_timestamp &&
	    bc.bc_thread == bcn.bc_thread)
		bhw->bhw_next = bc.bc_lastlog;
	else
		bhw->bhw_next = (void *)wsp->walk_addr;

	wsp->walk_addr = (uintptr_t)bc.bc_addr;
	wsp->walk_data = bhw;

	return (WALK_NEXT);
}

int
bufctl_history_walk_step(mdb_walk_state_t *wsp)
{
	bufctl_history_walk_t *bhw = wsp->walk_data;
	uintptr_t addr = (uintptr_t)bhw->bhw_next;
	uintptr_t baseaddr = wsp->walk_addr;
	umem_bufctl_audit_t *b;
	UMEM_LOCAL_BUFCTL_AUDIT(&b);

	if (addr == NULL)
		return (WALK_DONE);

	if (mdb_vread(b, UMEM_BUFCTL_AUDIT_SIZE, addr) == -1) {
		mdb_warn("unable to read bufctl at %p", bhw->bhw_next);
		return (WALK_ERR);
	}

	/*
	 * The bufctl is only valid if the address, cache, and slab are
	 * correct.  We also check that the timestamp is decreasing, to
	 * prevent infinite loops.
	 */
	if ((uintptr_t)b->bc_addr != baseaddr ||
	    b->bc_cache != bhw->bhw_cache ||
	    b->bc_slab != bhw->bhw_slab ||
	    (bhw->bhw_timestamp != 0 && b->bc_timestamp >= bhw->bhw_timestamp))
		return (WALK_DONE);

	bhw->bhw_next = b->bc_lastlog;
	bhw->bhw_timestamp = b->bc_timestamp;

	return (wsp->walk_callback(addr, b, wsp->walk_cbdata));
}

void
bufctl_history_walk_fini(mdb_walk_state_t *wsp)
{
	bufctl_history_walk_t *bhw = wsp->walk_data;

	mdb_free(bhw, sizeof (*bhw));
}

typedef struct umem_log_walk {
	umem_bufctl_audit_t *ulw_base;
	umem_bufctl_audit_t **ulw_sorted;
	umem_log_header_t ulw_lh;
	size_t ulw_size;
	size_t ulw_maxndx;
	size_t ulw_ndx;
} umem_log_walk_t;

int
umem_log_walk_init(mdb_walk_state_t *wsp)
{
	uintptr_t lp = wsp->walk_addr;
	umem_log_walk_t *ulw;
	umem_log_header_t *lhp;
	int maxndx, i, j, k;

	/*
	 * By default (global walk), walk the umem_transaction_log.  Otherwise
	 * read the log whose umem_log_header_t is stored at walk_addr.
	 */
	if (lp == NULL && umem_readvar(&lp, "umem_transaction_log") == -1) {
		mdb_warn("failed to read 'umem_transaction_log'");
		return (WALK_ERR);
	}

	if (lp == NULL) {
		mdb_warn("log is disabled\n");
		return (WALK_ERR);
	}

	ulw = mdb_zalloc(sizeof (umem_log_walk_t), UM_SLEEP);
	lhp = &ulw->ulw_lh;

	if (mdb_vread(lhp, sizeof (umem_log_header_t), lp) == -1) {
		mdb_warn("failed to read log header at %p", lp);
		mdb_free(ulw, sizeof (umem_log_walk_t));
		return (WALK_ERR);
	}

	ulw->ulw_size = lhp->lh_chunksize * lhp->lh_nchunks;
	ulw->ulw_base = mdb_alloc(ulw->ulw_size, UM_SLEEP);
	maxndx = lhp->lh_chunksize / UMEM_BUFCTL_AUDIT_SIZE - 1;

	if (mdb_vread(ulw->ulw_base, ulw->ulw_size,
	    (uintptr_t)lhp->lh_base) == -1) {
		mdb_warn("failed to read log at base %p", lhp->lh_base);
		mdb_free(ulw->ulw_base, ulw->ulw_size);
		mdb_free(ulw, sizeof (umem_log_walk_t));
		return (WALK_ERR);
	}

	ulw->ulw_sorted = mdb_alloc(maxndx * lhp->lh_nchunks *
	    sizeof (umem_bufctl_audit_t *), UM_SLEEP);

	for (i = 0, k = 0; i < lhp->lh_nchunks; i++) {
		caddr_t chunk = (caddr_t)
		    ((uintptr_t)ulw->ulw_base + i * lhp->lh_chunksize);

		for (j = 0; j < maxndx; j++) {
			/* LINTED align */
			ulw->ulw_sorted[k++] = (umem_bufctl_audit_t *)chunk;
			chunk += UMEM_BUFCTL_AUDIT_SIZE;
		}
	}

	qsort(ulw->ulw_sorted, k, sizeof (umem_bufctl_audit_t *),
	    (int(*)(const void *, const void *))bufctlcmp);

	ulw->ulw_maxndx = k;
	wsp->walk_data = ulw;

	return (WALK_NEXT);
}

int
umem_log_walk_step(mdb_walk_state_t *wsp)
{
	umem_log_walk_t *ulw = wsp->walk_data;
	umem_bufctl_audit_t *bcp;

	if (ulw->ulw_ndx == ulw->ulw_maxndx)
		return (WALK_DONE);

	bcp = ulw->ulw_sorted[ulw->ulw_ndx++];

	return (wsp->walk_callback((uintptr_t)bcp - (uintptr_t)ulw->ulw_base +
	    (uintptr_t)ulw->ulw_lh.lh_base, bcp, wsp->walk_cbdata));
}

void
umem_log_walk_fini(mdb_walk_state_t *wsp)
{
	umem_log_walk_t *ulw = wsp->walk_data;

	mdb_free(ulw->ulw_base, ulw->ulw_size);
	mdb_free(ulw->ulw_sorted, ulw->ulw_maxndx *
	    sizeof (umem_bufctl_audit_t *));
	mdb_free(ulw, sizeof (umem_log_walk_t));
}

typedef struct allocdby_bufctl {
	uintptr_t abb_addr;
	hrtime_t abb_ts;
} allocdby_bufctl_t;

typedef struct allocdby_walk {
	const char *abw_walk;
	uintptr_t abw_thread;
	size_t abw_nbufs;
	size_t abw_size;
	allocdby_bufctl_t *abw_buf;
	size_t abw_ndx;
} allocdby_walk_t;

int
allocdby_walk_bufctl(uintptr_t addr, const umem_bufctl_audit_t *bcp,
    allocdby_walk_t *abw)
{
	if ((uintptr_t)bcp->bc_thread != abw->abw_thread)
		return (WALK_NEXT);

	if (abw->abw_nbufs == abw->abw_size) {
		allocdby_bufctl_t *buf;
		size_t oldsize = sizeof (allocdby_bufctl_t) * abw->abw_size;

		buf = mdb_zalloc(oldsize << 1, UM_SLEEP);

		bcopy(abw->abw_buf, buf, oldsize);
		mdb_free(abw->abw_buf, oldsize);

		abw->abw_size <<= 1;
		abw->abw_buf = buf;
	}

	abw->abw_buf[abw->abw_nbufs].abb_addr = addr;
	abw->abw_buf[abw->abw_nbufs].abb_ts = bcp->bc_timestamp;
	abw->abw_nbufs++;

	return (WALK_NEXT);
}

/*ARGSUSED*/
int
allocdby_walk_cache(uintptr_t addr, const umem_cache_t *c, allocdby_walk_t *abw)
{
	if (mdb_pwalk(abw->abw_walk, (mdb_walk_cb_t)allocdby_walk_bufctl,
	    abw, addr) == -1) {
		mdb_warn("couldn't walk bufctl for cache %p", addr);
		return (WALK_DONE);
	}

	return (WALK_NEXT);
}

static int
allocdby_cmp(const allocdby_bufctl_t *lhs, const allocdby_bufctl_t *rhs)
{
	if (lhs->abb_ts < rhs->abb_ts)
		return (1);
	if (lhs->abb_ts > rhs->abb_ts)
		return (-1);
	return (0);
}

static int
allocdby_walk_init_common(mdb_walk_state_t *wsp, const char *walk)
{
	allocdby_walk_t *abw;

	if (wsp->walk_addr == NULL) {
		mdb_warn("allocdby walk doesn't support global walks\n");
		return (WALK_ERR);
	}

	abw = mdb_zalloc(sizeof (allocdby_walk_t), UM_SLEEP);

	abw->abw_thread = wsp->walk_addr;
	abw->abw_walk = walk;
	abw->abw_size = 128;	/* something reasonable */
	abw->abw_buf =
	    mdb_zalloc(abw->abw_size * sizeof (allocdby_bufctl_t), UM_SLEEP);

	wsp->walk_data = abw;

	if (mdb_walk("umem_cache",
	    (mdb_walk_cb_t)allocdby_walk_cache, abw) == -1) {
		mdb_warn("couldn't walk umem_cache");
		allocdby_walk_fini(wsp);
		return (WALK_ERR);
	}

	qsort(abw->abw_buf, abw->abw_nbufs, sizeof (allocdby_bufctl_t),
	    (int(*)(const void *, const void *))allocdby_cmp);

	return (WALK_NEXT);
}

int
allocdby_walk_init(mdb_walk_state_t *wsp)
{
	return (allocdby_walk_init_common(wsp, "bufctl"));
}

int
freedby_walk_init(mdb_walk_state_t *wsp)
{
	return (allocdby_walk_init_common(wsp, "freectl"));
}

int
allocdby_walk_step(mdb_walk_state_t *wsp)
{
	allocdby_walk_t *abw = wsp->walk_data;
	uintptr_t addr;
	umem_bufctl_audit_t *bcp;
	UMEM_LOCAL_BUFCTL_AUDIT(&bcp);

	if (abw->abw_ndx == abw->abw_nbufs)
		return (WALK_DONE);

	addr = abw->abw_buf[abw->abw_ndx++].abb_addr;

	if (mdb_vread(bcp, UMEM_BUFCTL_AUDIT_SIZE, addr) == -1) {
		mdb_warn("couldn't read bufctl at %p", addr);
		return (WALK_DONE);
	}

	return (wsp->walk_callback(addr, bcp, wsp->walk_cbdata));
}

void
allocdby_walk_fini(mdb_walk_state_t *wsp)
{
	allocdby_walk_t *abw = wsp->walk_data;

	mdb_free(abw->abw_buf, sizeof (allocdby_bufctl_t) * abw->abw_size);
	mdb_free(abw, sizeof (allocdby_walk_t));
}

/*ARGSUSED*/
int
allocdby_walk(uintptr_t addr, const umem_bufctl_audit_t *bcp, void *ignored)
{
	char c[MDB_SYM_NAMLEN];
	GElf_Sym sym;
	int i;

	mdb_printf("%0?p %12llx ", addr, bcp->bc_timestamp);
	for (i = 0; i < bcp->bc_depth; i++) {
		if (mdb_lookup_by_addr(bcp->bc_stack[i],
		    MDB_SYM_FUZZY, c, sizeof (c), &sym) == -1)
			continue;
		if (is_umem_sym(c, "umem_"))
			continue;
		mdb_printf("%s+0x%lx",
		    c, bcp->bc_stack[i] - (uintptr_t)sym.st_value);
		break;
	}
	mdb_printf("\n");

	return (WALK_NEXT);
}

static int
allocdby_common(uintptr_t addr, uint_t flags, const char *w)
{
	if (!(flags & DCMD_ADDRSPEC))
		return (DCMD_USAGE);

	mdb_printf("%-?s %12s %s\n", "BUFCTL", "TIMESTAMP", "CALLER");

	if (mdb_pwalk(w, (mdb_walk_cb_t)allocdby_walk, NULL, addr) == -1) {
		mdb_warn("can't walk '%s' for %p", w, addr);
		return (DCMD_ERR);
	}

	return (DCMD_OK);
}

/*ARGSUSED*/
int
allocdby(uintptr_t addr, uint_t flags, int argc, const mdb_arg_t *argv)
{
	return (allocdby_common(addr, flags, "allocdby"));
}

/*ARGSUSED*/
int
freedby(uintptr_t addr, uint_t flags, int argc, const mdb_arg_t *argv)
{
	return (allocdby_common(addr, flags, "freedby"));
}

typedef struct whatis_info {
	mdb_whatis_t *wi_w;
	const umem_cache_t *wi_cache;
	const vmem_t *wi_vmem;
	vmem_t *wi_msb_arena;
	size_t wi_slab_size;
	int wi_slab_found;
	uint_t wi_freemem;
} whatis_info_t;

/* call one of our dcmd functions with "-v" and the provided address */
static void
whatis_call_printer(mdb_dcmd_f *dcmd, uintptr_t addr)
{
	mdb_arg_t a;
	a.a_type = MDB_TYPE_STRING;
	a.a_un.a_str = "-v";

	mdb_printf(":\n");
	(void) (*dcmd)(addr, DCMD_ADDRSPEC, 1, &a);
}

static void
whatis_print_umem(whatis_info_t *wi, uintptr_t maddr, uintptr_t addr,
    uintptr_t baddr)
{
	mdb_whatis_t *w = wi->wi_w;
	const umem_cache_t *cp = wi->wi_cache;
	int quiet = (mdb_whatis_flags(w) & WHATIS_QUIET);

	int call_printer = (!quiet && (cp->cache_flags & UMF_AUDIT));

	mdb_whatis_report_object(w, maddr, addr, "");

	if (baddr != 0 && !call_printer)
		mdb_printf("bufctl %p ", baddr);

	mdb_printf("%s from %s",
	    (wi->wi_freemem == FALSE) ? "allocated" : "freed", cp->cache_name);

	if (call_printer && baddr != 0) {
		whatis_call_printer(bufctl, baddr);
		return;
	}
	mdb_printf("\n");
}

/*ARGSUSED*/
static int
whatis_walk_umem(uintptr_t addr, void *ignored, whatis_info_t *wi)
{
	mdb_whatis_t *w = wi->wi_w;

	uintptr_t cur;
	size_t size = wi->wi_cache->cache_bufsize;

	while (mdb_whatis_match(w, addr, size, &cur))
		whatis_print_umem(wi, cur, addr, NULL);

	return (WHATIS_WALKRET(w));
}

/*ARGSUSED*/
static int
whatis_walk_bufctl(uintptr_t baddr, const umem_bufctl_t *bcp, whatis_info_t *wi)
{
	mdb_whatis_t *w = wi->wi_w;

	uintptr_t cur;
	uintptr_t addr = (uintptr_t)bcp->bc_addr;
	size_t size = wi->wi_cache->cache_bufsize;

	while (mdb_whatis_match(w, addr, size, &cur))
		whatis_print_umem(wi, cur, addr, baddr);

	return (WHATIS_WALKRET(w));
}


static int
whatis_walk_seg(uintptr_t addr, const vmem_seg_t *vs, whatis_info_t *wi)
{
	mdb_whatis_t *w = wi->wi_w;

	size_t size = vs->vs_end - vs->vs_start;
	uintptr_t cur;

	/* We're not interested in anything but alloc and free segments */
	if (vs->vs_type != VMEM_ALLOC && vs->vs_type != VMEM_FREE)
		return (WALK_NEXT);

	while (mdb_whatis_match(w, vs->vs_start, size, &cur)) {
		mdb_whatis_report_object(w, cur, vs->vs_start, "");

		/*
		 * If we're not printing it seperately, provide the vmem_seg
		 * pointer if it has a stack trace.
		 */
		if ((mdb_whatis_flags(w) & WHATIS_QUIET) &&
		    ((mdb_whatis_flags(w) & WHATIS_BUFCTL) != 0 ||
		    (vs->vs_type == VMEM_ALLOC && vs->vs_depth != 0))) {
			mdb_printf("vmem_seg %p ", addr);
		}

		mdb_printf("%s from %s vmem arena",
		    (vs->vs_type == VMEM_ALLOC) ? "allocated" : "freed",
		    wi->wi_vmem->vm_name);

		if (!mdb_whatis_flags(w) & WHATIS_QUIET)
			whatis_call_printer(vmem_seg, addr);
		else
			mdb_printf("\n");
	}

	return (WHATIS_WALKRET(w));
}

static int
whatis_walk_vmem(uintptr_t addr, const vmem_t *vmem, whatis_info_t *wi)
{
	mdb_whatis_t *w = wi->wi_w;
	const char *nm = vmem->vm_name;
	wi->wi_vmem = vmem;

	if (mdb_whatis_flags(w) & WHATIS_VERBOSE)
		mdb_printf("Searching vmem arena %s...\n", nm);

	if (mdb_pwalk("vmem_seg",
	    (mdb_walk_cb_t)whatis_walk_seg, wi, addr) == -1) {
		mdb_warn("can't walk vmem seg for %p", addr);
		return (WALK_NEXT);
	}

	return (WHATIS_WALKRET(w));
}

/*ARGSUSED*/
static int
whatis_walk_slab(uintptr_t saddr, const umem_slab_t *sp, whatis_info_t *wi)
{
	mdb_whatis_t *w = wi->wi_w;

	/* It must overlap with the slab data, or it's not interesting */
	if (mdb_whatis_overlaps(w,
	    (uintptr_t)sp->slab_base, wi->wi_slab_size)) {
		wi->wi_slab_found++;
		return (WALK_DONE);
	}
	return (WALK_NEXT);
}

static int
whatis_walk_cache(uintptr_t addr, const umem_cache_t *c, whatis_info_t *wi)
{
	mdb_whatis_t *w = wi->wi_w;
	char *walk, *freewalk;
	mdb_walk_cb_t func;
	int do_bufctl;

	/* Override the '-b' flag as necessary */
	if (!(c->cache_flags & UMF_HASH))
		do_bufctl = FALSE;	/* no bufctls to walk */
	else if (c->cache_flags & UMF_AUDIT)
		do_bufctl = TRUE;	/* we always want debugging info */
	else
		do_bufctl = ((mdb_whatis_flags(w) & WHATIS_BUFCTL) != 0);

	if (do_bufctl) {
		walk = "bufctl";
		freewalk = "freectl";
		func = (mdb_walk_cb_t)whatis_walk_bufctl;
	} else {
		walk = "umem";
		freewalk = "freemem";
		func = (mdb_walk_cb_t)whatis_walk_umem;
	}

	wi->wi_cache = c;

	if (mdb_whatis_flags(w) & WHATIS_VERBOSE)
		mdb_printf("Searching %s...\n", c->cache_name);

	/*
	 * If more then two buffers live on each slab, figure out if we're
	 * interested in anything in any slab before doing the more expensive
	 * umem/freemem (bufctl/freectl) walkers.
	 */
	wi->wi_slab_size = c->cache_slabsize - c->cache_maxcolor;
	if (!(c->cache_flags & UMF_HASH))
		wi->wi_slab_size -= sizeof (umem_slab_t);

	if ((wi->wi_slab_size / c->cache_chunksize) > 2) {
		wi->wi_slab_found = 0;
		if (mdb_pwalk("umem_slab", (mdb_walk_cb_t)whatis_walk_slab, wi,
		    addr) == -1) {
			mdb_warn("can't find umem_slab walker");
			return (WALK_DONE);
		}
		if (wi->wi_slab_found == 0)
			return (WALK_NEXT);
	}

	wi->wi_freemem = FALSE;
	if (mdb_pwalk(walk, func, wi, addr) == -1) {
		mdb_warn("can't find %s walker", walk);
		return (WALK_DONE);
	}

	if (mdb_whatis_done(w))
		return (WALK_DONE);

	/*
	 * We have searched for allocated memory; now search for freed memory.
	 */
	if (mdb_whatis_flags(w) & WHATIS_VERBOSE)
		mdb_printf("Searching %s for free memory...\n", c->cache_name);

	wi->wi_freemem = TRUE;

	if (mdb_pwalk(freewalk, func, wi, addr) == -1) {
		mdb_warn("can't find %s walker", freewalk);
		return (WALK_DONE);
	}

	return (WHATIS_WALKRET(w));
}

static int
whatis_walk_touch(uintptr_t addr, const umem_cache_t *c, whatis_info_t *wi)
{
	if (c->cache_arena == wi->wi_msb_arena ||
	    (c->cache_cflags & UMC_NOTOUCH))
		return (WALK_NEXT);

	return (whatis_walk_cache(addr, c, wi));
}

static int
whatis_walk_metadata(uintptr_t addr, const umem_cache_t *c, whatis_info_t *wi)
{
	if (c->cache_arena != wi->wi_msb_arena)
		return (WALK_NEXT);

	return (whatis_walk_cache(addr, c, wi));
}

static int
whatis_walk_notouch(uintptr_t addr, const umem_cache_t *c, whatis_info_t *wi)
{
	if (c->cache_arena == wi->wi_msb_arena ||
	    !(c->cache_cflags & UMC_NOTOUCH))
		return (WALK_NEXT);

	return (whatis_walk_cache(addr, c, wi));
}

/*ARGSUSED*/
static int
whatis_run_umem(mdb_whatis_t *w, void *ignored)
{
	whatis_info_t wi;

	bzero(&wi, sizeof (wi));
	wi.wi_w = w;

	/* umem's metadata is allocated from the umem_internal_arena */
	if (umem_readvar(&wi.wi_msb_arena, "umem_internal_arena") == -1)
		mdb_warn("unable to readvar \"umem_internal_arena\"");

	/*
	 * We process umem caches in the following order:
	 *
	 *	non-UMC_NOTOUCH, non-metadata	(typically the most interesting)
	 *	metadata			(can be huge with UMF_AUDIT)
	 *	UMC_NOTOUCH, non-metadata	(see umem_walk_all())
	 */
	if (mdb_walk("umem_cache", (mdb_walk_cb_t)whatis_walk_touch,
	    &wi) == -1 ||
	    mdb_walk("umem_cache", (mdb_walk_cb_t)whatis_walk_metadata,
	    &wi) == -1 ||
	    mdb_walk("umem_cache", (mdb_walk_cb_t)whatis_walk_notouch,
	    &wi) == -1) {
		mdb_warn("couldn't find umem_cache walker");
		return (1);
	}
	return (0);
}

/*ARGSUSED*/
static int
whatis_run_vmem(mdb_whatis_t *w, void *ignored)
{
	whatis_info_t wi;

	bzero(&wi, sizeof (wi));
	wi.wi_w = w;

	if (mdb_walk("vmem_postfix",
	    (mdb_walk_cb_t)whatis_walk_vmem, &wi) == -1) {
		mdb_warn("couldn't find vmem_postfix walker");
		return (1);
	}
	return (0);
}

int
umem_init(void)
{
	mdb_walker_t w = {
		"umem_cache", "walk list of umem caches", umem_cache_walk_init,
		umem_cache_walk_step, umem_cache_walk_fini
	};

	if (mdb_add_walker(&w) == -1) {
		mdb_warn("failed to add umem_cache walker");
		return (-1);
	}

	if (umem_update_variables() == -1)
		return (-1);

	/* install a callback so that our variables are always up-to-date */
	(void) mdb_callback_add(MDB_CALLBACK_STCHG, umem_statechange_cb, NULL);
	umem_statechange_cb(NULL);

	/*
	 * Register our ::whatis callbacks.
	 */
	mdb_whatis_register("umem", whatis_run_umem, NULL,
	    WHATIS_PRIO_ALLOCATOR, WHATIS_REG_NO_ID);
	mdb_whatis_register("vmem", whatis_run_vmem, NULL,
	    WHATIS_PRIO_ALLOCATOR, WHATIS_REG_NO_ID);

	return (0);
}

typedef struct umem_log_cpu {
	uintptr_t umc_low;
	uintptr_t umc_high;
} umem_log_cpu_t;

int
umem_log_walk(uintptr_t addr, const umem_bufctl_audit_t *b, umem_log_cpu_t *umc)
{
	int i;

	for (i = 0; i < umem_max_ncpus; i++) {
		if (addr >= umc[i].umc_low && addr < umc[i].umc_high)
			break;
	}

	if (i == umem_max_ncpus)
		mdb_printf("   ");
	else
		mdb_printf("%3d", i);

	mdb_printf(" %0?p %0?p %16llx %0?p\n", addr, b->bc_addr,
	    b->bc_timestamp, b->bc_thread);

	return (WALK_NEXT);
}

/*ARGSUSED*/
int
umem_log(uintptr_t addr, uint_t flags, int argc, const mdb_arg_t *argv)
{
	umem_log_header_t lh;
	umem_cpu_log_header_t clh;
	uintptr_t lhp, clhp;
	umem_log_cpu_t *umc;
	int i;

	if (umem_readvar(&lhp, "umem_transaction_log") == -1) {
		mdb_warn("failed to read 'umem_transaction_log'");
		return (DCMD_ERR);
	}

	if (lhp == NULL) {
		mdb_warn("no umem transaction log\n");
		return (DCMD_ERR);
	}

	if (mdb_vread(&lh, sizeof (umem_log_header_t), lhp) == -1) {
		mdb_warn("failed to read log header at %p", lhp);
		return (DCMD_ERR);
	}

	clhp = lhp + ((uintptr_t)&lh.lh_cpu[0] - (uintptr_t)&lh);

	umc = mdb_zalloc(sizeof (umem_log_cpu_t) * umem_max_ncpus,
	    UM_SLEEP | UM_GC);

	for (i = 0; i < umem_max_ncpus; i++) {
		if (mdb_vread(&clh, sizeof (clh), clhp) == -1) {
			mdb_warn("cannot read cpu %d's log header at %p",
			    i, clhp);
			return (DCMD_ERR);
		}

		umc[i].umc_low = clh.clh_chunk * lh.lh_chunksize +
		    (uintptr_t)lh.lh_base;
		umc[i].umc_high = (uintptr_t)clh.clh_current;

		clhp += sizeof (umem_cpu_log_header_t);
	}

	if (DCMD_HDRSPEC(flags)) {
		mdb_printf("%3s %-?s %-?s %16s %-?s\n", "CPU", "ADDR",
		    "BUFADDR", "TIMESTAMP", "THREAD");
	}

	/*
	 * If we have been passed an address, we'll just print out that
	 * log entry.
	 */
	if (flags & DCMD_ADDRSPEC) {
		umem_bufctl_audit_t *bp;
		UMEM_LOCAL_BUFCTL_AUDIT(&bp);

		if (mdb_vread(bp, UMEM_BUFCTL_AUDIT_SIZE, addr) == -1) {
			mdb_warn("failed to read bufctl at %p", addr);
			return (DCMD_ERR);
		}

		(void) umem_log_walk(addr, bp, umc);

		return (DCMD_OK);
	}

	if (mdb_walk("umem_log", (mdb_walk_cb_t)umem_log_walk, umc) == -1) {
		mdb_warn("can't find umem log walker");
		return (DCMD_ERR);
	}

	return (DCMD_OK);
}

typedef struct bufctl_history_cb {
	int		bhc_flags;
	int		bhc_argc;
	const mdb_arg_t	*bhc_argv;
	int		bhc_ret;
} bufctl_history_cb_t;

/*ARGSUSED*/
static int
bufctl_history_callback(uintptr_t addr, const void *ign, void *arg)
{
	bufctl_history_cb_t *bhc = arg;

	bhc->bhc_ret =
	    bufctl(addr, bhc->bhc_flags, bhc->bhc_argc, bhc->bhc_argv);

	bhc->bhc_flags &= ~DCMD_LOOPFIRST;

	return ((bhc->bhc_ret == DCMD_OK)? WALK_NEXT : WALK_DONE);
}

void
bufctl_help(void)
{
	mdb_printf("%s\n",
"Display the contents of umem_bufctl_audit_ts, with optional filtering.\n");
	mdb_dec_indent(2);
	mdb_printf("%<b>OPTIONS%</b>\n");
	mdb_inc_indent(2);
	mdb_printf("%s",
"  -v    Display the full content of the bufctl, including its stack trace\n"
"  -h    retrieve the bufctl's transaction history, if available\n"
"  -a addr\n"
"        filter out bufctls not involving the buffer at addr\n"
"  -c caller\n"
"        filter out bufctls without the function/PC in their stack trace\n"
"  -e earliest\n"
"        filter out bufctls timestamped before earliest\n"
"  -l latest\n"
"        filter out bufctls timestamped after latest\n"
"  -t thread\n"
"        filter out bufctls not involving thread\n");
}

int
bufctl(uintptr_t addr, uint_t flags, int argc, const mdb_arg_t *argv)
{
	uint_t verbose = FALSE;
	uint_t history = FALSE;
	uint_t in_history = FALSE;
	uintptr_t caller = NULL, thread = NULL;
	uintptr_t laddr, haddr, baddr = NULL;
	hrtime_t earliest = 0, latest = 0;
	int i, depth;
	char c[MDB_SYM_NAMLEN];
	GElf_Sym sym;
	umem_bufctl_audit_t *bcp;
	UMEM_LOCAL_BUFCTL_AUDIT(&bcp);

	if (mdb_getopts(argc, argv,
	    'v', MDB_OPT_SETBITS, TRUE, &verbose,
	    'h', MDB_OPT_SETBITS, TRUE, &history,
	    'H', MDB_OPT_SETBITS, TRUE, &in_history,		/* internal */
	    'c', MDB_OPT_UINTPTR, &caller,
	    't', MDB_OPT_UINTPTR, &thread,
	    'e', MDB_OPT_UINT64, &earliest,
	    'l', MDB_OPT_UINT64, &latest,
	    'a', MDB_OPT_UINTPTR, &baddr, NULL) != argc)
		return (DCMD_USAGE);

	if (!(flags & DCMD_ADDRSPEC))
		return (DCMD_USAGE);

	if (in_history && !history)
		return (DCMD_USAGE);

	if (history && !in_history) {
		mdb_arg_t *nargv = mdb_zalloc(sizeof (*nargv) * (argc + 1),
		    UM_SLEEP | UM_GC);
		bufctl_history_cb_t bhc;

		nargv[0].a_type = MDB_TYPE_STRING;
		nargv[0].a_un.a_str = "-H";		/* prevent recursion */

		for (i = 0; i < argc; i++)
			nargv[i + 1] = argv[i];

		/*
		 * When in history mode, we treat each element as if it
		 * were in a seperate loop, so that the headers group
		 * bufctls with similar histories.
		 */
		bhc.bhc_flags = flags | DCMD_LOOP | DCMD_LOOPFIRST;
		bhc.bhc_argc = argc + 1;
		bhc.bhc_argv = nargv;
		bhc.bhc_ret = DCMD_OK;

		if (mdb_pwalk("bufctl_history", bufctl_history_callback, &bhc,
		    addr) == -1) {
			mdb_warn("unable to walk bufctl_history");
			return (DCMD_ERR);
		}

		if (bhc.bhc_ret == DCMD_OK && !(flags & DCMD_PIPE_OUT))
			mdb_printf("\n");

		return (bhc.bhc_ret);
	}

	if (DCMD_HDRSPEC(flags) && !(flags & DCMD_PIPE_OUT)) {
		if (verbose) {
			mdb_printf("%16s %16s %16s %16s\n"
			    "%<u>%16s %16s %16s %16s%</u>\n",
			    "ADDR", "BUFADDR", "TIMESTAMP", "THREAD",
			    "", "CACHE", "LASTLOG", "CONTENTS");
		} else {
			mdb_printf("%<u>%-?s %-?s %-12s %5s %s%</u>\n",
			    "ADDR", "BUFADDR", "TIMESTAMP", "THRD", "CALLER");
		}
	}

	if (mdb_vread(bcp, UMEM_BUFCTL_AUDIT_SIZE, addr) == -1) {
		mdb_warn("couldn't read bufctl at %p", addr);
		return (DCMD_ERR);
	}

	/*
	 * Guard against bogus bc_depth in case the bufctl is corrupt or
	 * the address does not really refer to a bufctl.
	 */
	depth = MIN(bcp->bc_depth, umem_stack_depth);

	if (caller != NULL) {
		laddr = caller;
		haddr = caller + sizeof (caller);

		if (mdb_lookup_by_addr(caller, MDB_SYM_FUZZY, c, sizeof (c),
		    &sym) != -1 && caller == (uintptr_t)sym.st_value) {
			/*
			 * We were provided an exact symbol value; any
			 * address in the function is valid.
			 */
			laddr = (uintptr_t)sym.st_value;
			haddr = (uintptr_t)sym.st_value + sym.st_size;
		}

		for (i = 0; i < depth; i++)
			if (bcp->bc_stack[i] >= laddr &&
			    bcp->bc_stack[i] < haddr)
				break;

		if (i == depth)
			return (DCMD_OK);
	}

	if (thread != NULL && (uintptr_t)bcp->bc_thread != thread)
		return (DCMD_OK);

	if (earliest != 0 && bcp->bc_timestamp < earliest)
		return (DCMD_OK);

	if (latest != 0 && bcp->bc_timestamp > latest)
		return (DCMD_OK);

	if (baddr != 0 && (uintptr_t)bcp->bc_addr != baddr)
		return (DCMD_OK);

	if (flags & DCMD_PIPE_OUT) {
		mdb_printf("%#r\n", addr);
		return (DCMD_OK);
	}

	if (verbose) {
		mdb_printf(
		    "%<b>%16p%</b> %16p %16llx %16d\n"
		    "%16s %16p %16p %16p\n",
		    addr, bcp->bc_addr, bcp->bc_timestamp, bcp->bc_thread,
		    "", bcp->bc_cache, bcp->bc_lastlog, bcp->bc_contents);

		mdb_inc_indent(17);
		for (i = 0; i < depth; i++)
			mdb_printf("%a\n", bcp->bc_stack[i]);
		mdb_dec_indent(17);
		mdb_printf("\n");
	} else {
		mdb_printf("%0?p %0?p %12llx %5d", addr, bcp->bc_addr,
		    bcp->bc_timestamp, bcp->bc_thread);

		for (i = 0; i < depth; i++) {
			if (mdb_lookup_by_addr(bcp->bc_stack[i],
			    MDB_SYM_FUZZY, c, sizeof (c), &sym) == -1)
				continue;
			if (is_umem_sym(c, "umem_"))
				continue;
			mdb_printf(" %a\n", bcp->bc_stack[i]);
			break;
		}

		if (i >= depth)
			mdb_printf("\n");
	}

	return (DCMD_OK);
}

/*ARGSUSED*/
int
bufctl_audit(uintptr_t addr, uint_t flags, int argc, const mdb_arg_t *argv)
{
	mdb_arg_t a;

	if (!(flags & DCMD_ADDRSPEC))
		return (DCMD_USAGE);

	if (argc != 0)
		return (DCMD_USAGE);

	a.a_type = MDB_TYPE_STRING;
	a.a_un.a_str = "-v";

	return (bufctl(addr, flags, 1, &a));
}

typedef struct umem_verify {
	uint64_t *umv_buf;		/* buffer to read cache contents into */
	size_t umv_size;		/* number of bytes in umv_buf */
	int umv_corruption;		/* > 0 if corruption found. */
	int umv_besilent;		/* report actual corruption sites */
	struct umem_cache umv_cache;	/* the cache we're operating on */
} umem_verify_t;

/*
 * verify_pattern()
 *	verify that buf is filled with the pattern pat.
 */
static int64_t
verify_pattern(uint64_t *buf_arg, size_t size, uint64_t pat)
{
	/*LINTED*/
	uint64_t *bufend = (uint64_t *)((char *)buf_arg + size);
	uint64_t *buf;

	for (buf = buf_arg; buf < bufend; buf++)
		if (*buf != pat)
			return ((uintptr_t)buf - (uintptr_t)buf_arg);
	return (-1);
}

/*
 * verify_buftag()
 *	verify that btp->bt_bxstat == (bcp ^ pat)
 */
static int
verify_buftag(umem_buftag_t *btp, uintptr_t pat)
{
	return (btp->bt_bxstat == ((intptr_t)btp->bt_bufctl ^ pat) ? 0 : -1);
}

/*
 * verify_free()
 *	verify the integrity of a free block of memory by checking
 *	that it is filled with 0xdeadbeef and that its buftag is sane.
 */
/*ARGSUSED1*/
static int
verify_free(uintptr_t addr, const void *data, void *private)
{
	umem_verify_t *umv = (umem_verify_t *)private;
	uint64_t *buf = umv->umv_buf;	/* buf to validate */
	int64_t corrupt;		/* corruption offset */
	umem_buftag_t *buftagp;		/* ptr to buftag */
	umem_cache_t *cp = &umv->umv_cache;
	int besilent = umv->umv_besilent;

	/*LINTED*/
	buftagp = UMEM_BUFTAG(cp, buf);

	/*
	 * Read the buffer to check.
	 */
	if (mdb_vread(buf, umv->umv_size, addr) == -1) {
		if (!besilent)
			mdb_warn("couldn't read %p", addr);
		return (WALK_NEXT);
	}

	if ((corrupt = verify_pattern(buf, cp->cache_verify,
	    UMEM_FREE_PATTERN)) >= 0) {
		if (!besilent)
			mdb_printf("buffer %p (free) seems corrupted, at %p\n",
			    addr, (uintptr_t)addr + corrupt);
		goto corrupt;
	}

	if ((cp->cache_flags & UMF_HASH) &&
	    buftagp->bt_redzone != UMEM_REDZONE_PATTERN) {
		if (!besilent)
			mdb_printf("buffer %p (free) seems to "
			    "have a corrupt redzone pattern\n", addr);
		goto corrupt;
	}

	/*
	 * confirm bufctl pointer integrity.
	 */
	if (verify_buftag(buftagp, UMEM_BUFTAG_FREE) == -1) {
		if (!besilent)
			mdb_printf("buffer %p (free) has a corrupt "
			    "buftag\n", addr);
		goto corrupt;
	}

	return (WALK_NEXT);
corrupt:
	umv->umv_corruption++;
	return (WALK_NEXT);
}

/*
 * verify_alloc()
 *	Verify that the buftag of an allocated buffer makes sense with respect
 *	to the buffer.
 */
/*ARGSUSED1*/
static int
verify_alloc(uintptr_t addr, const void *data, void *private)
{
	umem_verify_t *umv = (umem_verify_t *)private;
	umem_cache_t *cp = &umv->umv_cache;
	uint64_t *buf = umv->umv_buf;	/* buf to validate */
	/*LINTED*/
	umem_buftag_t *buftagp = UMEM_BUFTAG(cp, buf);
	uint32_t *ip = (uint32_t *)buftagp;
	uint8_t *bp = (uint8_t *)buf;
	int looks_ok = 0, size_ok = 1;	/* flags for finding corruption */
	int besilent = umv->umv_besilent;

	/*
	 * Read the buffer to check.
	 */
	if (mdb_vread(buf, umv->umv_size, addr) == -1) {
		if (!besilent)
			mdb_warn("couldn't read %p", addr);
		return (WALK_NEXT);
	}

	/*
	 * There are two cases to handle:
	 * 1. If the buf was alloc'd using umem_cache_alloc, it will have
	 *    0xfeedfacefeedface at the end of it
	 * 2. If the buf was alloc'd using umem_alloc, it will have
	 *    0xbb just past the end of the region in use.  At the buftag,
	 *    it will have 0xfeedface (or, if the whole buffer is in use,
	 *    0xfeedface & bb000000 or 0xfeedfacf & 000000bb depending on
	 *    endianness), followed by 32 bits containing the offset of the
	 *    0xbb byte in the buffer.
	 *
	 * Finally, the two 32-bit words that comprise the second half of the
	 * buftag should xor to UMEM_BUFTAG_ALLOC
	 */

	if (buftagp->bt_redzone == UMEM_REDZONE_PATTERN)
		looks_ok = 1;
	else if (!UMEM_SIZE_VALID(ip[1]))
		size_ok = 0;
	else if (bp[UMEM_SIZE_DECODE(ip[1])] == UMEM_REDZONE_BYTE)
		looks_ok = 1;
	else
		size_ok = 0;

	if (!size_ok) {
		if (!besilent)
			mdb_printf("buffer %p (allocated) has a corrupt "
			    "redzone size encoding\n", addr);
		goto corrupt;
	}

	if (!looks_ok) {
		if (!besilent)
			mdb_printf("buffer %p (allocated) has a corrupt "
			    "redzone signature\n", addr);
		goto corrupt;
	}

	if (verify_buftag(buftagp, UMEM_BUFTAG_ALLOC) == -1) {
		if (!besilent)
			mdb_printf("buffer %p (allocated) has a "
			    "corrupt buftag\n", addr);
		goto corrupt;
	}

	return (WALK_NEXT);
corrupt:
	umv->umv_corruption++;
	return (WALK_NEXT);
}

/*ARGSUSED2*/
int
umem_verify(uintptr_t addr, uint_t flags, int argc, const mdb_arg_t *argv)
{
	if (flags & DCMD_ADDRSPEC) {
		int check_alloc = 0, check_free = 0;
		umem_verify_t umv;

		if (mdb_vread(&umv.umv_cache, sizeof (umv.umv_cache),
		    addr) == -1) {
			mdb_warn("couldn't read umem_cache %p", addr);
			return (DCMD_ERR);
		}

		umv.umv_size = umv.umv_cache.cache_buftag +
		    sizeof (umem_buftag_t);
		umv.umv_buf = mdb_alloc(umv.umv_size, UM_SLEEP | UM_GC);
		umv.umv_corruption = 0;

		if ((umv.umv_cache.cache_flags & UMF_REDZONE)) {
			check_alloc = 1;
			if (umv.umv_cache.cache_flags & UMF_DEADBEEF)
				check_free = 1;
		} else {
			if (!(flags & DCMD_LOOP)) {
				mdb_warn("cache %p (%s) does not have "
				    "redzone checking enabled\n", addr,
				    umv.umv_cache.cache_name);
			}
			return (DCMD_ERR);
		}

		if (flags & DCMD_LOOP) {
			/*
			 * table mode, don't print out every corrupt buffer
			 */
			umv.umv_besilent = 1;
		} else {
			mdb_printf("Summary for cache '%s'\n",
			    umv.umv_cache.cache_name);
			mdb_inc_indent(2);
			umv.umv_besilent = 0;
		}

		if (check_alloc)
			(void) mdb_pwalk("umem", verify_alloc, &umv, addr);
		if (check_free)
			(void) mdb_pwalk("freemem", verify_free, &umv, addr);

		if (flags & DCMD_LOOP) {
			if (umv.umv_corruption == 0) {
				mdb_printf("%-*s %?p clean\n",
				    UMEM_CACHE_NAMELEN,
				    umv.umv_cache.cache_name, addr);
			} else {
				char *s = "";	/* optional s in "buffer[s]" */
				if (umv.umv_corruption > 1)
					s = "s";

				mdb_printf("%-*s %?p %d corrupt buffer%s\n",
				    UMEM_CACHE_NAMELEN,
				    umv.umv_cache.cache_name, addr,
				    umv.umv_corruption, s);
			}
		} else {
			/*
			 * This is the more verbose mode, when the user has
			 * type addr::umem_verify.  If the cache was clean,
			 * nothing will have yet been printed. So say something.
			 */
			if (umv.umv_corruption == 0)
				mdb_printf("clean\n");

			mdb_dec_indent(2);
		}
	} else {
		/*
		 * If the user didn't specify a cache to verify, we'll walk all
		 * umem_cache's, specifying ourself as a callback for each...
		 * this is the equivalent of '::walk umem_cache .::umem_verify'
		 */
		mdb_printf("%<u>%-*s %-?s %-20s%</b>\n", UMEM_CACHE_NAMELEN,
		    "Cache Name", "Addr", "Cache Integrity");
		(void) (mdb_walk_dcmd("umem_cache", "umem_verify", 0, NULL));
	}

	return (DCMD_OK);
}

typedef struct vmem_node {
	struct vmem_node *vn_next;
	struct vmem_node *vn_parent;
	struct vmem_node *vn_sibling;
	struct vmem_node *vn_children;
	uintptr_t vn_addr;
	int vn_marked;
	vmem_t vn_vmem;
} vmem_node_t;

typedef struct vmem_walk {
	vmem_node_t *vw_root;
	vmem_node_t *vw_current;
} vmem_walk_t;

int
vmem_walk_init(mdb_walk_state_t *wsp)
{
	uintptr_t vaddr, paddr;
	vmem_node_t *head = NULL, *root = NULL, *current = NULL, *parent, *vp;
	vmem_walk_t *vw;

	if (umem_readvar(&vaddr, "vmem_list") == -1) {
		mdb_warn("couldn't read 'vmem_list'");
		return (WALK_ERR);
	}

	while (vaddr != NULL) {
		vp = mdb_zalloc(sizeof (vmem_node_t), UM_SLEEP);
		vp->vn_addr = vaddr;
		vp->vn_next = head;
		head = vp;

		if (vaddr == wsp->walk_addr)
			current = vp;

		if (mdb_vread(&vp->vn_vmem, sizeof (vmem_t), vaddr) == -1) {
			mdb_warn("couldn't read vmem_t at %p", vaddr);
			goto err;
		}

		vaddr = (uintptr_t)vp->vn_vmem.vm_next;
	}

	for (vp = head; vp != NULL; vp = vp->vn_next) {

		if ((paddr = (uintptr_t)vp->vn_vmem.vm_source) == NULL) {
			vp->vn_sibling = root;
			root = vp;
			continue;
		}

		for (parent = head; parent != NULL; parent = parent->vn_next) {
			if (parent->vn_addr != paddr)
				continue;
			vp->vn_sibling = parent->vn_children;
			parent->vn_children = vp;
			vp->vn_parent = parent;
			break;
		}

		if (parent == NULL) {
			mdb_warn("couldn't find %p's parent (%p)\n",
			    vp->vn_addr, paddr);
			goto err;
		}
	}

	vw = mdb_zalloc(sizeof (vmem_walk_t), UM_SLEEP);
	vw->vw_root = root;

	if (current != NULL)
		vw->vw_current = current;
	else
		vw->vw_current = root;

	wsp->walk_data = vw;
	return (WALK_NEXT);
err:
	for (vp = head; head != NULL; vp = head) {
		head = vp->vn_next;
		mdb_free(vp, sizeof (vmem_node_t));
	}

	return (WALK_ERR);
}

int
vmem_walk_step(mdb_walk_state_t *wsp)
{
	vmem_walk_t *vw = wsp->walk_data;
	vmem_node_t *vp;
	int rval;

	if ((vp = vw->vw_current) == NULL)
		return (WALK_DONE);

	rval = wsp->walk_callback(vp->vn_addr, &vp->vn_vmem, wsp->walk_cbdata);

	if (vp->vn_children != NULL) {
		vw->vw_current = vp->vn_children;
		return (rval);
	}

	do {
		vw->vw_current = vp->vn_sibling;
		vp = vp->vn_parent;
	} while (vw->vw_current == NULL && vp != NULL);

	return (rval);
}

/*
 * The "vmem_postfix" walk walks the vmem arenas in post-fix order; all
 * children are visited before their parent.  We perform the postfix walk
 * iteratively (rather than recursively) to allow mdb to regain control
 * after each callback.
 */
int
vmem_postfix_walk_step(mdb_walk_state_t *wsp)
{
	vmem_walk_t *vw = wsp->walk_data;
	vmem_node_t *vp = vw->vw_current;
	int rval;

	/*
	 * If this node is marked, then we know that we have already visited
	 * all of its children.  If the node has any siblings, they need to
	 * be visited next; otherwise, we need to visit the parent.  Note
	 * that vp->vn_marked will only be zero on the first invocation of
	 * the step function.
	 */
	if (vp->vn_marked) {
		if (vp->vn_sibling != NULL)
			vp = vp->vn_sibling;
		else if (vp->vn_parent != NULL)
			vp = vp->vn_parent;
		else {
			/*
			 * We have neither a parent, nor a sibling, and we
			 * have already been visited; we're done.
			 */
			return (WALK_DONE);
		}
	}

	/*
	 * Before we visit this node, visit its children.
	 */
	while (vp->vn_children != NULL && !vp->vn_children->vn_marked)
		vp = vp->vn_children;

	vp->vn_marked = 1;
	vw->vw_current = vp;
	rval = wsp->walk_callback(vp->vn_addr, &vp->vn_vmem, wsp->walk_cbdata);

	return (rval);
}

void
vmem_walk_fini(mdb_walk_state_t *wsp)
{
	vmem_walk_t *vw = wsp->walk_data;
	vmem_node_t *root = vw->vw_root;
	int done;

	if (root == NULL)
		return;

	if ((vw->vw_root = root->vn_children) != NULL)
		vmem_walk_fini(wsp);

	vw->vw_root = root->vn_sibling;
	done = (root->vn_sibling == NULL && root->vn_parent == NULL);
	mdb_free(root, sizeof (vmem_node_t));

	if (done) {
		mdb_free(vw, sizeof (vmem_walk_t));
	} else {
		vmem_walk_fini(wsp);
	}
}

typedef struct vmem_seg_walk {
	uint8_t vsw_type;
	uintptr_t vsw_start;
	uintptr_t vsw_current;
} vmem_seg_walk_t;

/*ARGSUSED*/
int
vmem_seg_walk_common_init(mdb_walk_state_t *wsp, uint8_t type, char *name)
{
	vmem_seg_walk_t *vsw;

	if (wsp->walk_addr == NULL) {
		mdb_warn("vmem_%s does not support global walks\n", name);
		return (WALK_ERR);
	}

	wsp->walk_data = vsw = mdb_alloc(sizeof (vmem_seg_walk_t), UM_SLEEP);

	vsw->vsw_type = type;
	vsw->vsw_start = wsp->walk_addr + OFFSETOF(vmem_t, vm_seg0);
	vsw->vsw_current = vsw->vsw_start;

	return (WALK_NEXT);
}

/*
 * vmem segments can't have type 0 (this should be added to vmem_impl.h).
 */
#define	VMEM_NONE	0

int
vmem_alloc_walk_init(mdb_walk_state_t *wsp)
{
	return (vmem_seg_walk_common_init(wsp, VMEM_ALLOC, "alloc"));
}

int
vmem_free_walk_init(mdb_walk_state_t *wsp)
{
	return (vmem_seg_walk_common_init(wsp, VMEM_FREE, "free"));
}

int
vmem_span_walk_init(mdb_walk_state_t *wsp)
{
	return (vmem_seg_walk_common_init(wsp, VMEM_SPAN, "span"));
}

int
vmem_seg_walk_init(mdb_walk_state_t *wsp)
{
	return (vmem_seg_walk_common_init(wsp, VMEM_NONE, "seg"));
}

int
vmem_seg_walk_step(mdb_walk_state_t *wsp)
{
	vmem_seg_t seg;
	vmem_seg_walk_t *vsw = wsp->walk_data;
	uintptr_t addr = vsw->vsw_current;
	static size_t seg_size = 0;
	int rval;

	if (!seg_size) {
		if (umem_readvar(&seg_size, "vmem_seg_size") == -1) {
			mdb_warn("failed to read 'vmem_seg_size'");
			seg_size = sizeof (vmem_seg_t);
		}
	}

	if (seg_size < sizeof (seg))
		bzero((caddr_t)&seg + seg_size, sizeof (seg) - seg_size);

	if (mdb_vread(&seg, seg_size, addr) == -1) {
		mdb_warn("couldn't read vmem_seg at %p", addr);
		return (WALK_ERR);
	}

	vsw->vsw_current = (uintptr_t)seg.vs_anext;
	if (vsw->vsw_type != VMEM_NONE && seg.vs_type != vsw->vsw_type) {
		rval = WALK_NEXT;
	} else {
		rval = wsp->walk_callback(addr, &seg, wsp->walk_cbdata);
	}

	if (vsw->vsw_current == vsw->vsw_start)
		return (WALK_DONE);

	return (rval);
}

void
vmem_seg_walk_fini(mdb_walk_state_t *wsp)
{
	vmem_seg_walk_t *vsw = wsp->walk_data;

	mdb_free(vsw, sizeof (vmem_seg_walk_t));
}

#define	VMEM_NAMEWIDTH	22

int
vmem(uintptr_t addr, uint_t flags, int argc, const mdb_arg_t *argv)
{
	vmem_t v, parent;
	uintptr_t paddr;
	int ident = 0;
	char c[VMEM_NAMEWIDTH];

	if (!(flags & DCMD_ADDRSPEC)) {
		if (mdb_walk_dcmd("vmem", "vmem", argc, argv) == -1) {
			mdb_warn("can't walk vmem");
			return (DCMD_ERR);
		}
		return (DCMD_OK);
	}

	if (DCMD_HDRSPEC(flags))
		mdb_printf("%-?s %-*s %10s %12s %9s %5s\n",
		    "ADDR", VMEM_NAMEWIDTH, "NAME", "INUSE",
		    "TOTAL", "SUCCEED", "FAIL");

	if (mdb_vread(&v, sizeof (v), addr) == -1) {
		mdb_warn("couldn't read vmem at %p", addr);
		return (DCMD_ERR);
	}

	for (paddr = (uintptr_t)v.vm_source; paddr != NULL; ident += 2) {
		if (mdb_vread(&parent, sizeof (parent), paddr) == -1) {
			mdb_warn("couldn't trace %p's ancestry", addr);
			ident = 0;
			break;
		}
		paddr = (uintptr_t)parent.vm_source;
	}

	(void) mdb_snprintf(c, VMEM_NAMEWIDTH, "%*s%s", ident, "", v.vm_name);

	mdb_printf("%0?p %-*s %10llu %12llu %9llu %5llu\n",
	    addr, VMEM_NAMEWIDTH, c,
	    v.vm_kstat.vk_mem_inuse, v.vm_kstat.vk_mem_total,
	    v.vm_kstat.vk_alloc, v.vm_kstat.vk_fail);

	return (DCMD_OK);
}

void
vmem_seg_help(void)
{
	mdb_printf("%s\n",
"Display the contents of vmem_seg_ts, with optional filtering.\n"
"\n"
"A vmem_seg_t represents a range of addresses (or arbitrary numbers),\n"
"representing a single chunk of data.  Only ALLOC segments have debugging\n"
"information.\n");
	mdb_dec_indent(2);
	mdb_printf("%<b>OPTIONS%</b>\n");
	mdb_inc_indent(2);
	mdb_printf("%s",
"  -v    Display the full content of the vmem_seg, including its stack trace\n"
"  -s    report the size of the segment, instead of the end address\n"
"  -c caller\n"
"        filter out segments without the function/PC in their stack trace\n"
"  -e earliest\n"
"        filter out segments timestamped before earliest\n"
"  -l latest\n"
"        filter out segments timestamped after latest\n"
"  -m minsize\n"
"        filer out segments smaller than minsize\n"
"  -M maxsize\n"
"        filer out segments larger than maxsize\n"
"  -t thread\n"
"        filter out segments not involving thread\n"
"  -T type\n"
"        filter out segments not of type 'type'\n"
"        type is one of: ALLOC/FREE/SPAN/ROTOR/WALKER\n");
}


/*ARGSUSED*/
int
vmem_seg(uintptr_t addr, uint_t flags, int argc, const mdb_arg_t *argv)
{
	vmem_seg_t vs;
	uintptr_t *stk = vs.vs_stack;
	uintptr_t sz;
	uint8_t t;
	const char *type = NULL;
	GElf_Sym sym;
	char c[MDB_SYM_NAMLEN];
	int no_debug;
	int i;
	int depth;
	uintptr_t laddr, haddr;

	uintptr_t caller = NULL, thread = NULL;
	uintptr_t minsize = 0, maxsize = 0;

	hrtime_t earliest = 0, latest = 0;

	uint_t size = 0;
	uint_t verbose = 0;

	if (!(flags & DCMD_ADDRSPEC))
		return (DCMD_USAGE);

	if (mdb_getopts(argc, argv,
	    'c', MDB_OPT_UINTPTR, &caller,
	    'e', MDB_OPT_UINT64, &earliest,
	    'l', MDB_OPT_UINT64, &latest,
	    's', MDB_OPT_SETBITS, TRUE, &size,
	    'm', MDB_OPT_UINTPTR, &minsize,
	    'M', MDB_OPT_UINTPTR, &maxsize,
	    't', MDB_OPT_UINTPTR, &thread,
	    'T', MDB_OPT_STR, &type,
	    'v', MDB_OPT_SETBITS, TRUE, &verbose,
	    NULL) != argc)
		return (DCMD_USAGE);

	if (DCMD_HDRSPEC(flags) && !(flags & DCMD_PIPE_OUT)) {
		if (verbose) {
			mdb_printf("%16s %4s %16s %16s %16s\n"
			    "%<u>%16s %4s %16s %16s %16s%</u>\n",
			    "ADDR", "TYPE", "START", "END", "SIZE",
			    "", "", "THREAD", "TIMESTAMP", "");
		} else {
			mdb_printf("%?s %4s %?s %?s %s\n", "ADDR", "TYPE",
			    "START", size? "SIZE" : "END", "WHO");
		}
	}

	if (mdb_vread(&vs, sizeof (vs), addr) == -1) {
		mdb_warn("couldn't read vmem_seg at %p", addr);
		return (DCMD_ERR);
	}

	if (type != NULL) {
		if (strcmp(type, "ALLC") == 0 || strcmp(type, "ALLOC") == 0)
			t = VMEM_ALLOC;
		else if (strcmp(type, "FREE") == 0)
			t = VMEM_FREE;
		else if (strcmp(type, "SPAN") == 0)
			t = VMEM_SPAN;
		else if (strcmp(type, "ROTR") == 0 ||
		    strcmp(type, "ROTOR") == 0)
			t = VMEM_ROTOR;
		else if (strcmp(type, "WLKR") == 0 ||
		    strcmp(type, "WALKER") == 0)
			t = VMEM_WALKER;
		else {
			mdb_warn("\"%s\" is not a recognized vmem_seg type\n",
			    type);
			return (DCMD_ERR);
		}

		if (vs.vs_type != t)
			return (DCMD_OK);
	}

	sz = vs.vs_end - vs.vs_start;

	if (minsize != 0 && sz < minsize)
		return (DCMD_OK);

	if (maxsize != 0 && sz > maxsize)
		return (DCMD_OK);

	t = vs.vs_type;
	depth = vs.vs_depth;

	/*
	 * debug info, when present, is only accurate for VMEM_ALLOC segments
	 */
	no_debug = (t != VMEM_ALLOC) ||
	    (depth == 0 || depth > VMEM_STACK_DEPTH);

	if (no_debug) {
		if (caller != NULL || thread != NULL || earliest != 0 ||
		    latest != 0)
			return (DCMD_OK);		/* not enough info */
	} else {
		if (caller != NULL) {
			laddr = caller;
			haddr = caller + sizeof (caller);

			if (mdb_lookup_by_addr(caller, MDB_SYM_FUZZY, c,
			    sizeof (c), &sym) != -1 &&
			    caller == (uintptr_t)sym.st_value) {
				/*
				 * We were provided an exact symbol value; any
				 * address in the function is valid.
				 */
				laddr = (uintptr_t)sym.st_value;
				haddr = (uintptr_t)sym.st_value + sym.st_size;
			}

			for (i = 0; i < depth; i++)
				if (vs.vs_stack[i] >= laddr &&
				    vs.vs_stack[i] < haddr)
					break;

			if (i == depth)
				return (DCMD_OK);
		}

		if (thread != NULL && (uintptr_t)vs.vs_thread != thread)
			return (DCMD_OK);

		if (earliest != 0 && vs.vs_timestamp < earliest)
			return (DCMD_OK);

		if (latest != 0 && vs.vs_timestamp > latest)
			return (DCMD_OK);
	}

	type = (t == VMEM_ALLOC ? "ALLC" :
	    t == VMEM_FREE ? "FREE" :
	    t == VMEM_SPAN ? "SPAN" :
	    t == VMEM_ROTOR ? "ROTR" :
	    t == VMEM_WALKER ? "WLKR" :
	    "????");

	if (flags & DCMD_PIPE_OUT) {
		mdb_printf("%#r\n", addr);
		return (DCMD_OK);
	}

	if (verbose) {
		mdb_printf("%<b>%16p%</b> %4s %16p %16p %16d\n",
		    addr, type, vs.vs_start, vs.vs_end, sz);

		if (no_debug)
			return (DCMD_OK);

		mdb_printf("%16s %4s %16d %16llx\n",
		    "", "", vs.vs_thread, vs.vs_timestamp);

		mdb_inc_indent(17);
		for (i = 0; i < depth; i++) {
			mdb_printf("%a\n", stk[i]);
		}
		mdb_dec_indent(17);
		mdb_printf("\n");
	} else {
		mdb_printf("%0?p %4s %0?p %0?p", addr, type,
		    vs.vs_start, size? sz : vs.vs_end);

		if (no_debug) {
			mdb_printf("\n");
			return (DCMD_OK);
		}

		for (i = 0; i < depth; i++) {
			if (mdb_lookup_by_addr(stk[i], MDB_SYM_FUZZY,
			    c, sizeof (c), &sym) == -1)
				continue;
			if (is_umem_sym(c, "vmem_"))
				continue;
			break;
		}
		mdb_printf(" %a\n", stk[i]);
	}
	return (DCMD_OK);
}

/*ARGSUSED*/
static int
showbc(uintptr_t addr, const umem_bufctl_audit_t *bcp, hrtime_t *newest)
{
	char name[UMEM_CACHE_NAMELEN + 1];
	hrtime_t delta;
	int i, depth;

	if (bcp->bc_timestamp == 0)
		return (WALK_DONE);

	if (*newest == 0)
		*newest = bcp->bc_timestamp;

	delta = *newest - bcp->bc_timestamp;
	depth = MIN(bcp->bc_depth, umem_stack_depth);

	if (mdb_readstr(name, sizeof (name), (uintptr_t)
	    &bcp->bc_cache->cache_name) <= 0)
		(void) mdb_snprintf(name, sizeof (name), "%a", bcp->bc_cache);

	mdb_printf("\nT-%lld.%09lld  addr=%p  %s\n",
	    delta / NANOSEC, delta % NANOSEC, bcp->bc_addr, name);

	for (i = 0; i < depth; i++)
		mdb_printf("\t %a\n", bcp->bc_stack[i]);

	return (WALK_NEXT);
}

int
umalog(uintptr_t addr, uint_t flags, int argc, const mdb_arg_t *argv)
{
	const char *logname = "umem_transaction_log";
	hrtime_t newest = 0;

	if ((flags & DCMD_ADDRSPEC) || argc > 1)
		return (DCMD_USAGE);

	if (argc > 0) {
		if (argv->a_type != MDB_TYPE_STRING)
			return (DCMD_USAGE);
		if (strcmp(argv->a_un.a_str, "fail") == 0)
			logname = "umem_failure_log";
		else if (strcmp(argv->a_un.a_str, "slab") == 0)
			logname = "umem_slab_log";
		else
			return (DCMD_USAGE);
	}

	if (umem_readvar(&addr, logname) == -1) {
		mdb_warn("failed to read %s log header pointer");
		return (DCMD_ERR);
	}

	if (mdb_pwalk("umem_log", (mdb_walk_cb_t)showbc, &newest, addr) == -1) {
		mdb_warn("failed to walk umem log");
		return (DCMD_ERR);
	}

	return (DCMD_OK);
}

/*
 * As the final lure for die-hard crash(1M) users, we provide ::umausers here.
 * The first piece is a structure which we use to accumulate umem_cache_t
 * addresses of interest.  The umc_add is used as a callback for the umem_cache
 * walker; we either add all caches, or ones named explicitly as arguments.
 */

typedef struct umclist {
	const char *umc_name;			/* Name to match (or NULL) */
	uintptr_t *umc_caches;			/* List of umem_cache_t addrs */
	int umc_nelems;				/* Num entries in umc_caches */
	int umc_size;				/* Size of umc_caches array */
} umclist_t;

static int
umc_add(uintptr_t addr, const umem_cache_t *cp, umclist_t *umc)
{
	void *p;
	int s;

	if (umc->umc_name == NULL ||
	    strcmp(cp->cache_name, umc->umc_name) == 0) {
		/*
		 * If we have a match, grow our array (if necessary), and then
		 * add the virtual address of the matching cache to our list.
		 */
		if (umc->umc_nelems >= umc->umc_size) {
			s = umc->umc_size ? umc->umc_size * 2 : 256;
			p = mdb_alloc(sizeof (uintptr_t) * s, UM_SLEEP | UM_GC);

			bcopy(umc->umc_caches, p,
			    sizeof (uintptr_t) * umc->umc_size);

			umc->umc_caches = p;
			umc->umc_size = s;
		}

		umc->umc_caches[umc->umc_nelems++] = addr;
		return (umc->umc_name ? WALK_DONE : WALK_NEXT);
	}

	return (WALK_NEXT);
}

/*
 * The second piece of ::umausers is a hash table of allocations.  Each
 * allocation owner is identified by its stack trace and data_size.  We then
 * track the total bytes of all such allocations, and the number of allocations
 * to report at the end.  Once we have a list of caches, we walk through the
 * allocated bufctls of each, and update our hash table accordingly.
 */

typedef struct umowner {
	struct umowner *umo_head;		/* First hash elt in bucket */
	struct umowner *umo_next;		/* Next hash elt in chain */
	size_t umo_signature;			/* Hash table signature */
	uint_t umo_num;				/* Number of allocations */
	size_t umo_data_size;			/* Size of each allocation */
	size_t umo_total_size;			/* Total bytes of allocation */
	int umo_depth;				/* Depth of stack trace */
	uintptr_t *umo_stack;			/* Stack trace */
} umowner_t;

typedef struct umusers {
	const umem_cache_t *umu_cache;		/* Current umem cache */
	umowner_t *umu_hash;			/* Hash table of owners */
	uintptr_t *umu_stacks;			/* stacks for owners */
	int umu_nelems;				/* Number of entries in use */
	int umu_size;				/* Total number of entries */
} umusers_t;

static void
umu_add(umusers_t *umu, const umem_bufctl_audit_t *bcp,
    size_t size, size_t data_size)
{
	int i, depth = MIN(bcp->bc_depth, umem_stack_depth);
	size_t bucket, signature = data_size;
	umowner_t *umo, *umoend;

	/*
	 * If the hash table is full, double its size and rehash everything.
	 */
	if (umu->umu_nelems >= umu->umu_size) {
		int s = umu->umu_size ? umu->umu_size * 2 : 1024;
		size_t umowner_size = sizeof (umowner_t);
		size_t trace_size = umem_stack_depth * sizeof (uintptr_t);
		uintptr_t *new_stacks;

		umo = mdb_alloc(umowner_size * s, UM_SLEEP | UM_GC);
		new_stacks = mdb_alloc(trace_size * s, UM_SLEEP | UM_GC);

		bcopy(umu->umu_hash, umo, umowner_size * umu->umu_size);
		bcopy(umu->umu_stacks, new_stacks, trace_size * umu->umu_size);
		umu->umu_hash = umo;
		umu->umu_stacks = new_stacks;
		umu->umu_size = s;

		umoend = umu->umu_hash + umu->umu_size;
		for (umo = umu->umu_hash; umo < umoend; umo++) {
			umo->umo_head = NULL;
			umo->umo_stack = &umu->umu_stacks[
			    umem_stack_depth * (umo - umu->umu_hash)];
		}

		umoend = umu->umu_hash + umu->umu_nelems;
		for (umo = umu->umu_hash; umo < umoend; umo++) {
			bucket = umo->umo_signature & (umu->umu_size - 1);
			umo->umo_next = umu->umu_hash[bucket].umo_head;
			umu->umu_hash[bucket].umo_head = umo;
		}
	}

	/*
	 * Finish computing the hash signature from the stack trace, and then
	 * see if the owner is in the hash table.  If so, update our stats.
	 */
	for (i = 0; i < depth; i++)
		signature += bcp->bc_stack[i];

	bucket = signature & (umu->umu_size - 1);

	for (umo = umu->umu_hash[bucket].umo_head; umo; umo = umo->umo_next) {
		if (umo->umo_signature == signature) {
			size_t difference = 0;

			difference |= umo->umo_data_size - data_size;
			difference |= umo->umo_depth - depth;

			for (i = 0; i < depth; i++) {
				difference |= umo->umo_stack[i] -
				    bcp->bc_stack[i];
			}

			if (difference == 0) {
				umo->umo_total_size += size;
				umo->umo_num++;
				return;
			}
		}
	}

	/*
	 * If the owner is not yet hashed, grab the next element and fill it
	 * in based on the allocation information.
	 */
	umo = &umu->umu_hash[umu->umu_nelems++];
	umo->umo_next = umu->umu_hash[bucket].umo_head;
	umu->umu_hash[bucket].umo_head = umo;

	umo->umo_signature = signature;
	umo->umo_num = 1;
	umo->umo_data_size = data_size;
	umo->umo_total_size = size;
	umo->umo_depth = depth;

	for (i = 0; i < depth; i++)
		umo->umo_stack[i] = bcp->bc_stack[i];
}

/*
 * When ::umausers is invoked without the -f flag, we simply update our hash
 * table with the information from each allocated bufctl.
 */
/*ARGSUSED*/
static int
umause1(uintptr_t addr, const umem_bufctl_audit_t *bcp, umusers_t *umu)
{
	const umem_cache_t *cp = umu->umu_cache;

	umu_add(umu, bcp, cp->cache_bufsize, cp->cache_bufsize);
	return (WALK_NEXT);
}

/*
 * When ::umausers is invoked with the -f flag, we print out the information
 * for each bufctl as well as updating the hash table.
 */
static int
umause2(uintptr_t addr, const umem_bufctl_audit_t *bcp, umusers_t *umu)
{
	int i, depth = MIN(bcp->bc_depth, umem_stack_depth);
	const umem_cache_t *cp = umu->umu_cache;

	mdb_printf("size %d, addr %p, thread %p, cache %s\n",
	    cp->cache_bufsize, addr, bcp->bc_thread, cp->cache_name);

	for (i = 0; i < depth; i++)
		mdb_printf("\t %a\n", bcp->bc_stack[i]);

	umu_add(umu, bcp, cp->cache_bufsize, cp->cache_bufsize);
	return (WALK_NEXT);
}

/*
 * We sort our results by allocation size before printing them.
 */
static int
umownercmp(const void *lp, const void *rp)
{
	const umowner_t *lhs = lp;
	const umowner_t *rhs = rp;

	return (rhs->umo_total_size - lhs->umo_total_size);
}

/*
 * The main engine of ::umausers is relatively straightforward: First we
 * accumulate our list of umem_cache_t addresses into the umclist_t. Next we
 * iterate over the allocated bufctls of each cache in the list.  Finally,
 * we sort and print our results.
 */
/*ARGSUSED*/
int
umausers(uintptr_t addr, uint_t flags, int argc, const mdb_arg_t *argv)
{
	int mem_threshold = 8192;	/* Minimum # bytes for printing */
	int cnt_threshold = 100;	/* Minimum # blocks for printing */
	int audited_caches = 0;		/* Number of UMF_AUDIT caches found */
	int do_all_caches = 1;		/* Do all caches (no arguments) */
	int opt_e = FALSE;		/* Include "small" users */
	int opt_f = FALSE;		/* Print stack traces */

	mdb_walk_cb_t callback = (mdb_walk_cb_t)umause1;
	umowner_t *umo, *umoend;
	int i, oelems;

	umclist_t umc;
	umusers_t umu;

	if (flags & DCMD_ADDRSPEC)
		return (DCMD_USAGE);

	bzero(&umc, sizeof (umc));
	bzero(&umu, sizeof (umu));

	while ((i = mdb_getopts(argc, argv,
	    'e', MDB_OPT_SETBITS, TRUE, &opt_e,
	    'f', MDB_OPT_SETBITS, TRUE, &opt_f, NULL)) != argc) {

		argv += i;	/* skip past options we just processed */
		argc -= i;	/* adjust argc */

		if (argv->a_type != MDB_TYPE_STRING || *argv->a_un.a_str == '-')
			return (DCMD_USAGE);

		oelems = umc.umc_nelems;
		umc.umc_name = argv->a_un.a_str;
		(void) mdb_walk("umem_cache", (mdb_walk_cb_t)umc_add, &umc);

		if (umc.umc_nelems == oelems) {
			mdb_warn("unknown umem cache: %s\n", umc.umc_name);
			return (DCMD_ERR);
		}

		do_all_caches = 0;
		argv++;
		argc--;
	}

	if (opt_e)
		mem_threshold = cnt_threshold = 0;

	if (opt_f)
		callback = (mdb_walk_cb_t)umause2;

	if (do_all_caches) {
		umc.umc_name = NULL; /* match all cache names */
		(void) mdb_walk("umem_cache", (mdb_walk_cb_t)umc_add, &umc);
	}

	for (i = 0; i < umc.umc_nelems; i++) {
		uintptr_t cp = umc.umc_caches[i];
		umem_cache_t c;

		if (mdb_vread(&c, sizeof (c), cp) == -1) {
			mdb_warn("failed to read cache at %p", cp);
			continue;
		}

		if (!(c.cache_flags & UMF_AUDIT)) {
			if (!do_all_caches) {
				mdb_warn("UMF_AUDIT is not enabled for %s\n",
				    c.cache_name);
			}
			continue;
		}

		umu.umu_cache = &c;
		(void) mdb_pwalk("bufctl", callback, &umu, cp);
		audited_caches++;
	}

	if (audited_caches == 0 && do_all_caches) {
		mdb_warn("UMF_AUDIT is not enabled for any caches\n");
		return (DCMD_ERR);
	}

	qsort(umu.umu_hash, umu.umu_nelems, sizeof (umowner_t), umownercmp);
	umoend = umu.umu_hash + umu.umu_nelems;

	for (umo = umu.umu_hash; umo < umoend; umo++) {
		if (umo->umo_total_size < mem_threshold &&
		    umo->umo_num < cnt_threshold)
			continue;
		mdb_printf("%lu bytes for %u allocations with data size %lu:\n",
		    umo->umo_total_size, umo->umo_num, umo->umo_data_size);
		for (i = 0; i < umo->umo_depth; i++)
			mdb_printf("\t %a\n", umo->umo_stack[i]);
	}

	return (DCMD_OK);
}

struct malloc_data {
	uint32_t malloc_size;
	uint32_t malloc_stat; /* == UMEM_MALLOC_ENCODE(state, malloc_size) */
};

#ifdef _LP64
#define	UMI_MAX_BUCKET		(UMEM_MAXBUF - 2*sizeof (struct malloc_data))
#else
#define	UMI_MAX_BUCKET		(UMEM_MAXBUF - sizeof (struct malloc_data))
#endif

typedef struct umem_malloc_info {
	size_t um_total;	/* total allocated buffers */
	size_t um_malloc;	/* malloc buffers */
	size_t um_malloc_size;	/* sum of malloc buffer sizes */
	size_t um_malloc_overhead; /* sum of in-chunk overheads */

	umem_cache_t *um_cp;

	uint_t *um_bucket;
} umem_malloc_info_t;

static void
umem_malloc_print_dist(uint_t *um_bucket, size_t minmalloc, size_t maxmalloc,
    size_t maxbuckets, size_t minbucketsize, int geometric)
{
	uint64_t um_malloc;
	int minb = -1;
	int maxb = -1;
	int buckets;
	int nbucks;
	int i;
	int b;
	const int *distarray;

	minb = (int)minmalloc;
	maxb = (int)maxmalloc;

	nbucks = buckets = maxb - minb + 1;

	um_malloc = 0;
	for (b = minb; b <= maxb; b++)
		um_malloc += um_bucket[b];

	if (maxbuckets != 0)
		buckets = MIN(buckets, maxbuckets);

	if (minbucketsize > 1) {
		buckets = MIN(buckets, nbucks/minbucketsize);
		if (buckets == 0) {
			buckets = 1;
			minbucketsize = nbucks;
		}
	}

	if (geometric)
		distarray = dist_geometric(buckets, minb, maxb, minbucketsize);
	else
		distarray = dist_linear(buckets, minb, maxb);

	dist_print_header("malloc size", 11, "count");
	for (i = 0; i < buckets; i++) {
		dist_print_bucket(distarray, i, um_bucket, um_malloc, 11);
	}
	mdb_printf("\n");
}

/*
 * A malloc()ed buffer looks like:
 *
 *	<----------- mi.malloc_size --->
 *	<----------- cp.cache_bufsize ------------------>
 *	<----------- cp.cache_chunksize -------------------------------->
 *	+-------+-----------------------+---------------+---------------+
 *	|/tag///| mallocsz		|/round-off/////|/debug info////|
 *	+-------+---------------------------------------+---------------+
 *		<-- usable space ------>
 *
 * mallocsz is the argument to malloc(3C).
 * mi.malloc_size is the actual size passed to umem_alloc(), which
 * is rounded up to the smallest available cache size, which is
 * cache_bufsize.  If there is debugging or alignment overhead in
 * the cache, that is reflected in a larger cache_chunksize.
 *
 * The tag at the beginning of the buffer is either 8-bytes or 16-bytes,
 * depending upon the ISA's alignment requirements.  For 32-bit allocations,
 * it is always a 8-byte tag.  For 64-bit allocations larger than 8 bytes,
 * the tag has 8 bytes of padding before it.
 *
 * 32-byte, 64-byte buffers <= 8 bytes:
 *	+-------+-------+--------- ...
 *	|/size//|/stat//| mallocsz ...
 *	+-------+-------+--------- ...
 *			^
 *			pointer returned from malloc(3C)
 *
 * 64-byte buffers > 8 bytes:
 *	+---------------+-------+-------+--------- ...
 *	|/padding///////|/size//|/stat//| mallocsz ...
 *	+---------------+-------+-------+--------- ...
 *					^
 *					pointer returned from malloc(3C)
 *
 * The "size" field is "malloc_size", which is mallocsz + the padding.
 * The "stat" field is derived from malloc_size, and functions as a
 * validation that this buffer is actually from malloc(3C).
 */
/*ARGSUSED*/
static int
um_umem_buffer_cb(uintptr_t addr, void *buf, umem_malloc_info_t *ump)
{
	struct malloc_data md;
	size_t m_addr = addr;
	size_t overhead = sizeof (md);
	size_t mallocsz;

	ump->um_total++;

#ifdef _LP64
	if (ump->um_cp->cache_bufsize > UMEM_SECOND_ALIGN) {
		m_addr += overhead;
		overhead += sizeof (md);
	}
#endif

	if (mdb_vread(&md, sizeof (md), m_addr) == -1) {
		mdb_warn("unable to read malloc header at %p", m_addr);
		return (WALK_NEXT);
	}

	switch (UMEM_MALLOC_DECODE(md.malloc_stat, md.malloc_size)) {
	case MALLOC_MAGIC:
#ifdef _LP64
	case MALLOC_SECOND_MAGIC:
#endif
		mallocsz = md.malloc_size - overhead;

		ump->um_malloc++;
		ump->um_malloc_size += mallocsz;
		ump->um_malloc_overhead += overhead;

		/* include round-off and debug overhead */
		ump->um_malloc_overhead +=
		    ump->um_cp->cache_chunksize - md.malloc_size;

		if (ump->um_bucket != NULL && mallocsz <= UMI_MAX_BUCKET)
			ump->um_bucket[mallocsz]++;

		break;
	default:
		break;
	}

	return (WALK_NEXT);
}

int
get_umem_alloc_sizes(int **out, size_t *out_num)
{
	GElf_Sym sym;

	if (umem_lookup_by_name("umem_alloc_sizes", &sym) == -1) {
		mdb_warn("unable to look up umem_alloc_sizes");
		return (-1);
	}

	*out = mdb_alloc(sym.st_size, UM_SLEEP | UM_GC);
	*out_num = sym.st_size / sizeof (int);

	if (mdb_vread(*out, sym.st_size, sym.st_value) == -1) {
		mdb_warn("unable to read umem_alloc_sizes (%p)", sym.st_value);
		*out = NULL;
		return (-1);
	}

	return (0);
}


static int
um_umem_cache_cb(uintptr_t addr, umem_cache_t *cp, umem_malloc_info_t *ump)
{
	if (strncmp(cp->cache_name, "umem_alloc_", strlen("umem_alloc_")) != 0)
		return (WALK_NEXT);

	ump->um_cp = cp;

	if (mdb_pwalk("umem", (mdb_walk_cb_t)um_umem_buffer_cb, ump, addr) ==
	    -1) {
		mdb_warn("can't walk 'umem' for cache %p", addr);
		return (WALK_ERR);
	}

	return (WALK_NEXT);
}

void
umem_malloc_dist_help(void)
{
	mdb_printf("%s\n",
	    "report distribution of outstanding malloc()s");
	mdb_dec_indent(2);
	mdb_printf("%<b>OPTIONS%</b>\n");
	mdb_inc_indent(2);
	mdb_printf("%s",
"  -b maxbins\n"
"        Use at most maxbins bins for the data\n"
"  -B minbinsize\n"
"        Make the bins at least minbinsize bytes apart\n"
"  -d    dump the raw data out, without binning\n"
"  -g    use geometric binning instead of linear binning\n");
}

/*ARGSUSED*/
int
umem_malloc_dist(uintptr_t addr, uint_t flags, int argc, const mdb_arg_t *argv)
{
	umem_malloc_info_t mi;
	uint_t geometric = 0;
	uint_t dump = 0;
	size_t maxbuckets = 0;
	size_t minbucketsize = 0;

	size_t minalloc = 0;
	size_t maxalloc = UMI_MAX_BUCKET;

	if (flags & DCMD_ADDRSPEC)
		return (DCMD_USAGE);

	if (mdb_getopts(argc, argv,
	    'd', MDB_OPT_SETBITS, TRUE, &dump,
	    'g', MDB_OPT_SETBITS, TRUE, &geometric,
	    'b', MDB_OPT_UINTPTR, &maxbuckets,
	    'B', MDB_OPT_UINTPTR, &minbucketsize,
	    0) != argc)
		return (DCMD_USAGE);

	bzero(&mi, sizeof (mi));
	mi.um_bucket = mdb_zalloc((UMI_MAX_BUCKET + 1) * sizeof (*mi.um_bucket),
	    UM_SLEEP | UM_GC);

	if (mdb_walk("umem_cache", (mdb_walk_cb_t)um_umem_cache_cb,
	    &mi) == -1) {
		mdb_warn("unable to walk 'umem_cache'");
		return (DCMD_ERR);
	}

	if (dump) {
		int i;
		for (i = minalloc; i <= maxalloc; i++)
			mdb_printf("%d\t%d\n", i, mi.um_bucket[i]);

		return (DCMD_OK);
	}

	umem_malloc_print_dist(mi.um_bucket, minalloc, maxalloc,
	    maxbuckets, minbucketsize, geometric);

	return (DCMD_OK);
}

void
umem_malloc_info_help(void)
{
	mdb_printf("%s\n",
	    "report information about malloc()s by cache.  ");
	mdb_dec_indent(2);
	mdb_printf("%<b>OPTIONS%</b>\n");
	mdb_inc_indent(2);
	mdb_printf("%s",
"  -b maxbins\n"
"        Use at most maxbins bins for the data\n"
"  -B minbinsize\n"
"        Make the bins at least minbinsize bytes apart\n"
"  -d    dump the raw distribution data without binning\n"
#ifndef _KMDB
"  -g    use geometric binning instead of linear binning\n"
#endif
	    "");
}
int
umem_malloc_info(uintptr_t addr, uint_t flags, int argc, const mdb_arg_t *argv)
{
	umem_cache_t c;
	umem_malloc_info_t mi;

	int skip = 0;

	size_t maxmalloc;
	size_t overhead;
	size_t allocated;
	size_t avg_malloc;
	size_t overhead_pct;	/* 1000 * overhead_percent */

	uint_t verbose = 0;
	uint_t dump = 0;
	uint_t geometric = 0;
	size_t maxbuckets = 0;
	size_t minbucketsize = 0;

	int *alloc_sizes;
	int idx;
	size_t num;
	size_t minmalloc;

	if (mdb_getopts(argc, argv,
	    'd', MDB_OPT_SETBITS, TRUE, &dump,
	    'g', MDB_OPT_SETBITS, TRUE, &geometric,
	    'b', MDB_OPT_UINTPTR, &maxbuckets,
	    'B', MDB_OPT_UINTPTR, &minbucketsize,
	    0) != argc)
		return (DCMD_USAGE);

	if (dump || geometric || (maxbuckets != 0) || (minbucketsize != 0))
		verbose = 1;

	if (!(flags & DCMD_ADDRSPEC)) {
		if (mdb_walk_dcmd("umem_cache", "umem_malloc_info",
		    argc, argv) == -1) {
			mdb_warn("can't walk umem_cache");
			return (DCMD_ERR);
		}
		return (DCMD_OK);
	}

	if (!mdb_vread(&c, sizeof (c), addr)) {
		mdb_warn("unable to read cache at %p", addr);
		return (DCMD_ERR);
	}

	if (strncmp(c.cache_name, "umem_alloc_", strlen("umem_alloc_")) != 0) {
		if (!(flags & DCMD_LOOP))
			mdb_warn("umem_malloc_info: cache \"%s\" is not used "
			    "by malloc()\n", c.cache_name);
		skip = 1;
	}

	/*
	 * normally, print the header only the first time.  In verbose mode,
	 * print the header on every non-skipped buffer
	 */
	if ((!verbose && DCMD_HDRSPEC(flags)) || (verbose && !skip))
		mdb_printf("%<ul>%-?s %6s %6s %8s %8s %10s %10s %6s%</ul>\n",
		    "CACHE", "BUFSZ", "MAXMAL",
		    "BUFMALLC", "AVG_MAL", "MALLOCED", "OVERHEAD", "%OVER");

	if (skip)
		return (DCMD_OK);

	maxmalloc = c.cache_bufsize - sizeof (struct malloc_data);
#ifdef _LP64
	if (c.cache_bufsize > UMEM_SECOND_ALIGN)
		maxmalloc -= sizeof (struct malloc_data);
#endif

	bzero(&mi, sizeof (mi));
	mi.um_cp = &c;
	if (verbose)
		mi.um_bucket =
		    mdb_zalloc((UMI_MAX_BUCKET + 1) * sizeof (*mi.um_bucket),
		    UM_SLEEP | UM_GC);

	if (mdb_pwalk("umem", (mdb_walk_cb_t)um_umem_buffer_cb, &mi, addr) ==
	    -1) {
		mdb_warn("can't walk 'umem'");
		return (DCMD_ERR);
	}

	overhead = mi.um_malloc_overhead;
	allocated = mi.um_malloc_size;

	/* do integer round off for the average */
	if (mi.um_malloc != 0)
		avg_malloc = (allocated + (mi.um_malloc - 1)/2) / mi.um_malloc;
	else
		avg_malloc = 0;

	/*
	 * include per-slab overhead
	 *
	 * Each slab in a given cache is the same size, and has the same
	 * number of chunks in it;  we read in the first slab on the
	 * slab list to get the number of chunks for all slabs.  To
	 * compute the per-slab overhead, we just subtract the chunk usage
	 * from the slabsize:
	 *
	 * +------------+-------+-------+ ... --+-------+-------+-------+
	 * |////////////|	|	| ...	|	|///////|///////|
	 * |////color///| chunk	| chunk	| ...	| chunk	|/color/|/slab//|
	 * |////////////|	|	| ...	|	|///////|///////|
	 * +------------+-------+-------+ ... --+-------+-------+-------+
	 * |		\_______chunksize * chunks_____/		|
	 * \__________________________slabsize__________________________/
	 *
	 * For UMF_HASH caches, there is an additional source of overhead;
	 * the external umem_slab_t and per-chunk bufctl structures.  We
	 * include those in our per-slab overhead.
	 *
	 * Once we have a number for the per-slab overhead, we estimate
	 * the actual overhead by treating the malloc()ed buffers as if
	 * they were densely packed:
	 *
	 *	additional overhead = (# mallocs) * (per-slab) / (chunks);
	 *
	 * carefully ordering the multiply before the divide, to avoid
	 * round-off error.
	 */
	if (mi.um_malloc != 0) {
		umem_slab_t slab;
		uintptr_t saddr = (uintptr_t)c.cache_nullslab.slab_next;

		if (mdb_vread(&slab, sizeof (slab), saddr) == -1) {
			mdb_warn("unable to read slab at %p\n", saddr);
		} else {
			long chunks = slab.slab_chunks;
			if (chunks != 0 && c.cache_chunksize != 0 &&
			    chunks <= c.cache_slabsize / c.cache_chunksize) {
				uintmax_t perslab =
				    c.cache_slabsize -
				    (c.cache_chunksize * chunks);

				if (c.cache_flags & UMF_HASH) {
					perslab += sizeof (umem_slab_t) +
					    chunks *
					    ((c.cache_flags & UMF_AUDIT) ?
					    sizeof (umem_bufctl_audit_t) :
					    sizeof (umem_bufctl_t));
				}
				overhead +=
				    (perslab * (uintmax_t)mi.um_malloc)/chunks;
			} else {
				mdb_warn("invalid #chunks (%d) in slab %p\n",
				    chunks, saddr);
			}
		}
	}

	if (allocated != 0)
		overhead_pct = (1000ULL * overhead) / allocated;
	else
		overhead_pct = 0;

	mdb_printf("%0?p %6ld %6ld %8ld %8ld %10ld %10ld %3ld.%01ld%%\n",
	    addr, c.cache_bufsize, maxmalloc,
	    mi.um_malloc, avg_malloc, allocated, overhead,
	    overhead_pct / 10, overhead_pct % 10);

	if (!verbose)
		return (DCMD_OK);

	if (!dump)
		mdb_printf("\n");

	if (get_umem_alloc_sizes(&alloc_sizes, &num) == -1)
		return (DCMD_ERR);

	for (idx = 0; idx < num; idx++) {
		if (alloc_sizes[idx] == c.cache_bufsize)
			break;
		if (alloc_sizes[idx] == 0) {
			idx = num;	/* 0-terminated array */
			break;
		}
	}
	if (idx == num) {
		mdb_warn(
		    "cache %p's size (%d) not in umem_alloc_sizes\n",
		    addr, c.cache_bufsize);
		return (DCMD_ERR);
	}

	minmalloc = (idx == 0)? 0 : alloc_sizes[idx - 1];
	if (minmalloc > 0) {
#ifdef _LP64
		if (minmalloc > UMEM_SECOND_ALIGN)
			minmalloc -= sizeof (struct malloc_data);
#endif
		minmalloc -= sizeof (struct malloc_data);
		minmalloc += 1;
	}

	if (dump) {
		for (idx = minmalloc; idx <= maxmalloc; idx++)
			mdb_printf("%d\t%d\n", idx, mi.um_bucket[idx]);
		mdb_printf("\n");
	} else {
		umem_malloc_print_dist(mi.um_bucket, minmalloc, maxmalloc,
		    maxbuckets, minbucketsize, geometric);
	}

	return (DCMD_OK);
}<|MERGE_RESOLUTION|>--- conflicted
+++ resolved
@@ -24,11 +24,7 @@
  */
 
 /*
-<<<<<<< HEAD
- * Copyright (c) 2012, Joyent, Inc. All rights reserved.
-=======
  * Copyright 2012 Joyent, Inc.  All rights reserved.
->>>>>>> 9ee94b97
  * Copyright (c) 2013 by Delphix. All rights reserved.
  */
 
