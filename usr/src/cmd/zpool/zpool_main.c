--- conflicted
+++ resolved
@@ -24,11 +24,7 @@
  * Copyright 2011 Nexenta Systems, Inc. All rights reserved.
  * Copyright (c) 2012 by Delphix. All rights reserved.
  * Copyright (c) 2012 by Frederik Wessels. All rights reserved.
-<<<<<<< HEAD
- * Copyright (c) 2012, Joyent, Inc. All rights reserved.
-=======
  * Copyright (c) 2013 by Prasad Joshi (sTec). All rights reserved.
->>>>>>> 9edf9ebd
  */
 
 #include <assert.h>
