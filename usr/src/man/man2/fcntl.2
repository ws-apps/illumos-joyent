'\" te
.\" Copyright 2015 Joyent, Inc.
.\" Copyright (c) 2013, OmniTI Computer Consulting, Inc. All rights reserved.
.\" Copyright (c) 2007, Sun Microsystems, Inc.  All Rights Reserved.
.\" Copyright 1989 AT&T
.\" Portions Copyright (c) 1992, X/Open Company Limited.  All Rights Reserved.
.\" Sun Microsystems, Inc. gratefully acknowledges The Open Group for permission to reproduce portions of its copyrighted documentation. Original documentation from The Open Group can be obtained online at
.\" http://www.opengroup.org/bookstore/.
.\" The Institute of Electrical and Electronics Engineers and The Open Group, have given us permission to reprint portions of their documentation. In the following statement, the phrase "this text" refers to portions of the system documentation. Portions of this text are reprinted and reproduced in electronic form in the Sun OS Reference Manual, from IEEE Std 1003.1, 2004 Edition, Standard for Information Technology -- Portable Operating System Interface (POSIX), The Open Group Base Specifications Issue 6, Copyright (C) 2001-2004 by the Institute of Electrical and Electronics Engineers, Inc and The Open Group. In the event of any discrepancy between these versions and the original IEEE and The Open Group Standard, the original IEEE and The Open Group Standard is the referee document. The original Standard can be obtained online at http://www.opengroup.org/unix/online.html.
.\"  This notice shall appear on any product containing this material.
.\" The contents of this file are subject to the terms of the Common Development and Distribution License (the "License").  You may not use this file except in compliance with the License.
.\" You can obtain a copy of the license at usr/src/OPENSOLARIS.LICENSE or http://www.opensolaris.org/os/licensing.  See the License for the specific language governing permissions and limitations under the License.
.\" When distributing Covered Code, include this CDDL HEADER in each file and include the License file at usr/src/OPENSOLARIS.LICENSE.  If applicable, add the following below this CDDL HEADER, with the fields enclosed by brackets "[]" replaced with your own identifying information: Portions Copyright [yyyy] [name of copyright owner]
.TH FCNTL 2 "Feb 16, 2015"
.SH NAME
fcntl \- file control
.SH SYNOPSIS
.LP
.nf
#include <sys/types.h>
#include <unistd.h>
#include <fcntl.h>

\fBint\fR \fBfcntl\fR(\fBint\fR \fIfildes\fR, \fBint\fR \fIcmd\fR, \fB/*\fR \fIarg\fR */ ...);
.fi

.SH DESCRIPTION
.LP
The \fBfcntl()\fR function provides for control over open files. The
\fIfildes\fR argument is an open file descriptor.
.sp
.LP
The \fBfcntl()\fR function can take a third argument, \fIarg\fR, whose data
type, value, and use depend upon the value of \fIcmd\fR. The \fIcmd\fR argument
specifies the operation to be performed by \fBfcntl()\fR.
.sp
.LP
The values for \fIcmd\fR are defined in <\fBfcntl.h\fR> and include:
.sp
.ne 2
.na
\fB\fBF_DUPFD\fR\fR
.ad
.RS 15n
Return a new file descriptor which is the lowest numbered available (that is,
not already open) file descriptor greater than or equal to the third argument,
\fIarg\fR, taken as an integer of type \fBint\fR. The new file descriptor
refers to the same open file description as the original file descriptor, and
shares any locks. The \fBFD_CLOEXEC\fR flag associated with the new file
descriptor is cleared to keep the file open across calls to one of the
\fBexec\fR(2) functions.
.RE

.sp
.ne 2
.na
\fB\fBF_DUP2FD\fR\fR
.ad
.RS 15n
Similar to \fBF_DUPFD\fR, but always returns \fIarg\fR. \fBF_DUP2FD\fR closes
\fIarg\fR if it is open and not equal to \fIfildes.\fR \fBF_DUP2FD\fR is
equivalent to \fBdup2\fR(\fIfildes\fR, \fIarg\fR).
.RE

.sp
.ne 2
.na
\fB\fBF_DUPFD_CLOEXEC\fR\fR
.ad
.RS 15n
Similar to \fBF_DUPFD\fR except that instead of clearing \fBFD_CLOEXEC\fR
it is explicitly set on the returned file descriptor.
.RE

.sp
.ne 2
.na
\fB\fBF_DUP2FD_CLOEXEC\fR\fR
.ad
.RS 15n
Similar to \fBF_DUP2FD\fR with two exceptions. The \fBFD_CLOEXEC\fR flag is
explicitly set on the returned file descriptor.  If \fIfiledes\fR equals
\fIarg\fR, the call will fail setting \fBerrno\fR to \fBEINVAL\fR.
.RE

.sp
.ne 2
.na
\fB\fBF_FREESP\fR\fR
.ad
.RS 15n
Free storage space associated with a section of the ordinary file \fIfildes\fR.
The section is specified by a variable of data type \fBstruct flock\fR pointed
to by \fIarg\fR. The data type \fBstruct flock\fR is defined in the
<\fBfcntl.h\fR> header (see \fBfcntl.h\fR(3HEAD)) and is described below. Note
that all file systems might not support all possible variations of
\fBF_FREESP\fR arguments. In particular, many file systems allow space to be
freed only at the end of a file.
.RE

.sp
.ne 2
.na
\fB\fBF_FREESP64\fR\fR
.ad
.RS 15n
Equivalent to \fBF_FREESP\fR, but takes a \fBstruct flock64\fR argument rather
than a \fBstruct flock\fR argument.
.RE

.sp
.ne 2
.na
\fB\fBF_ALLOCSP\fR\fR
.ad
.RS 15n
Allocate space for a section of the ordinary file \fIfildes\fR. The section is
specified by a variable of data type \fBstruct flock\fR pointed to by
\fIarg\fR. The data type \fBstruct flock\fR is defined in the <\fBfcntl.h\fR>
header (see \fBfcntl.h\fR(3HEAD) and is described below.
.RE

.sp
.ne 2
.na
\fB\fBF_ALLOCSP64\fR\fR
.ad
.RS 15n
Equivalent to \fBF_ALLOCSP\fR, but takes a \fBstruct flock64\fR argument rather
than a \fBstruct flock\fR argument.
.RE

.sp
.ne 2
.na
\fB\fBF_GETFD\fR\fR
.ad
.RS 15n
Get the file descriptor flags defined in <\fBfcntl.h\fR> that are associated
with the file descriptor \fIfildes\fR. File descriptor flags are associated
with a single file descriptor and do not affect other file descriptors that
refer to the same file.
.RE

.sp
.ne 2
.na
\fB\fBF_GETFL\fR\fR
.ad
.RS 15n
Get the file status flags and file access modes, defined in <\fBfcntl.h\fR>,
for the file descriptor specified by \fIfildes\fR. The file access modes can be
extracted from the return value using the mask \fBO_ACCMODE\fR, which is
defined in <\fBfcntl.h\fR>. File status flags and file access modes do not
affect other file descriptors that refer to the same file with different open
file descriptions.
.RE

.sp
.ne 2
.na
\fB\fBF_GETOWN\fR\fR
.ad
.RS 15n
If \fIfildes\fR refers to a socket, get the process or process group \fBID\fR
specified to receive \fBSIGURG\fR signals when out-of-band data is available.
Positive values indicate a process ID; negative values, other than \(mi1,
indicate a process group ID. If \fIfildes\fR does not refer to a socket, the
results are unspecified.
.RE

.sp
.ne 2
.na
\fB\fBF_GETXFL\fR\fR
.ad
.RS 15n
Get the file status flags, file access modes, and file creation and assignment
flags, defined in <\fBfcntl.h\fR>, for the file descriptor specified by
\fIfildes\fR. The file access modes can be extracted from the return value
using the mask \fBO_ACCMODE\fR, which is defined in <\fBfcntl.h\fR>. File
status flags, file access modes, and file creation and assignment flags do not
affect other file descriptors that refer to the same file with different open
file descriptions.
.RE

.sp
.ne 2
.na
\fB\fBF_SETFD\fR\fR
.ad
.RS 15n
Set the file descriptor flags defined in <\fBfcntl.h\fR>, that are associated
with \fIfildes\fR, to the third argument, \fIarg\fR, taken as type \fBint\fR.
If the \fBFD_CLOEXEC\fR flag in the third argument is 0, the file will remain
open across the \fBexec()\fR functions; otherwise the file will be closed upon
successful execution of one of the \fBexec()\fR functions.
.RE

.sp
.ne 2
.na
\fB\fBF_SETFL\fR\fR
.ad
.RS 15n
Set the file status flags, defined in <\fBfcntl.h\fR>, for the file descriptor
specified by \fIfildes\fR from the corresponding bits in the \fIarg\fR
argument, taken as type \fBint\fR. Bits corresponding to the file access mode
and file creation and assignment flags that are set in \fIarg\fR are ignored.
If any bits in \fIarg\fR other than those mentioned here are changed by the
application, the result is unspecified.
.RE

.sp
.ne 2
.na
\fB\fBF_SETOWN\fR\fR
.ad
.RS 15n
If \fIfildes\fR refers to a socket, set the process or process group \fBID\fR
specified to receive \fBSIGURG\fR signals when out-of-band data is available,
using the value of the third argument, \fIarg\fR, taken as type \fBint\fR.
Positive values indicate a process ID; negative values, other than \(mi1,
indicate a process group ID. If \fIfildes\fR does not refer to a socket, the
results are unspecified.
.RE

.sp
.LP
The following commands are available for POSIX advisory or mandatory record
locking. POSIX record locking is supported for regular files, and may be
supported for other files. See the FILE LOCKING section of this manual page for
information about the types of file locks available and their interaction.
.sp
.ne 2
.na
\fB\fBF_GETLK\fR\fR
.ad
.RS 14n
Get the first lock which blocks the POSIX lock description pointed to by the
third argument, \fIarg\fR, taken as a pointer to type \fBstruct flock\fR,
defined in <\fBfcntl.h\fR>. The information retrieved overwrites the
information passed to \fBfcntl()\fR in the structure \fBflock\fR. If no lock is
found that would prevent this lock from being created, then the structure will
be left unchanged except for the lock type which will be set to \fBF_UNLCK\fR.
If multiple locks exist that would prevent this lock from being created, which
one is returned is unspecified. If the blocking lock is an OFD-style lock,
\fB\(mi1\fR\& will be returned for the lock's pid value.
.RE

.sp
.ne 2
.na
\fB\fBF_GETLK64\fR\fR
.ad
.RS 14n
Equivalent to \fBF_GETLK\fR, but takes a \fBstruct flock64\fR argument rather
than a \fBstruct flock\fR argument.  See \fBlf64\fR(5).
.RE

.sp
.ne 2
.na
\fB\fBF_SETLK\fR\fR
.ad
.RS 14n
Set or clear a POSIX record lock according to the lock description pointed to
by the third argument, \fIarg\fR, taken as a pointer to type \fBstruct
flock\fR, defined in <\fBfcntl.h\fR>. \fBF_SETLK\fR is used to establish shared
(or read) locks (\fBF_RDLCK\fR) or exclusive (or write) locks (\fBF_WRLCK\fR),
as well as to remove either type of lock (\fBF_UNLCK\fR). \fBF_RDLCK\fR,
\fBF_WRLCK\fR and \fBF_UNLCK\fR are defined in <\fBfcntl.h\fR>. If a shared or
exclusive lock cannot be set, \fBfcntl()\fR will return immediately with a
return value of \fB\(mi1\fR\&.
.RE

.sp
.ne 2
.na
\fB\fBF_SETLK64\fR\fR
.ad
.RS 14n
Equivalent to \fBF_SETLK\fR, but takes a \fBstruct flock64\fR argument rather
than a \fBstruct flock\fR argument. See \fBlf64\fR(5).
.RE

.sp
.ne 2
.na
\fB\fBF_SETLKW\fR\fR
.ad
.RS 14n
This command is the same as \fBF_SETLK\fR except that if a shared or exclusive
lock is blocked by other locks, the process will wait until the request can be
satisfied. If a signal that is to be caught is received while \fBfcntl()\fR is
waiting for a region, \fBfcntl()\fR will be interrupted. Upon return from the
process' signal handler, \fBfcntl()\fR will return \fB\(mi1\fR with \fBerrno\fR
set to \fBEINTR\fR, and the lock operation will not be done.
.RE

.sp
.ne 2
.na
\fB\fBF_SETLKW64\fR\fR
.ad
.RS 14n
Equivalent to \fBF_SETLKW\fR, but takes a \fBstruct flock64\fR argument rather
than a \fBstruct flock\fR argument. See \fBlf64\fR(5).
.RE

.sp
.LP
The following commands are available for OFD (open file description) advisory
record locking. OFD record locking is supported for regular files, and may be
supported for other files. See the FILE LOCKING section of this manual page for
information about the types of file locks available and their interaction.
OFD-style record locks are currently limited to spanning the entire file and
these locks are currently not supported over remote file systems (e.g.
\fBnfs\fR(4)) which use the Network Lock Manager.
.sp
.ne 2
.na
\fB\fBF_OFD_GETLK\fR\fR
.ad
.RS 14n
Get the first lock which blocks the OFD lock description pointed to by the
third argument, \fIarg\fR, taken as a pointer to type \fBstruct flock\fR,
defined in <\fBfcntl.h\fR>. The information retrieved overwrites the
information passed to \fBfcntl()\fR in the structure \fBflock\fR. If no lock is
found that would prevent this lock from being created, then the structure will
be left unchanged except for the lock type which will be set to \fBF_UNLCK\fR.
If multiple locks exist that would prevent this lock from being created, which
one is returned is unspecified. If the blocking lock is an OFD-style lock,
\fB\(mi1\fR\& will be returned for the lock's pid value.
.RE

.sp
.ne 2
.na
\fB\fBF_OFD_GETLK64\fR\fR
.ad
.RS 14n
Equivalent to \fBF_OFD_GETLK\fR, but takes a \fBstruct flock64\fR argument
rather than a \fBstruct flock\fR argument. See \fBlf64\fR(5). This command
exists solely to allow the use of OFD locks with the transitional 64-bit file
interfaces.
.RE

.sp
.ne 2
.na
\fB\fBF_OFD_SETLK\fR\fR
.ad
.RS 14n
Set or clear a OFD record lock according to the lock description pointed to
by the third argument, \fIarg\fR, taken as a pointer to type \fBstruct
flock\fR, defined in <\fBfcntl.h\fR>. \fBF_OFD_SETLK\fR is used to establish
shared (or read) locks (\fBF_RDLCK\fR) or exclusive (or write) locks
(\fBF_WRLCK\fR), as well as to remove either type of lock (\fBF_UNLCK\fR).
\fBF_RDLCK\fR, \fBF_WRLCK\fR and \fBF_UNLCK\fR are defined in <\fBfcntl.h\fR>.
If a shared or exclusive lock cannot be set, \fBfcntl()\fR will return
immediately with a return value of \fB\(mi1\fR\&.
.RE

.sp
.ne 2
.na
\fB\fBF_OFD_SETLK64\fR\fR
.ad
.RS 14n
Equivalent to \fBF_OFD_SETLK\fR, but takes a \fBstruct flock64\fR argument
rather than a \fBstruct flock\fR argument. See \fBlf64\fR(5). This command
exists solely to allow the use of OFD locks with the transitional 64-bit file
interfaces.
.RE

.sp
.ne 2
.na
\fB\fBF_OFD_SETLKW\fR\fR
.ad
.RS 14n
This command is the same as \fBF_OFD_SETLK\fR except that if a shared or
exclusive lock is blocked by other locks, the process will wait until the
request can be satisfied. If a signal that is to be caught is received while
\fBfcntl()\fR is waiting for a region, \fBfcntl()\fR will be interrupted. Upon
return from the process' signal handler, \fBfcntl()\fR will return \fB\(mi1\fR
with \fBerrno\fR set to \fBEINTR\fR, and the lock operation will not be done.
<<<<<<< HEAD
.RE

.sp
.ne 2
.na
\fB\fBF_OFD_SETLKW64\fR\fR
.ad
.RS 14n
Equivalent to \fBF_OFD_SETLKW\fR, but takes a \fBstruct flock64\fR argument
rather than a \fBstruct flock\fR argument. See \fBlf64\fR(5).  This command
exists solely to allow the use of OFD locks with the transitional 64-bit file
interfaces.
.RE

.sp
.LP
The following values for \fIcmd\fR are used for file share reservations. A
share reservation is placed on an entire file to allow cooperating processes to
control access to the file.  See the SHARE RESERVATIONS section of this manual
page below for additional information.
.sp
.ne 2
.na
\fB\fBF_SHARE\fR\fR
.ad
.RS 13n
Sets a share reservation on a file with the specified access mode and
designates which types of access to deny.
.RE

.sp
.ne 2
.na
\fB\fBF_UNSHARE\fR\fR
.ad
.RS 13n
Remove an existing share reservation.
=======
>>>>>>> cbff3abd
.RE

.SH FILE LOCKING
.sp
.ne 2
.na
\fB\fBF_OFD_SETLKW64\fR\fR
.ad
.RS 14n
Equivalent to \fBF_OFD_SETLKW\fR, but takes a \fBstruct flock64\fR argument
rather than a \fBstruct flock\fR argument. See \fBlf64\fR(5).  This command
exists solely to allow the use of OFD locks with the transitional 64-bit file
interfaces.
.RE

.sp
.LP
The following values for \fIcmd\fR are used for file share reservations. A
share reservation is placed on an entire file to allow cooperating processes to
control access to the file.  See the SHARE RESERVATIONS section of this manual
page below for additional information.
.sp
.ne 2
.na
\fB\fBF_SHARE\fR\fR
.ad
.RS 13n
Sets a share reservation on a file with the specified access mode and
designates which types of access to deny.
.RE

.sp
.ne 2
.na
\fB\fBF_UNSHARE\fR\fR
.ad
.RS 13n
Remove an existing share reservation.
.RE

.SH FILE LOCKING
.LP
Two types of file locks are supported: POSIX-style and OFD-style. OFD-style
locks are associated with the open file description (not descriptor) instead
of with a process. Either type is advisory by default, but POSIX-style locks
can be mandatory if, and only if, mandatory locking has been enabled on the
file being locked.  Each type of lock may be created through two different
interfaces. POSIX-style locks are created via the \fBF_SETLK\fR,
\fBF_SETLK64\fR, \fBF_SETLKW\fR, or \fBF_SETLKW64\fR commands to this system
call or by use of the \fBlockf\fR(3C) routine. There is no difference between
locks created via one mechanism or the other. Likewise, OFD-style locks are
created via the \fBF_OFD_SETLK\fR, \fBF_OFD_SETLK64\fR, \fBF_OFD_SETLKW\fR, or
\fBF_OFD_SETLKW64\fR commands to this system call or by use of the
Linux/BSD-compatible \fBflock\fR(3C) routine. Note that this system call
supports the creation of range-specified OFD-style file locks, while
\fBflock\fR(3C) does not. However, the current implementation of OFD-style
locking is limited to locking the entire file. This limitation might be
removed in the future.
.sp
.LP
The essential distinction between POSIX-style locks and OFD-style locks lie
in how ownership of a lock is scoped. POSIX locks are scoped to a process. All
POSIX locks associated with a file for a given process are removed when any
file descriptor for that file is closed by that process or the process holding
that file descriptor terminates. POSIX-style locks are not inherited by a child
process created using \fBfork\fR(2). An OFD-style lock is scoped to the file
description for a file, not the process or open file descriptor. Thus all file
descriptors referring to the same description (i.e. those created via the
\fBF_DUPFD\fR, \fBF_DUP2FD\fR, \fBF_DUPFD_CLOEXEC\fR, or \fBF_DUP2FD_CLOEXEC\fR
commands to the \fBfcntl\fR(2) system call, or those created via the
\fBdup\fR(2) system call, or those inherited by a child process created via
\fBfork\fR(2)) reference the same lock, but a file descriptor obtained via a
separate \fBopen\fR(2) call on the same file will reference a different lock.
A lock is removed only on the last \fBclose\fR(2) of the description, or when
the lock is explicitly unlocked.
.sp
.LP
Locks of both styles are compatible. A file that has been locked with one
style of lock will be regarded as locked when creation of a lock of either
style is attempted, and information about the lock will be provided via
any of the \fBF_GETLK\fR, \fBF_GETLK64\fR, \fBF_OFD_GETLK\fR, or
\fBF_OFD_GETLK64\fR commands to this system call if that lock would conflict
with an attempt to create the specified lock regardless of whether the
specified lock is of the same style as the conflicting extant lock.
Because ownership of OFD-style locks is scoped to the open description rather
than the calling process, the \fBl_pid\fR field of a lock descriptor for any
such lock will always be set to \fB\(mi1\fR\&.
.sp
.LP
<<<<<<< HEAD
Two types of file locks are supported: POSIX-style and OFD-style. OFD-style
locks are associated with the open file description (not descriptor) instead
of with a process. Either type is advisory by default, but POSIX-style locks
can be mandatory if, and only if, mandatory locking has been enabled on the
file being locked.  Each type of lock may be created through two different
interfaces. POSIX-style locks are created via the \fBF_SETLK\fR,
\fBF_SETLK64\fR, \fBF_SETLKW\fR, or \fBF_SETLKW64\fR commands to this system
call or by use of the \fBlockf\fR(3C) routine. There is no difference between
locks created via one mechanism or the other. Likewise, OFD-style locks are
created via the \fBF_OFD_SETLK\fR, \fBF_OFD_SETLK64\fR, \fBF_OFD_SETLKW\fR, or
\fBF_OFD_SETLKW64\fR commands to this system call or by use of the
Linux/BSD-compatible \fBflock\fR(3C) routine. Note that this system call
supports the creation of range-specified OFD-style file locks, while
\fBflock\fR(3C) does not. However, the current implementation of OFD-style
locking is limited to locking the entire file. This limitation might be
removed in the future.
.sp
.LP
The essential distinction between POSIX-style locks and OFD-style locks lie
in how ownership of a lock is scoped. POSIX locks are scoped to a process. All
POSIX locks associated with a file for a given process are removed when any
file descriptor for that file is closed by that process or the process holding
that file descriptor terminates. POSIX-style locks are not inherited by a child
process created using \fBfork\fR(2). An OFD-style lock is scoped to the file
description for a file, not the process or open file descriptor. Thus all file
descriptors referring to the same description (i.e. those created via the
\fBF_DUPFD\fR, \fBF_DUP2FD\fR, \fBF_DUPFD_CLOEXEC\fR, or \fBF_DUP2FD_CLOEXEC\fR
commands to the \fBfcntl\fR(2) system call, or those created via the
\fBdup\fR(2) system call, or those inherited by a child process created via
\fBfork\fR(2)) reference the same lock, but a file descriptor obtained via a
separate \fBopen\fR(2) call on the same file will reference a different lock.
A lock is removed only on the last \fBclose\fR(2) of the description, or when
the lock is explicitly unlocked.
.sp
.LP
Locks of both styles are compatible. A file that has been locked with one
style of lock will be regarded as locked when creation of a lock of either
style is attempted, and information about the lock will be provided via
any of the \fBF_GETLK\fR, \fBF_GETLK64\fR, \fBF_OFD_GETLK\fR, or
\fBF_OFD_GETLK64\fR commands to this system call if that lock would conflict
with an attempt to create the specified lock regardless of whether the
specified lock is of the same style as the conflicting extant lock.
Because ownership of OFD-style locks is scoped to the open description rather
than the calling process, the \fBl_pid\fR field of a lock descriptor for any
such lock will always be set to \fB\(mi1\fR\&.
.sp
.LP
When a shared lock is set on a segment of a file, other callers (regardless
of whether in the same or different process and of whether referenced via the
same open file) will be able to set shared locks on that segment or a portion
of it. A POSIX-style shared lock prevents any other process from setting an
exclusive lock on any portion of the protected area. A OFD-style shared lock
prevents any caller (even callers in the same process) from setting an
exclusive lock on any portion of the protected area, unless the caller makes
the request against a file descriptor referencing the same open file against
which the shared lock was created, in which case the lock will be downgraded
to a shared lock with respect to the specified region. A request for a shared
lock of either style will fail if the file descriptor was not opened with
read access.
.sp
.LP
=======
When a shared lock is set on a segment of a file, other callers (regardless
of whether in the same or different process and of whether referenced via the
same open file) will be able to set shared locks on that segment or a portion
of it. A POSIX-style shared lock prevents any other process from setting an
exclusive lock on any portion of the protected area. A OFD-style shared lock
prevents any caller (even callers in the same process) from setting an
exclusive lock on any portion of the protected area, unless the caller makes
the request against a file descriptor referencing the same open file against
which the shared lock was created, in which case the lock will be downgraded
to a shared lock with respect to the specified region. A request for a shared
lock of either style will fail if the file descriptor was not opened with
read access.
.sp
.LP
>>>>>>> cbff3abd
A POSIX-style exclusive lock will prevent any other process from setting a
shared lock or an exclusive lock (of either style) on any portion of the
protected area. A request for an exclusive lock will fail if the file
descriptor was not opened with write access.
.sp
.LP
The \fBflock\fR structure contains at least the following elements:
.sp
.in +2
.nf
short   l_type;       /* lock operation type */
short   l_whence;     /* lock base indicator */
off_t   l_start;      /* starting offset from base */
off_t   l_len;        /* lock length; l_len == 0 means
                         until end of file */
int     l_sysid;      /* system ID running process holding lock */
pid_t   l_pid;        /* process ID of process holding lock */
.fi
.in -2

.sp
.LP
The value of \fBl_whence\fR is \fBSEEK_SET\fR, \fBSEEK_CUR\fR, or
\fBSEEK_END\fR, to indicate that the relative offset \fBl_start\fR bytes will
be measured from the start of the file, current position or end of the file,
respectively. The value of \fBl_len\fR is the number of consecutive bytes to be
locked. The value of \fBl_len\fR may be negative (where the definition of
\fBoff_t\fR permits negative values of \fBl_len\fR). After a successful
\fBF_GETLK\fR, \fBF_GETLK64\fR, \fBF_OFD_GETLK\fR, or \fBF_OFD_GETLK64\fR
request, that is, one in which a lock was found, the value of \fBl_whence\fR
will be \fBSEEK_SET\fR.
.sp
.LP
The \fBl_pid\fR and \fBl_sysid\fR fields are used only with \fBF_GETLK\fR or
\fBF_GETLK64\fR to return the process \fBID\fR of the process holding a
POSIX-style blocking lock and to indicate which system is running that process,
or \fB\(mi1\fR\& if it is an OFD-style lock. These fields must both be
initialized to 0 prior to issuing a OFD-style locking command
(\fBF_OFD_GETLK\fR or \fBF_OFD_GETLK64\fR).
.sp
.LP
If \fBl_len\fR is positive, the area affected starts at \fBl_start\fR and ends
at \fBl_start\fR + \fBl_len \(mi 1\fR. If \fBl_len\fR is negative, the area
affected starts at \fBl_start\fR + \fBl_len\fR and ends at \fBl_start \(mi
1\fR. Locks may start and extend beyond the current end of a file, but must not
be negative relative to the beginning of the file. A lock will be set to extend
to the largest possible value of the file offset for that file by setting
\fBl_len\fR to 0. If such a lock also has \fBl_start\fR set to 0 and
\fBl_whence\fR is set to \fBSEEK_SET\fR, the whole file will be locked.
.sp
.LP
If a lock exists for which \fBl_len\fR is 0 and which includes the last byte of
the requested segment, and an unlock (\fBF_UNLCK\fR) request is made in which
\fBl_len\fR is non-zero and the offset of the last byte of the requested
segment is the maximum value for an object of type \fBoff_t\fR, then the
\fBF_UNLCK\fR request will be treated as a request to unlock from the start
of the requested segment with an \fBl_len\fR equal to 0. Otherwise, the request
will attempt to unlock only the requested segment.
.sp
.LP
There will be at most one type of lock set for each byte in the
file. Before a successful return from an \fBF_SETLK\fR, \fBF_SETLK64\fR,
\fBF_SETLKW\fR, or \fBF_SETLKW64\fR request when the calling process has
previously existing POSIX-style locks on bytes in the region specified by the
request, the previous POSIX-style lock type for each byte in the specified
region will be replaced by the new lock type. As specified above under the
descriptions of shared locks and exclusive locks, an \fBF_SETLK\fR,
\fBF_SETLK64\fR, \fBF_SETLKW\fR, or \fBF_SETLKW64\fR request will
(respectively) fail or block when locks exist on bytes in the specified region
and the type of any of those locks conflicts with the type specified in the
request.
.sp
.LP
Similarly, before a successful return from an \fBF_OFD_SETLK\fR,
\fBF_OFD_SETLK64\fR, \fBF_OFD_SETLKW\fR, or \fBF_OFD_SETLKW64\fR request when
previously-created OFD-style locks associated with the open file apply to
bytes in the region specified by the request, the previous OFD-style lock type
for each byte in the specified region will be replaced by the new lock type.
As specified above under the descriptions of shared locks and exclusive locks,
an \fBF_OFD_SETLK\fR, \fBF_OFD_SETLK64\fR, \fBF_OFD_SETLKW\fR, or
\fBF_OFD_SETLKW64\fR request will (respectively) fail or block when locks exist
on bytes in the specified region and the type of any of those locks conflicts
with the type specified in the request.
.sp
.LP
A potential for deadlock occurs if a process controlling a locked region is put
to sleep by attempting to lock another process' locked region. If the system
detects that sleeping until a locked region is unlocked would cause a deadlock,
\fBfcntl()\fR will fail with an \fBEDEADLK\fR error. This deadlock detection
and error value apply only to POSIX-style locks.  No deadlock detection is
performed when attempting to set an OFD-style lock.

.SH SHARE RESERVATIONS
<<<<<<< HEAD
.sp
=======
>>>>>>> cbff3abd
.LP
File share reservations are an advisory form of access control among
cooperating processes, on both local and remote machines. They are most often
used by \fBDOS\fR or Windows emulators and \fBDOS based\fR \fBNFS\fR clients.
However, native UNIX versions of \fBDOS\fR or Windows applications may also
choose to use this form of access control.
.sp
.LP
A share reservation is described by an \fBfshare\fR structure defined in
<\fBsys/fcntl.h\fR>, which is included in <\fBfcntl.h\fR> as follows:
.sp
.in +2
.nf
typedef struct fshare {
        short   f_access;
        short   f_deny;
        int     f_id;
} fshare_t;
.fi
.in -2

.sp
.LP
A share reservation specifies the type of access, \fBf_access\fR, to be
requested on the open file descriptor. If access is granted, it further
specifies what type of access to deny other processes, \fBf_deny\fR. A single
process on the same file may hold multiple non-conflicting  reservations by
specifying an identifier, \fBf_id\fR, unique to the process, with each request.
.sp
.LP
An \fBF_UNSHARE\fR request releases the reservation with the specified
\fBf_id\fR. The \fBf_access\fR and \fBf_deny\fR fields are ignored.
.sp
.LP
Valid \fBf_access\fR values are:
.sp
.ne 2
.na
\fB\fBF_RDACC\fR\fR
.ad
.RS 11n
Set a file share reservation for read-only access.
.RE

.sp
.ne 2
.na
\fB\fBF_WRACC\fR\fR
.ad
.RS 11n
Set a file share reservation for write-only access.
.RE

.sp
.ne 2
.na
\fB\fBF_RWACC\fR\fR
.ad
.RS 11n
Set a file share reservation for read and write access.
.RE

.sp
.LP
Valid \fBf_deny\fR values are:
.sp
.ne 2
.na
\fB\fBF_COMPAT\fR\fR
.ad
.RS 12n
Set a file share reservation to compatibility mode.
.RE

.sp
.ne 2
.na
\fB\fBF_RDDNY\fR\fR
.ad
.RS 12n
Set a file share reservation to deny read access to other processes.
.RE

.sp
.ne 2
.na
\fB\fBF_WRDNY\fR\fR
.ad
.RS 12n
Set a file share reservation to deny write access to other processes.
.RE

.sp
.ne 2
.na
\fB\fBF_RWDNY\fR\fR
.ad
.RS 12n
Set a file share reservation to deny read and write access to other processes.
.RE

.sp
.ne 2
.na
\fB\fBF_NODNY\fR\fR
.ad
.RS 12n
Do not deny read or write access to any other process.
.RE

.SH RETURN VALUES
.LP
Upon successful completion, the value returned depends on \fIcmd\fR as follows:
.sp
.ne 2
.na
\fB\fBF_DUPFD\fR\fR
.ad
.RS 14n
A new file descriptor.
.RE

.sp
.ne 2
.na
\fB\fBF_FREESP\fR\fR
.ad
.RS 14n
Value of \fB0\fR.
.RE

.sp
.ne 2
.na
\fB\fBF_GETFD\fR\fR
.ad
.RS 14n
Value of flags defined in \fB<fcntl.h>\fR\&. The return value will not be
negative.
.RE

.sp
.ne 2
.na
\fB\fBF_GETFL\fR\fR
.ad
.RS 14n
Value of file status flags and access modes. The return value will not be
negative.
.RE

.sp
.ne 2
.na
\fB\fBF_GETLK\fR\fR
.ad
.RS 14n
Value other than \fB\(mi1\fR\&.
.RE

.sp
.ne 2
.na
\fB\fBF_GETLK64\fR\fR
.ad
.RS 14n
Value other than \fB\(mi1\fR\&.
.RE

.sp
.ne 2
.na
\fB\fBF_GETOWN\fR\fR
.ad
.RS 14n
Value of the socket owner process or process group; this will not be
\fB\(mi1\fR\&.
.RE

.sp
.ne 2
.na
\fB\fBF_GETXFL\fR\fR
.ad
.RS 14n
Value of file status flags, access modes, and creation and assignment flags.
The return value will not be negative.
.RE

.sp
.ne 2
.na
\fB\fBF_OFD_GETLK\fR\fR
.ad
.RS 14n
Value other then \fB\(mi1\fR\&.
.RE

.sp
.ne 2
.na
\fB\fBF_OFD_GETLK64\fR\fR
.ad
.RS 14n
Value other then \fB\(mi1\fR\&.
.RE

.sp
.ne 2
.na
\fB\fBF_OFD_SETLK\fR\fR
.ad
.RS 14n
Value other then \fB\(mi1\fR\&.
.RE

.sp
.ne 2
.na
\fB\fBF_OFD_SETLK64\fR\fR
.ad
.RS 14n
Value other then \fB\(mi1\fR\&.
.RE

.sp
.ne 2
.na
\fB\fBF_OFD_SETLKW\fR\fR
.ad
.RS 14n
Value other then \fB\(mi1\fR\&.
.RE

.sp
.ne 2
.na
\fB\fBF_OFD_SETLKW64\fR\fR
.ad
.RS 14n
Value other then \fB\(mi1\fR\&.
.RE

.sp
.ne 2
.na
\fB\fBF_SETFD\fR\fR
.ad
.RS 14n
Value other than \fB\(mi1\fR\&.
.RE

.sp
.ne 2
.na
\fB\fBF_SETFL\fR\fR
.ad
.RS 14n
Value other than \fB\(mi1\fR\&.
.RE

.sp
.ne 2
.na
\fB\fBF_SETLK\fR\fR
.ad
.RS 14n
Value other than \fB\(mi1\fR\&.
.RE

.sp
.ne 2
.na
\fB\fBF_SETLK64\fR\fR
.ad
.RS 14n
Value other than \fB\(mi1\fR\&.
.RE

.sp
.ne 2
.na
\fB\fBF_SETLKW\fR\fR
.ad
.RS 14n
Value other than \fB\(mi1\fR\&.
.RE

.sp
.ne 2
.na
\fB\fBF_SETLKW64\fR\fR
.ad
.RS 14n
Value other than \fB\(mi1\fR\&.
.RE

.sp
.ne 2
.na
\fB\fBF_SETOWN\fR\fR
.ad
.RS 14n
Value other than \fB\(mi1\fR\&.
.RE

.sp
.ne 2
.na
\fB\fBF_SHARE\fR\fR
.ad
.RS 14n
Value other than \fB\(mi1\fR\&.
.RE

.sp
.ne 2
.na
\fB\fBF_UNSHARE\fR\fR
.ad
.RS 14n
Value other than \fB\(mi1\fR\&.
.RE

.sp
.LP
Otherwise, \fB\(mi1\fR is returned and \fBerrno\fR is set to indicate the
error.
.SH ERRORS
.LP
The \fBfcntl()\fR function will fail if:
.sp
.ne 2
.na
\fB\fBEAGAIN\fR\fR
.ad
.RS 13n
The \fIcmd\fR argument is \fBF_SETLK\fR, \fBF_SETLK64\fR, \fBF_OFD_SETLK\fR,
or \fBF_OFD_SETLK64\fR, the type of lock \fB(l_type)\fR is a shared
(\fBF_RDLCK\fR) or exclusive (\fBF_WRLCK\fR) lock, and the segment of a file
to be locked is already exclusive-locked by another process or open file; or
the type is an exclusive lock and some portion of the segment of a file to be
locked is already shared-locked or exclusive-locked by another process or open
file.
.sp
The \fIcmd\fR argument is \fBF_FREESP\fR, the file exists, mandatory
file/record locking is set, and there are outstanding record locks on the file;
or the \fIcmd\fR argument is \fBF_SETLK\fR, \fBF_SETLK64\fR, \fBF_SETLKW\fR, or
\fBF_SETLKW64\fR, mandatory file/record locking is set, and the file is
currently being mapped to virtual memory using \fBmmap\fR(2).
.sp
The \fIcmd\fR argument is \fBF_SHARE\fR and \fBf_access\fR conflicts with an
existing \fBf_deny\fR share reservation.
.RE

.sp
.ne 2
.na
\fB\fBEBADF\fR\fR
.ad
.RS 13n
The \fIfildes\fR argument is not a valid open file descriptor; or the \fIcmd\fR
argument is \fBF_SETLK\fR, \fBF_SETLK64\fR, \fBF_SETLKW\fR, \fBF_SETLKW64\fR,
\fBF_OFD_SETLK\fR, \fBF_OFD_SETLK64\fR, \fBF_OFD_SETLKW\fR, or
\fBF_OFD_SETLKW64\fR, the type of lock, \fBl_type\fR, is a shared lock
(\fBF_RDLCK\fR), and \fIfildes\fR is not a valid file descriptor open for
reading; or the type of lock \fBl_type\fR is an exclusive lock (\fBF_WRLCK\fR)
and \fIfildes\fR is not a valid file descriptor open for writing.
.sp
The \fIcmd\fR argument is \fBF_FREESP\fR and \fIfildes\fR is not a valid file
descriptor open for writing.
.sp
The \fIcmd\fR argument is \fBF_DUP2FD\fR, and \fIarg\fR is negative or is not
less than the current resource limit for \fBRLIMIT_NOFILE.\fR
.sp
The \fIcmd\fR argument is \fBF_SHARE,\fR the \fBf_access\fR share reservation
is for write access, and \fIfildes\fR is not a valid file descriptor open for
writing.
.sp
The \fIcmd\fR argument is \fBF_SHARE,\fR the \fBf_access\fR share reservation
is for read access, and \fIfildes\fR is not a valid file descriptor open for
reading.
.RE

.sp
.ne 2
.na
\fB\fBEFAULT\fR\fR
.ad
.RS 13n
The \fIcmd\fR argument is \fBF_GETLK\fR, \fBF_GETLK64\fR, \fBF_SETLK\fR,
\fBF_SETLK64\fR, \fBF_SETLKW\fR, \fBF_SETLKW64\fR, \fBF_OFD_GETLK\fR,
\fBF_OFD_GETLK64\fR, \fBF_OFD_SETLK\fR, \fBF_OFD_SETLK64\fR, \fBF_OFD_SETLKW\fR,
\fBF_OFD_SETLKW64\fB, \fBF_SHARE\fR, \fBF_UNSHARE\fR, or \fBF_FREESP\fR and the
\fIarg\fR argument points to an illegal address.
.RE

.sp
.ne 2
.na
\fB\fBEINTR\fR\fR
.ad
.RS 13n
The \fIcmd\fR argument is \fBF_SETLKW\fR, \fBF_SETLKW64\fR, \fBF_OFD_SETLKW\fR,
or \fBF_OFD_SETLKW64\fR, and the function was interrupted by a signal.
.RE

.sp
.ne 2
.na
\fB\fBEINVAL\fR\fR
.ad
.RS 13n
The \fIcmd\fR argument is invalid or not supported by the file system; or the
\fIcmd\fR argument is \fBF_DUPFD\fR and \fIarg\fR is negative or greater than
or equal to \fBOPEN_MAX\fR; or the \fIcmd\fR argument is \fBF_GETLK\fR,
\fBF_GETLK64\fR, \fBF_SETLK\fR, \fBF_SETLK64\fR, \fBF_SETLKW\fR,
\fBF_SETLKW64\fR, \fBF_OFD_GETLK\fR, \fBF_OFD_GETLK64\fR, \fBF_OFD_SETLK\fR,
\fBF_OFD_SETLK64\fR, \fBF_OFD_SETLKW\fR, or \fBF_OFD_SETLKW64\fR, and the data
pointed to by \fIarg\fR is not valid; or \fIfildes\fR refers to a file that
does not support locking.
.sp
The \fIcmd\fR argument is \fBF_UNSHARE\fR and a reservation with this
\fBf_id\fR for this process does not exist.
.sp
The \fIcmd\fR argument is \fBF_DUP2FD_CLOEXEC\fR and \fIfildes\fR is equal
to \fBarg\fR.
.RE

.sp
.ne 2
.na
\fB\fBEIO\fR\fR
.ad
.RS 13n
An I/O error occurred while reading from or writing to the file system.
.RE

.sp
.ne 2
.na
\fB\fBEMFILE\fR\fR
.ad
.RS 13n
The \fIcmd\fR argument is \fBF_DUPFD\fR and either \fBOPEN_MAX\fR file
descriptors are currently open in the calling process, or no file descriptors
greater than or equal to \fIarg\fR are available.
.RE

.sp
.ne 2
.na
\fB\fBENOLCK\fR\fR
.ad
.RS 13n
The \fIcmd\fR argument is \fBF_SETLK\fR, \fBF_SETLK64\fR, \fBF_SETLKW\fR,
\fBF_SETLKW64\fR, \fBF_OFD_SETLK\fR, \fBF_OFD_SETLK64\fR, \fBF_OFD_SETLKW\fR,
or \fBF_OFD_SETLKW64\fR, and satisfying the lock or unlock request would
result in the number of locked regions in the system exceeding a
system-imposed limit.
.RE

.sp
.ne 2
.na
\fB\fBENOLINK\fR\fR
.ad
.RS 13n
Either the \fIfildes\fR argument is on a remote machine and the link to that
machine is no longer active; or the \fIcmd\fR argument is \fBF_FREESP\fR, the
file is on a remote machine, and the link to that machine is no longer active.
.RE

.sp
.ne 2
.na
\fB\fBEOVERFLOW\fR\fR
.ad
.RS 13n
One of the values to be returned cannot be represented correctly.
.sp
The \fIcmd\fR argument is \fBF_GETLK\fR, \fBF_SETLK\fR, \fBF_SETLKW\fR,
\fBF_OFD_GETLK\fR, \fBF_OFD_SETLK\fR, or \fBF_OFD_SETLKW\fR, and
the smallest or, if \fBl_len\fR is non-zero, the largest, offset of any byte in
the requested segment cannot be represented correctly in an object of type
\fBoff_t\fR.
.sp
The \fIcmd\fR argument is \fBF_GETLK64\fR, \fBF_SETLK64\fR, \fBF_SETLKW64\fR,
\fBF_OFD_GETLK64\fR, \fBF_OFD_SETLK64\fR, or \fBF_OFD_SETLKW64\fR,
and the smallest or, if \fBl_len\fR is non-zero, the largest, offset of any
byte in the requested segment cannot be represented correctly in an object of
type \fBoff64_t\fR.
.RE

.sp
.LP
The \fBfcntl()\fR function may fail if:
.sp
.ne 2
.na
\fB\fBEAGAIN\fR\fR
.ad
.RS 11n
The \fIcmd\fR argument is \fBF_SETLK\fR, \fBF_SETLK64\fR, \fBF_SETLKW\fR,
\fBF_SETLKW64\fR, \fBF_OFD_SETLK\fR, \fBF_OFD_SETLK64\fR, \fBF_OFD_SETLKW\fR,
or \fBF_OFD_SETLKW64\fR and the file is currently being mapped to virtual memory
using \fBmmap\fR(2).
.RE

.sp
.ne 2
.na
\fB\fBEDEADLK\fR\fR
.ad
.RS 11n
The \fIcmd\fR argument is \fBF_SETLKW\fR or \fBF_SETLKW64\fR, the lock is
blocked by some lock from another process and putting the calling process to
sleep, waiting for that lock to become free would cause a deadlock.
.sp
The \fIcmd\fR argument is \fBF_FREESP,\fR mandatory record locking is enabled,
\fBO_NDELAY\fR and \fBO_NONBLOCK\fR are clear and a deadlock condition was
detected.
.RE

.SH ATTRIBUTES
.LP
See \fBattributes\fR(5) for descriptions of the following attributes:
.sp

.sp
.TS
box;
c | c
l | l .
ATTRIBUTE TYPE	ATTRIBUTE VALUE
_
Interface Stability	Standard
_
MT-Level	Async-Signal Safe
.TE

.SH SEE ALSO
.LP
\fBlockd\fR(1M), \fBchmod\fR(2), \fBclose\fR(2), \fBcreat\fR(2), \fBdup\fR(2),
\fBexec\fR(2), \fBfork\fR(2), \fBmmap\fR(2), \fBopen\fR(2), \fBpipe\fR(2),
\fBread\fR(2), \fBsigaction\fR(2), \fBwrite\fR(2), \fBdup2\fR(3C),
\fBflock\fR(3C), \fBlockf\fR(3C), \fBfcntl.h\fR(3HEAD), \fBattributes\fR(5),
\fBlf64\fR(5), \fBstandards\fR(5)
.sp
.LP
\fIProgramming Interfaces Guide\fR
.SH NOTES
.LP
In the past, the variable \fBerrno\fR was set to \fBEACCES\fR rather than
\fBEAGAIN\fR when a section of a file is already locked by another process.
Therefore, portable application programs should expect and test for either
value.
.sp
.LP
Advisory locks allow cooperating processes to perform consistent operations on
files, but do not guarantee exclusive access. Files can be accessed without
advisory locks, but inconsistencies may result. The network share locking
protocol does not support the \fBf_deny\fR value of \fBF_COMPAT\fR. For network
file systems, if \fBf_access\fR is \fBF_RDACC\fR, \fBf_deny\fR is mapped to
\fBF_RDDNY\fR. Otherwise, it is mapped to \fBF_RWDNY\fR.
.sp
.LP
To prevent possible file corruption, the system may reject \fBmmap()\fR
requests for advisory locked files, or it may reject advisory locking requests
for mapped files. Applications that require a file be both locked and mapped
should lock the entire file (\fBl_start\fR and \fBl_len\fR both set to 0). If a
file is mapped, the system may reject an unlock request, resulting in a lock
that does not cover the entire file.
.sp
.LP
The process ID returned for locked files on network file systems might not be
meaningful.
.sp
.LP
If the file server crashes and has to be rebooted, the lock manager (see
\fBlockd\fR(1M)) attempts to recover all locks that were associated with that
server. If a lock cannot be reclaimed, the process that held the lock is issued
a \fBSIGLOST\fR signal.<|MERGE_RESOLUTION|>--- conflicted
+++ resolved
@@ -386,46 +386,6 @@
 \fBfcntl()\fR is waiting for a region, \fBfcntl()\fR will be interrupted. Upon
 return from the process' signal handler, \fBfcntl()\fR will return \fB\(mi1\fR
 with \fBerrno\fR set to \fBEINTR\fR, and the lock operation will not be done.
-<<<<<<< HEAD
-.RE
-
-.sp
-.ne 2
-.na
-\fB\fBF_OFD_SETLKW64\fR\fR
-.ad
-.RS 14n
-Equivalent to \fBF_OFD_SETLKW\fR, but takes a \fBstruct flock64\fR argument
-rather than a \fBstruct flock\fR argument. See \fBlf64\fR(5).  This command
-exists solely to allow the use of OFD locks with the transitional 64-bit file
-interfaces.
-.RE
-
-.sp
-.LP
-The following values for \fIcmd\fR are used for file share reservations. A
-share reservation is placed on an entire file to allow cooperating processes to
-control access to the file.  See the SHARE RESERVATIONS section of this manual
-page below for additional information.
-.sp
-.ne 2
-.na
-\fB\fBF_SHARE\fR\fR
-.ad
-.RS 13n
-Sets a share reservation on a file with the specified access mode and
-designates which types of access to deny.
-.RE
-
-.sp
-.ne 2
-.na
-\fB\fBF_UNSHARE\fR\fR
-.ad
-.RS 13n
-Remove an existing share reservation.
-=======
->>>>>>> cbff3abd
 .RE
 
 .SH FILE LOCKING
@@ -515,54 +475,6 @@
 such lock will always be set to \fB\(mi1\fR\&.
 .sp
 .LP
-<<<<<<< HEAD
-Two types of file locks are supported: POSIX-style and OFD-style. OFD-style
-locks are associated with the open file description (not descriptor) instead
-of with a process. Either type is advisory by default, but POSIX-style locks
-can be mandatory if, and only if, mandatory locking has been enabled on the
-file being locked.  Each type of lock may be created through two different
-interfaces. POSIX-style locks are created via the \fBF_SETLK\fR,
-\fBF_SETLK64\fR, \fBF_SETLKW\fR, or \fBF_SETLKW64\fR commands to this system
-call or by use of the \fBlockf\fR(3C) routine. There is no difference between
-locks created via one mechanism or the other. Likewise, OFD-style locks are
-created via the \fBF_OFD_SETLK\fR, \fBF_OFD_SETLK64\fR, \fBF_OFD_SETLKW\fR, or
-\fBF_OFD_SETLKW64\fR commands to this system call or by use of the
-Linux/BSD-compatible \fBflock\fR(3C) routine. Note that this system call
-supports the creation of range-specified OFD-style file locks, while
-\fBflock\fR(3C) does not. However, the current implementation of OFD-style
-locking is limited to locking the entire file. This limitation might be
-removed in the future.
-.sp
-.LP
-The essential distinction between POSIX-style locks and OFD-style locks lie
-in how ownership of a lock is scoped. POSIX locks are scoped to a process. All
-POSIX locks associated with a file for a given process are removed when any
-file descriptor for that file is closed by that process or the process holding
-that file descriptor terminates. POSIX-style locks are not inherited by a child
-process created using \fBfork\fR(2). An OFD-style lock is scoped to the file
-description for a file, not the process or open file descriptor. Thus all file
-descriptors referring to the same description (i.e. those created via the
-\fBF_DUPFD\fR, \fBF_DUP2FD\fR, \fBF_DUPFD_CLOEXEC\fR, or \fBF_DUP2FD_CLOEXEC\fR
-commands to the \fBfcntl\fR(2) system call, or those created via the
-\fBdup\fR(2) system call, or those inherited by a child process created via
-\fBfork\fR(2)) reference the same lock, but a file descriptor obtained via a
-separate \fBopen\fR(2) call on the same file will reference a different lock.
-A lock is removed only on the last \fBclose\fR(2) of the description, or when
-the lock is explicitly unlocked.
-.sp
-.LP
-Locks of both styles are compatible. A file that has been locked with one
-style of lock will be regarded as locked when creation of a lock of either
-style is attempted, and information about the lock will be provided via
-any of the \fBF_GETLK\fR, \fBF_GETLK64\fR, \fBF_OFD_GETLK\fR, or
-\fBF_OFD_GETLK64\fR commands to this system call if that lock would conflict
-with an attempt to create the specified lock regardless of whether the
-specified lock is of the same style as the conflicting extant lock.
-Because ownership of OFD-style locks is scoped to the open description rather
-than the calling process, the \fBl_pid\fR field of a lock descriptor for any
-such lock will always be set to \fB\(mi1\fR\&.
-.sp
-.LP
 When a shared lock is set on a segment of a file, other callers (regardless
 of whether in the same or different process and of whether referenced via the
 same open file) will be able to set shared locks on that segment or a portion
@@ -577,22 +489,6 @@
 read access.
 .sp
 .LP
-=======
-When a shared lock is set on a segment of a file, other callers (regardless
-of whether in the same or different process and of whether referenced via the
-same open file) will be able to set shared locks on that segment or a portion
-of it. A POSIX-style shared lock prevents any other process from setting an
-exclusive lock on any portion of the protected area. A OFD-style shared lock
-prevents any caller (even callers in the same process) from setting an
-exclusive lock on any portion of the protected area, unless the caller makes
-the request against a file descriptor referencing the same open file against
-which the shared lock was created, in which case the lock will be downgraded
-to a shared lock with respect to the specified region. A request for a shared
-lock of either style will fail if the file descriptor was not opened with
-read access.
-.sp
-.LP
->>>>>>> cbff3abd
 A POSIX-style exclusive lock will prevent any other process from setting a
 shared lock or an exclusive lock (of either style) on any portion of the
 protected area. A request for an exclusive lock will fail if the file
@@ -686,10 +582,6 @@
 performed when attempting to set an OFD-style lock.
 
 .SH SHARE RESERVATIONS
-<<<<<<< HEAD
-.sp
-=======
->>>>>>> cbff3abd
 .LP
 File share reservations are an advisory form of access control among
 cooperating processes, on both local and remote machines. They are most often
