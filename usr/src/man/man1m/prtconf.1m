--- conflicted
+++ resolved
@@ -101,19 +101,11 @@
 \fB\fB-m\fR\fR
 .ad
 .RS 6n
-<<<<<<< HEAD
-Displays the amount system memory in megabytes.
-This flag must be used by itself.
-.RE
-
-.sp
-=======
 Displays the amount of system memory in megabytes.
 This flag must be used by itself.
 .RE
 
 
->>>>>>> 8905f42c
 .ne 2
 .na
 \fB\fB-p\fR\fR
