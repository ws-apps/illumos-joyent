#
# This file and its contents are supplied under the terms of the
# Common Development and Distribution License ("CDDL"), version 1.0.
# You may only use this file in accordance with the terms of version
# 1.0 of the CDDL.
#
# A full copy of the text of the CDDL should have accompanied this
# source.  A copy of the CDDL is also available via the Internet
# at http://www.illumos.org/license/CDDL.
#

#
# Copyright 2011, Richard Lowe
# Copyright (c) 2012 by Delphix. All rights reserved.
# Copyright 2013 Nexenta Systems, Inc.  All rights reserved.
<<<<<<< HEAD
# Copyright (c) 2014, Joyent, Inc.  All rights reserved.
=======
# Copyright 2014 Garrett D'Amore <garrett@damore.org>
>>>>>>> 7ab4e62e
#

include		$(SRC)/Makefile.master

MANSECT=	5

MANFILES=	Intro.5			\
		acl.5			\
		ad.5			\
		ascii.5			\
		attributes.5		\
		audit_binfile.5		\
		audit_remote.5		\
		audit_syslog.5		\
		brands.5		\
		cancellation.5		\
		charmap.5		\
		condition.5		\
		crypt_bsdbf.5		\
		crypt_bsdmd5.5		\
		crypt_sha256.5		\
		crypt_sha512.5		\
		crypt_sunmd5.5		\
		crypt_unix.5		\
		device_clean.5		\
		dhcp.5			\
		dhcp_modules.5		\
		environ.5		\
<<<<<<< HEAD
		epoll.5			\
=======
		eqn.5			\
>>>>>>> 7ab4e62e
		eqnchar.5		\
		extendedFILE.5		\
		filesystem.5		\
		fnmatch.5		\
		formats.5		\
		fsattr.5		\
		grub.5			\
		gss_auth_rules.5	\
		hal.5			\
		iconv.5			\
		iconv_unicode.5		\
		ieee802.11.5		\
		ipfilter.5		\
		isalist.5		\
		kerberos.5		\
		krb5_auth_rules.5	\
		krb5envvar.5		\
		largefile.5		\
		lf64.5			\
		lfcompile.5		\
		lfcompile64.5		\
		locale.5		\
		man.5			\
		mandoc_char.5		\
		mandoc_roff.5		\
		mdoc.5			\
		me.5			\
		mech_spnego.5		\
		mm.5			\
		ms.5			\
		mutex.5			\
		nfssec.5		\
		pam_allow.5		\
		pam_authtok_check.5	\
		pam_authtok_get.5	\
		pam_authtok_store.5	\
		pam_deny.5		\
		pam_dhkeys.5		\
		pam_dial_auth.5		\
		pam_krb5.5		\
		pam_krb5_migrate.5	\
		pam_ldap.5		\
		pam_list.5		\
		pam_passwd_auth.5	\
		pam_rhosts_auth.5	\
		pam_roles.5		\
		pam_sample.5		\
		pam_smb_passwd.5	\
		pam_smbfs_login.5	\
		pam_tsol_account.5	\
		pam_unix_account.5	\
		pam_unix_auth.5		\
		pam_unix_cred.5		\
		pam_unix_session.5	\
		pkcs11_kernel.5		\
		pkcs11_softtoken.5	\
		pkcs11_tpm.5		\
		privileges.5		\
		prof.5			\
		rbac.5			\
		regex.5			\
		regexp.5		\
		resource_controls.5	\
		smf.5			\
		smf_bootstrap.5		\
		smf_method.5		\
		smf_restarter.5		\
		smf_security.5		\
		smf_template.5		\
		standards.5		\
		sticky.5		\
		tbl.5			\
		tecla.5			\
		term.5			\
		threads.5		\
		trusted_extensions.5	\
		vgrindefs.5		\
		zones.5			\
		zpool-features.5

MANLINKS=	ANSI.5		\
		C++.5		\
		C.5		\
		CSI.5		\
		ISO.5		\
		MT-Level.5	\
		POSIX.1.5	\
		POSIX.2.5	\
		POSIX.5		\
		RBAC.5		\
		SUS.5		\
		SUSv2.5		\
		SUSv3.5		\
		SVID.5		\
		SVID3.5		\
		XNS.5		\
		XNS4.5		\
		XNS5.5		\
		XPG.5		\
		XPG3.5		\
		XPG4.5		\
		XPG4v2.5	\
		advance.5	\
		architecture.5	\
		availability.5	\
		compile.5	\
		intro.5		\
		pthreads.5	\
		stability.5	\
		standard.5	\
		step.5		\
		teclarc.5

intro.5		:= LINKSRC = Intro.5

CSI.5		:= LINKSRC = attributes.5
MT-Level.5	:= LINKSRC = attributes.5
architecture.5	:= LINKSRC = attributes.5
availability.5	:= LINKSRC = attributes.5
stability.5	:= LINKSRC = attributes.5
standard.5	:= LINKSRC = attributes.5

RBAC.5		:= LINKSRC = rbac.5

advance.5	:= LINKSRC = regexp.5
compile.5	:= LINKSRC = regexp.5
step.5		:= LINKSRC = regexp.5

ANSI.5		:= LINKSRC = standards.5
C++.5		:= LINKSRC = standards.5
C.5		:= LINKSRC = standards.5
ISO.5		:= LINKSRC = standards.5
POSIX.1.5	:= LINKSRC = standards.5
POSIX.2.5	:= LINKSRC = standards.5
POSIX.5		:= LINKSRC = standards.5
SUS.5		:= LINKSRC = standards.5
SUSv2.5		:= LINKSRC = standards.5
SUSv3.5		:= LINKSRC = standards.5
SVID.5		:= LINKSRC = standards.5
SVID3.5		:= LINKSRC = standards.5
XNS.5		:= LINKSRC = standards.5
XNS4.5		:= LINKSRC = standards.5
XNS5.5		:= LINKSRC = standards.5
XPG.5		:= LINKSRC = standards.5
XPG3.5		:= LINKSRC = standards.5
XPG4.5		:= LINKSRC = standards.5
XPG4v2.5	:= LINKSRC = standards.5

teclarc.5	:= LINKSRC = tecla.5

pthreads.5	:= LINKSRC = threads.5

.KEEP_STATE:

include		$(SRC)/man/Makefile.man

install:	$(ROOTMANFILES) $(ROOTMANLINKS)<|MERGE_RESOLUTION|>--- conflicted
+++ resolved
@@ -13,11 +13,8 @@
 # Copyright 2011, Richard Lowe
 # Copyright (c) 2012 by Delphix. All rights reserved.
 # Copyright 2013 Nexenta Systems, Inc.  All rights reserved.
-<<<<<<< HEAD
+# Copyright 2014 Garrett D'Amore <garrett@damore.org>
 # Copyright (c) 2014, Joyent, Inc.  All rights reserved.
-=======
-# Copyright 2014 Garrett D'Amore <garrett@damore.org>
->>>>>>> 7ab4e62e
 #
 
 include		$(SRC)/Makefile.master
@@ -46,11 +43,8 @@
 		dhcp.5			\
 		dhcp_modules.5		\
 		environ.5		\
-<<<<<<< HEAD
 		epoll.5			\
-=======
 		eqn.5			\
->>>>>>> 7ab4e62e
 		eqnchar.5		\
 		extendedFILE.5		\
 		filesystem.5		\
