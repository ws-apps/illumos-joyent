--- conflicted
+++ resolved
@@ -31,11 +31,7 @@
 connectionless, and are normally used with the \fBt_sndudata\fR /
 \fBt_rcvudata\fR and the \fBsendto()\fR / \fBrecvfrom()\fR calls. In order to
 send \fBICMP\fR packets, a process needs the \fBPRIV_NET_ICMPACCESS\fR
-<<<<<<< HEAD
-privilege. (See \fBprivileges\fR(5) for more on privileges.)
-=======
 privilege. (See \fBprivileges\fR(5) for more information on privileges.)
->>>>>>> 23db4d6f
 .sp
 .LP
 Outgoing packets automatically have an Internet Protocol (\fBIP\fR) header
