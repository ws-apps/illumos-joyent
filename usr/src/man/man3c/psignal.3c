--- conflicted
+++ resolved
@@ -1,10 +1,7 @@
 '\" te
 .\" Copyright 1989 AT&T.  Copyright (c) 2005, Sun Microsystems, Inc.  All Rights Reserved.
-<<<<<<< HEAD
 .\" Copyright (c) 2014, Joyent, Inc.  All rights reserved.
-=======
 .\" Copyright 2015 Circonus, Inc.  All rights reserved.
->>>>>>> 3e5de5d0
 .\" The contents of this file are subject to the terms of the Common Development and Distribution License (the "License").  You may not use this file except in compliance with the License.
 .\" You can obtain a copy of the license at usr/src/OPENSOLARIS.LICENSE or http://www.opensolaris.org/os/licensing.  See the License for the specific language governing permissions and limitations under the License.
 .\" When distributing Covered Code, include this CDDL HEADER in each file and include the License file at usr/src/OPENSOLARIS.LICENSE.  If applicable, add the following below this CDDL HEADER, with the fields enclosed by brackets "[]" replaced with your own identifying information: Portions Copyright [yyyy] [name of copyright owner]
