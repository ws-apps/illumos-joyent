--- conflicted
+++ resolved
@@ -1462,11 +1462,7 @@
 #else /* ! UMUL64 */
 
 #if (BIG_CHUNK_SIZE != 32)
-<<<<<<< HEAD
-#error Do not use 64-bit chunks without defining UMUL64
-=======
 #error "Don't use 64-bit chunks without defining UMUL64"
->>>>>>> 8704186e
 #endif
 
 
