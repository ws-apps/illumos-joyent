--- conflicted
+++ resolved
@@ -5,11 +5,7 @@
  *
  * Copyright (c) 2003, 2010, Oracle and/or its affiliates. All rights reserved.
  *
-<<<<<<< HEAD
- * Copyright (c) 2012, Joyent, Inc.  All rights reserved.
-=======
  * Copyright (c) 2014, Joyent, Inc.  All rights reserved.
->>>>>>> b7070b7d
  */
 
 #if defined(KERNEL) || defined(_KERNEL)
@@ -140,11 +136,7 @@
 # endif
 #endif
 #include "netinet/ipl.h"
-<<<<<<< HEAD
-#if defined(SOLARIS) && defined(_KERNEL)
-=======
 #if defined(_KERNEL)
->>>>>>> b7070b7d
 #include <sys/sunddi.h>
 #endif
 /* END OF INCLUDES */
@@ -5717,11 +5709,7 @@
 /* Set the zone ID in idsp based on the zone name in ipfzoneobj.  Further   */
 /* ioctls will act on the IPF stack for that zone ID.                       */
 /* ------------------------------------------------------------------------ */
-<<<<<<< HEAD
-#if defined(SOLARIS) && defined(_KERNEL)
-=======
 #if defined(_KERNEL)
->>>>>>> b7070b7d
 int fr_setzoneid(idsp, data)
 ipf_devstate_t *idsp;
 void *data;
@@ -5737,8 +5725,6 @@
 	if (memchr(ipfzo.ipfz_zonename, '\0', ZONENAME_MAX) == NULL)
 		return EFAULT;
 
-<<<<<<< HEAD
-=======
 	/*
 	 * The global zone doesn't have a GZ-controlled stack, so no
 	 * sense in going any further
@@ -5746,7 +5732,6 @@
 	if (strcmp(ipfzo.ipfz_zonename, "global") == 0)
 		return ENODEV;
 
->>>>>>> b7070b7d
 	if ((zone = zone_find_by_name(ipfzo.ipfz_zonename)) == NULL)
 		return ENODEV;
 
