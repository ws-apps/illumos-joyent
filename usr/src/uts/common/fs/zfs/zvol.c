--- conflicted
+++ resolved
@@ -1125,7 +1125,7 @@
 	}
 
 	if (!vd->vdev_ops->vdev_op_leaf && vd->vdev_ops != &vdev_raidz_ops)
-		return (numerrors < vd->vdev_children ? 0 : EIO);
+		return (numerrors < vd->vdev_children ? 0 : SET_ERROR(EIO));
 
 	if (doread && !vdev_readable(vd))
 		return (SET_ERROR(EIO));
@@ -1142,13 +1142,9 @@
 	if (ddi_in_panic() || isdump) {
 		ASSERT(!doread);
 		if (doread)
-<<<<<<< HEAD
-			return (EIO);
+			return (SET_ERROR(EIO));
 		dvd = vd->vdev_tsd;
 		ASSERT3P(dvd, !=, NULL);
-=======
-			return (SET_ERROR(EIO));
->>>>>>> b3a6f804
 		return (ldi_dump(dvd->vd_lh, addr, lbtodb(offset),
 		    lbtodb(size)));
 	} else {
