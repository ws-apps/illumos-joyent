--- conflicted
+++ resolved
@@ -126,16 +126,7 @@
 uint64_t zfs_delay_scale = 1000 * 1000 * 1000 / 2000;
 
 
-<<<<<<< HEAD
-/*
- * XXX someday maybe turn these into #defines, and you have to tune it on a
- * per-pool basis using zfs.conf.
- */
-
-
-=======
 hrtime_t zfs_throttle_delay = MSEC2NSEC(10);
->>>>>>> 0fbc0cd0
 hrtime_t zfs_throttle_resolution = MSEC2NSEC(10);
 
 int
