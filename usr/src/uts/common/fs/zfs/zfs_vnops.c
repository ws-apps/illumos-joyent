--- conflicted
+++ resolved
@@ -4694,8 +4694,6 @@
 	return (0);
 }
 
-<<<<<<< HEAD
-=======
 /*
  * The reason we push dirty pages as part of zfs_delmap() is so that we get a
  * more accurate mtime for the associated file.  Since we don't have a way of
@@ -4717,7 +4715,6 @@
  * common case, we flush pages whenever a (MAP_SHARED, PROT_WRITE) mapping is
  * torn down.
  */
->>>>>>> 5cb0d679
 /* ARGSUSED */
 static int
 zfs_delmap(vnode_t *vp, offset_t off, struct as *as, caddr_t addr,
