/*
 * CDDL HEADER START
 *
 * The contents of this file are subject to the terms of the
 * Common Development and Distribution License (the "License").
 * You may not use this file except in compliance with the License.
 *
 * You can obtain a copy of the license at usr/src/OPENSOLARIS.LICENSE
 * or http://www.opensolaris.org/os/licensing.
 * See the License for the specific language governing permissions
 * and limitations under the License.
 *
 * When distributing Covered Code, include this CDDL HEADER in each
 * file and include the License file at usr/src/OPENSOLARIS.LICENSE.
 * If applicable, add the following below this CDDL HEADER, with the
 * fields enclosed by brackets "[]" replaced with your own identifying
 * information: Portions Copyright [yyyy] [name of copyright owner]
 *
 * CDDL HEADER END
 */
/*
 * Copyright (c) 2006, 2010, Oracle and/or its affiliates. All rights reserved.
 * Copyright (c) 2013, Joyent, Inc. All rights reserved.
 */

/*
 * utility routines for the /dev fs
 */

#include <sys/types.h>
#include <sys/param.h>
#include <sys/t_lock.h>
#include <sys/systm.h>
#include <sys/sysmacros.h>
#include <sys/user.h>
#include <sys/time.h>
#include <sys/vfs.h>
#include <sys/vnode.h>
#include <sys/file.h>
#include <sys/fcntl.h>
#include <sys/flock.h>
#include <sys/kmem.h>
#include <sys/uio.h>
#include <sys/errno.h>
#include <sys/stat.h>
#include <sys/cred.h>
#include <sys/dirent.h>
#include <sys/pathname.h>
#include <sys/cmn_err.h>
#include <sys/debug.h>
#include <sys/mode.h>
#include <sys/policy.h>
#include <fs/fs_subr.h>
#include <sys/mount.h>
#include <sys/fs/snode.h>
#include <sys/fs/dv_node.h>
#include <sys/fs/sdev_impl.h>
#include <sys/sunndi.h>
#include <sys/sunmdi.h>
#include <sys/conf.h>
#include <sys/proc.h>
#include <sys/user.h>
#include <sys/modctl.h>

#ifdef DEBUG
int sdev_debug = 0x00000001;
int sdev_debug_cache_flags = 0;
#endif

/*
 * globals
 */
/* prototype memory vattrs */
vattr_t sdev_vattr_dir = {
	AT_TYPE|AT_MODE|AT_UID|AT_GID,		/* va_mask */
	VDIR,					/* va_type */
	SDEV_DIRMODE_DEFAULT,			/* va_mode */
	SDEV_UID_DEFAULT,			/* va_uid */
	SDEV_GID_DEFAULT,			/* va_gid */
	0,					/* va_fsid */
	0,					/* va_nodeid */
	0,					/* va_nlink */
	0,					/* va_size */
	0,					/* va_atime */
	0,					/* va_mtime */
	0,					/* va_ctime */
	0,					/* va_rdev */
	0,					/* va_blksize */
	0,					/* va_nblocks */
	0					/* va_vcode */
};

vattr_t sdev_vattr_lnk = {
	AT_TYPE|AT_MODE,			/* va_mask */
	VLNK,					/* va_type */
	SDEV_LNKMODE_DEFAULT,			/* va_mode */
	SDEV_UID_DEFAULT,			/* va_uid */
	SDEV_GID_DEFAULT,			/* va_gid */
	0,					/* va_fsid */
	0,					/* va_nodeid */
	0,					/* va_nlink */
	0,					/* va_size */
	0,					/* va_atime */
	0,					/* va_mtime */
	0,					/* va_ctime */
	0,					/* va_rdev */
	0,					/* va_blksize */
	0,					/* va_nblocks */
	0					/* va_vcode */
};

vattr_t sdev_vattr_blk = {
	AT_TYPE|AT_MODE|AT_UID|AT_GID,		/* va_mask */
	VBLK,					/* va_type */
	S_IFBLK | SDEV_DEVMODE_DEFAULT,		/* va_mode */
	SDEV_UID_DEFAULT,			/* va_uid */
	SDEV_GID_DEFAULT,			/* va_gid */
	0,					/* va_fsid */
	0,					/* va_nodeid */
	0,					/* va_nlink */
	0,					/* va_size */
	0,					/* va_atime */
	0,					/* va_mtime */
	0,					/* va_ctime */
	0,					/* va_rdev */
	0,					/* va_blksize */
	0,					/* va_nblocks */
	0					/* va_vcode */
};

vattr_t sdev_vattr_chr = {
	AT_TYPE|AT_MODE|AT_UID|AT_GID,		/* va_mask */
	VCHR,					/* va_type */
	S_IFCHR | SDEV_DEVMODE_DEFAULT,		/* va_mode */
	SDEV_UID_DEFAULT,			/* va_uid */
	SDEV_GID_DEFAULT,			/* va_gid */
	0,					/* va_fsid */
	0,					/* va_nodeid */
	0,					/* va_nlink */
	0,					/* va_size */
	0,					/* va_atime */
	0,					/* va_mtime */
	0,					/* va_ctime */
	0,					/* va_rdev */
	0,					/* va_blksize */
	0,					/* va_nblocks */
	0					/* va_vcode */
};

kmem_cache_t	*sdev_node_cache;	/* sdev_node cache */
int		devtype;		/* fstype */

/* static */
static struct vnodeops *sdev_get_vop(struct sdev_node *);
static void sdev_set_no_negcache(struct sdev_node *);
static fs_operation_def_t *sdev_merge_vtab(const fs_operation_def_t []);
static void sdev_free_vtab(fs_operation_def_t *);

static void
sdev_prof_free(struct sdev_node *dv)
{
	ASSERT(!SDEV_IS_GLOBAL(dv));
	if (dv->sdev_prof.dev_name)
		nvlist_free(dv->sdev_prof.dev_name);
	if (dv->sdev_prof.dev_map)
		nvlist_free(dv->sdev_prof.dev_map);
	if (dv->sdev_prof.dev_symlink)
		nvlist_free(dv->sdev_prof.dev_symlink);
	if (dv->sdev_prof.dev_glob_incdir)
		nvlist_free(dv->sdev_prof.dev_glob_incdir);
	if (dv->sdev_prof.dev_glob_excdir)
		nvlist_free(dv->sdev_prof.dev_glob_excdir);
	bzero(&dv->sdev_prof, sizeof (dv->sdev_prof));
}

/* sdev_node cache constructor */
/*ARGSUSED1*/
static int
i_sdev_node_ctor(void *buf, void *cfarg, int flag)
{
	struct sdev_node *dv = (struct sdev_node *)buf;
	struct vnode *vp;

	bzero(buf, sizeof (struct sdev_node));
	vp = dv->sdev_vnode = vn_alloc(flag);
	if (vp == NULL) {
		return (-1);
	}
	vp->v_data = dv;
	rw_init(&dv->sdev_contents, NULL, RW_DEFAULT, NULL);
	return (0);
}

/* sdev_node cache destructor */
/*ARGSUSED1*/
static void
i_sdev_node_dtor(void *buf, void *arg)
{
	struct sdev_node *dv = (struct sdev_node *)buf;
	struct vnode *vp = SDEVTOV(dv);

	rw_destroy(&dv->sdev_contents);
	vn_free(vp);
}

/* initialize sdev_node cache */
void
sdev_node_cache_init()
{
	int flags = 0;

#ifdef	DEBUG
	flags = sdev_debug_cache_flags;
	if (flags)
		sdcmn_err(("cache debug flags 0x%x\n", flags));
#endif	/* DEBUG */

	ASSERT(sdev_node_cache == NULL);
	sdev_node_cache = kmem_cache_create("sdev_node_cache",
	    sizeof (struct sdev_node), 0, i_sdev_node_ctor, i_sdev_node_dtor,
	    NULL, NULL, NULL, flags);
}

/* destroy sdev_node cache */
void
sdev_node_cache_fini()
{
	ASSERT(sdev_node_cache != NULL);
	kmem_cache_destroy(sdev_node_cache);
	sdev_node_cache = NULL;
}

/*
 * Compare two nodes lexographically to balance avl tree
 */
static int
sdev_compare_nodes(const struct sdev_node *dv1, const struct sdev_node *dv2)
{
	int rv;
	if ((rv = strcmp(dv1->sdev_name, dv2->sdev_name)) == 0)
		return (0);
	return ((rv < 0) ? -1 : 1);
}

void
sdev_set_nodestate(struct sdev_node *dv, sdev_node_state_t state)
{
	ASSERT(dv);
	ASSERT(RW_WRITE_HELD(&dv->sdev_contents));
	dv->sdev_state = state;
}

static void
sdev_attr_update(struct sdev_node *dv, vattr_t *vap)
{
	timestruc_t	now;
	struct vattr	*attrp;
	uint_t		mask;

	ASSERT(dv->sdev_attr);
	ASSERT(vap);

	attrp = dv->sdev_attr;
	mask = vap->va_mask;
	if (mask & AT_TYPE)
		attrp->va_type = vap->va_type;
	if (mask & AT_MODE)
		attrp->va_mode = vap->va_mode;
	if (mask & AT_UID)
		attrp->va_uid = vap->va_uid;
	if (mask & AT_GID)
		attrp->va_gid = vap->va_gid;
	if (mask & AT_RDEV)
		attrp->va_rdev = vap->va_rdev;

	gethrestime(&now);
	attrp->va_atime = (mask & AT_ATIME) ? vap->va_atime : now;
	attrp->va_mtime = (mask & AT_MTIME) ? vap->va_mtime : now;
	attrp->va_ctime = (mask & AT_CTIME) ? vap->va_ctime : now;
}

static void
sdev_attr_alloc(struct sdev_node *dv, vattr_t *vap)
{
	ASSERT(dv->sdev_attr == NULL);
	ASSERT(vap->va_mask & AT_TYPE);
	ASSERT(vap->va_mask & AT_MODE);

	dv->sdev_attr = kmem_zalloc(sizeof (struct vattr), KM_SLEEP);
	sdev_attr_update(dv, vap);
}

/* alloc and initialize a sdev_node */
int
sdev_nodeinit(struct sdev_node *ddv, char *nm, struct sdev_node **newdv,
    vattr_t *vap)
{
	struct sdev_node *dv = NULL;
	struct vnode *vp;
	size_t nmlen, len;
	devname_handle_t  *dhl;

	nmlen = strlen(nm) + 1;
	if (nmlen > MAXNAMELEN) {
		sdcmn_err9(("sdev_nodeinit: node name %s"
		    " too long\n", nm));
		*newdv = NULL;
		return (ENAMETOOLONG);
	}

	dv = kmem_cache_alloc(sdev_node_cache, KM_SLEEP);

	dv->sdev_name = kmem_alloc(nmlen, KM_SLEEP);
	bcopy(nm, dv->sdev_name, nmlen);
	dv->sdev_namelen = nmlen - 1;	/* '\0' not included */
	len = strlen(ddv->sdev_path) + strlen(nm) + 2;
	dv->sdev_path = kmem_alloc(len, KM_SLEEP);
	(void) snprintf(dv->sdev_path, len, "%s/%s", ddv->sdev_path, nm);
	/* overwritten for VLNK nodes */
	dv->sdev_symlink = NULL;

	vp = SDEVTOV(dv);
	vn_reinit(vp);
	vp->v_vfsp = SDEVTOV(ddv)->v_vfsp;
	if (vap)
		vp->v_type = vap->va_type;

	/*
	 * initialized to the parent's vnodeops.
	 * maybe overwriten for a VDIR
	 */
	vn_setops(vp, vn_getops(SDEVTOV(ddv)));
	vn_exists(vp);

	dv->sdev_dotdot = NULL;
	dv->sdev_attrvp = NULL;
	if (vap) {
		sdev_attr_alloc(dv, vap);
	} else {
		dv->sdev_attr = NULL;
	}

	dv->sdev_ino = sdev_mkino(dv);
	dv->sdev_nlink = 0;		/* updated on insert */
	dv->sdev_flags = ddv->sdev_flags; /* inherit from the parent first */
	dv->sdev_flags |= SDEV_BUILD;
	mutex_init(&dv->sdev_lookup_lock, NULL, MUTEX_DEFAULT, NULL);
	cv_init(&dv->sdev_lookup_cv, NULL, CV_DEFAULT, NULL);
	if (SDEV_IS_GLOBAL(ddv)) {
		dv->sdev_flags |= SDEV_GLOBAL;
		dhl = &(dv->sdev_handle);
		dhl->dh_data = dv;
		dhl->dh_args = NULL;
		sdev_set_no_negcache(dv);
		dv->sdev_gdir_gen = 0;
	} else {
		dv->sdev_flags &= ~SDEV_GLOBAL;
		dv->sdev_origin = NULL; /* set later */
		bzero(&dv->sdev_prof, sizeof (dv->sdev_prof));
		dv->sdev_ldir_gen = 0;
		dv->sdev_devtree_gen = 0;
	}

	rw_enter(&dv->sdev_contents, RW_WRITER);
	sdev_set_nodestate(dv, SDEV_INIT);
	rw_exit(&dv->sdev_contents);
	*newdv = dv;

	return (0);
}

/*
 * Transition a sdev_node into SDEV_READY state. If this fails, it is up to the
 * caller to transition the node to the SDEV_ZOMBIE state.
 */
int
sdev_nodeready(struct sdev_node *dv, struct vattr *vap, struct vnode *avp,
    void *args, struct cred *cred)
{
	int error = 0;
	struct vnode *vp = SDEVTOV(dv);
	vtype_t type;

	ASSERT(dv && (dv->sdev_state != SDEV_READY) && vap);

	type = vap->va_type;
	vp->v_type = type;
	vp->v_rdev = vap->va_rdev;
	rw_enter(&dv->sdev_contents, RW_WRITER);
	if (type == VDIR) {
		dv->sdev_nlink = 2;
		dv->sdev_flags &= ~SDEV_PERSIST;
		dv->sdev_flags &= ~SDEV_DYNAMIC;
		vn_setops(vp, sdev_get_vop(dv)); /* from internal vtab */
		ASSERT(dv->sdev_dotdot);
		ASSERT(SDEVTOV(dv->sdev_dotdot)->v_type == VDIR);
		vp->v_rdev = SDEVTOV(dv->sdev_dotdot)->v_rdev;
		avl_create(&dv->sdev_entries,
		    (int (*)(const void *, const void *))sdev_compare_nodes,
		    sizeof (struct sdev_node),
		    offsetof(struct sdev_node, sdev_avllink));
	} else if (type == VLNK) {
		ASSERT(args);
		dv->sdev_nlink = 1;
		dv->sdev_symlink = i_ddi_strdup((char *)args, KM_SLEEP);
	} else {
		dv->sdev_nlink = 1;
	}

	if (!(SDEV_IS_GLOBAL(dv))) {
		dv->sdev_origin = (struct sdev_node *)args;
		dv->sdev_flags &= ~SDEV_PERSIST;
	}

	/*
	 * shadow node is created here OR
	 * if failed (indicated by dv->sdev_attrvp == NULL),
	 * created later in sdev_setattr
	 */
	if (avp) {
		dv->sdev_attrvp = avp;
	} else {
		if (dv->sdev_attr == NULL) {
			sdev_attr_alloc(dv, vap);
		} else {
			sdev_attr_update(dv, vap);
		}

		if ((dv->sdev_attrvp == NULL) && SDEV_IS_PERSIST(dv))
			error = sdev_shadow_node(dv, cred);
	}

	if (error == 0) {
		/* transition to READY state */
		sdev_set_nodestate(dv, SDEV_READY);
		sdev_nc_node_exists(dv);
	}
	rw_exit(&dv->sdev_contents);
	return (error);
}

/*
 * Build the VROOT sdev_node.
 */
/*ARGSUSED*/
struct sdev_node *
sdev_mkroot(struct vfs *vfsp, dev_t devdev, struct vnode *mvp,
    struct vnode *avp, struct cred *cred)
{
	struct sdev_node *dv;
	struct vnode *vp;
	char devdir[] = "/dev";

	ASSERT(sdev_node_cache != NULL);
	ASSERT(avp);
	dv = kmem_cache_alloc(sdev_node_cache, KM_SLEEP);
	vp = SDEVTOV(dv);
	vn_reinit(vp);
	vp->v_flag |= VROOT;
	vp->v_vfsp = vfsp;
	vp->v_type = VDIR;
	vp->v_rdev = devdev;
	vn_setops(vp, sdev_vnodeops); /* apply the default vnodeops at /dev */
	vn_exists(vp);

	if (vfsp->vfs_mntpt)
		dv->sdev_name = i_ddi_strdup(
		    (char *)refstr_value(vfsp->vfs_mntpt), KM_SLEEP);
	else
		/* vfs_mountdev1 set mount point later */
		dv->sdev_name = i_ddi_strdup("/dev", KM_SLEEP);
	dv->sdev_namelen = strlen(dv->sdev_name); /* '\0' not included */
	dv->sdev_path = i_ddi_strdup(devdir, KM_SLEEP);
	dv->sdev_ino = SDEV_ROOTINO;
	dv->sdev_nlink = 2;		/* name + . (no sdev_insert) */
	dv->sdev_dotdot = dv;		/* .. == self */
	dv->sdev_attrvp = avp;
	dv->sdev_attr = NULL;
	mutex_init(&dv->sdev_lookup_lock, NULL, MUTEX_DEFAULT, NULL);
	cv_init(&dv->sdev_lookup_cv, NULL, CV_DEFAULT, NULL);
	if (strcmp(dv->sdev_name, "/dev") == 0) {
		dv->sdev_flags = SDEV_BUILD|SDEV_GLOBAL|SDEV_PERSIST;
		bzero(&dv->sdev_handle, sizeof (dv->sdev_handle));
		dv->sdev_gdir_gen = 0;
	} else {
		dv->sdev_flags = SDEV_BUILD;
		dv->sdev_flags &= ~SDEV_PERSIST;
		bzero(&dv->sdev_prof, sizeof (dv->sdev_prof));
		dv->sdev_ldir_gen = 0;
		dv->sdev_devtree_gen = 0;
	}

	avl_create(&dv->sdev_entries,
	    (int (*)(const void *, const void *))sdev_compare_nodes,
	    sizeof (struct sdev_node),
	    offsetof(struct sdev_node, sdev_avllink));

	rw_enter(&dv->sdev_contents, RW_WRITER);
	sdev_set_nodestate(dv, SDEV_READY);
	rw_exit(&dv->sdev_contents);
	sdev_nc_node_exists(dv);
	return (dv);
}

/* directory dependent vop table */
struct sdev_vop_table {
	char *vt_name;				/* subdirectory name */
	const fs_operation_def_t *vt_service;	/* vnodeops table */
	struct vnodeops *vt_vops;		/* constructed vop */
	struct vnodeops **vt_global_vops;	/* global container for vop */
	int (*vt_vtor)(struct sdev_node *);	/* validate sdev_node */
	int vt_flags;
};

/*
 * A nice improvement would be to provide a plug-in mechanism
 * for this table instead of a const table.
 */
static struct sdev_vop_table vtab[] =
{
	{ "pts", devpts_vnodeops_tbl, NULL, &devpts_vnodeops, devpts_validate,
	SDEV_DYNAMIC | SDEV_VTOR },

	{ "vt", devvt_vnodeops_tbl, NULL, &devvt_vnodeops, devvt_validate,
	SDEV_DYNAMIC | SDEV_VTOR },

	{ "zvol", devzvol_vnodeops_tbl, NULL, &devzvol_vnodeops,
	devzvol_validate, SDEV_ZONED | SDEV_DYNAMIC | SDEV_VTOR | SDEV_SUBDIR },

	{ "zcons", NULL, NULL, NULL, NULL, SDEV_NO_NCACHE },

	{ "net", devnet_vnodeops_tbl, NULL, &devnet_vnodeops, devnet_validate,
	SDEV_DYNAMIC | SDEV_VTOR },

	{ "ipnet", devipnet_vnodeops_tbl, NULL, &devipnet_vnodeops,
	devipnet_validate, SDEV_DYNAMIC | SDEV_VTOR | SDEV_NO_NCACHE },

	/*
	 * SDEV_DYNAMIC: prevent calling out to devfsadm, since only the
	 * lofi driver controls child nodes.
	 *
	 * SDEV_PERSIST: ensure devfsadm knows to clean up any persisted
	 * stale nodes (e.g. from devfsadm -R).
	 *
	 * In addition, devfsadm knows not to attempt a rmdir: a zone
	 * may hold a reference, which would zombify the node,
	 * preventing a mkdir.
	 */

	{ "lofi", NULL, NULL, NULL, NULL,
	    SDEV_ZONED | SDEV_DYNAMIC | SDEV_PERSIST },
	{ "rlofi", NULL, NULL, NULL, NULL,
	    SDEV_ZONED | SDEV_DYNAMIC | SDEV_PERSIST },

	{ NULL, NULL, NULL, NULL, NULL, 0}
};

/*
 * We need to match off of the sdev_path, not the sdev_name. We are only allowed
 * to exist directly under /dev.
 */
struct sdev_vop_table *
sdev_match(struct sdev_node *dv)
{
	int vlen;
	int i;
	const char *path;

	if (strlen(dv->sdev_path) <= 5)
		return (NULL);

	if (strncmp(dv->sdev_path, "/dev/", 5) != 0)
		return (NULL);
	path = dv->sdev_path + 5;

	for (i = 0; vtab[i].vt_name; i++) {
		if (strcmp(vtab[i].vt_name, path) == 0)
			return (&vtab[i]);
		if (vtab[i].vt_flags & SDEV_SUBDIR) {
			vlen = strlen(vtab[i].vt_name);
			if ((strncmp(vtab[i].vt_name, path,
			    vlen - 1) == 0) && path[vlen] == '/')
				return (&vtab[i]);
		}

	}
	return (NULL);
}

/*
 *  sets a directory's vnodeops if the directory is in the vtab;
 */
static struct vnodeops *
sdev_get_vop(struct sdev_node *dv)
{
	struct sdev_vop_table *vtp;
	char *path;

	path = dv->sdev_path;
	ASSERT(path);

	/* gets the relative path to /dev/ */
	path += 5;

	/* gets the vtab entry it matches */
	if ((vtp = sdev_match(dv)) != NULL) {
		dv->sdev_flags |= vtp->vt_flags;
		if (SDEV_IS_PERSIST(dv->sdev_dotdot) &&
		    (SDEV_IS_PERSIST(dv) || !SDEV_IS_DYNAMIC(dv)))
			dv->sdev_flags |= SDEV_PERSIST;

		if (vtp->vt_vops) {
			if (vtp->vt_global_vops)
				*(vtp->vt_global_vops) = vtp->vt_vops;

			return (vtp->vt_vops);
		}

		if (vtp->vt_service) {
			fs_operation_def_t *templ;
			templ = sdev_merge_vtab(vtp->vt_service);
			if (vn_make_ops(vtp->vt_name,
			    (const fs_operation_def_t *)templ,
			    &vtp->vt_vops) != 0) {
				cmn_err(CE_PANIC, "%s: malformed vnode ops\n",
				    vtp->vt_name);
				/*NOTREACHED*/
			}
			if (vtp->vt_global_vops) {
				*(vtp->vt_global_vops) = vtp->vt_vops;
			}
			sdev_free_vtab(templ);

			return (vtp->vt_vops);
		}

		return (sdev_vnodeops);
	}

	/* child inherits the persistence of the parent */
	if (SDEV_IS_PERSIST(dv->sdev_dotdot))
		dv->sdev_flags |= SDEV_PERSIST;

	return (sdev_vnodeops);
}

static void
sdev_set_no_negcache(struct sdev_node *dv)
{
	int i;
	char *path;

	ASSERT(dv->sdev_path);
	path = dv->sdev_path + strlen("/dev/");

	for (i = 0; vtab[i].vt_name; i++) {
		if (strcmp(vtab[i].vt_name, path) == 0) {
			if (vtab[i].vt_flags & SDEV_NO_NCACHE)
				dv->sdev_flags |= SDEV_NO_NCACHE;
			break;
		}
	}
}

void *
sdev_get_vtor(struct sdev_node *dv)
{
	struct sdev_vop_table *vtp;

	vtp = sdev_match(dv);
	if (vtp)
		return ((void *)vtp->vt_vtor);
	else
		return (NULL);
}

/*
 * Build the base root inode
 */
ino_t
sdev_mkino(struct sdev_node *dv)
{
	ino_t	ino;

	/*
	 * for now, follow the lead of tmpfs here
	 * need to someday understand the requirements here
	 */
	ino = (ino_t)(uint32_t)((uintptr_t)dv >> 3);
	ino += SDEV_ROOTINO + 1;

	return (ino);
}

int
sdev_getlink(struct vnode *linkvp, char **link)
{
	int err;
	char *buf;
	struct uio uio = {0};
	struct iovec iov = {0};

	if (linkvp == NULL)
		return (ENOENT);
	ASSERT(linkvp->v_type == VLNK);

	buf = kmem_zalloc(MAXPATHLEN, KM_SLEEP);
	iov.iov_base = buf;
	iov.iov_len = MAXPATHLEN;
	uio.uio_iov = &iov;
	uio.uio_iovcnt = 1;
	uio.uio_resid = MAXPATHLEN;
	uio.uio_segflg = UIO_SYSSPACE;
	uio.uio_llimit = MAXOFFSET_T;

	err = VOP_READLINK(linkvp, &uio, kcred, NULL);
	if (err) {
		cmn_err(CE_WARN, "readlink %s failed in dev\n", buf);
		kmem_free(buf, MAXPATHLEN);
		return (ENOENT);
	}

	/* mission complete */
	*link = i_ddi_strdup(buf, KM_SLEEP);
	kmem_free(buf, MAXPATHLEN);
	return (0);
}

/*
 * A convenient wrapper to get the devfs node vnode for a device
 * minor functionality: readlink() of a /dev symlink
 * Place the link into dv->sdev_symlink
 */
static int
sdev_follow_link(struct sdev_node *dv)
{
	int err;
	struct vnode *linkvp;
	char *link = NULL;

	linkvp = SDEVTOV(dv);
	if (linkvp == NULL)
		return (ENOENT);
	ASSERT(linkvp->v_type == VLNK);
	err = sdev_getlink(linkvp, &link);
	if (err) {
		dv->sdev_symlink = NULL;
		return (ENOENT);
	}

	ASSERT(link != NULL);
	dv->sdev_symlink = link;
	return (0);
}

static int
sdev_node_check(struct sdev_node *dv, struct vattr *nvap, void *nargs)
{
	vtype_t otype = SDEVTOV(dv)->v_type;

	/*
	 * existing sdev_node has a different type.
	 */
	if (otype != nvap->va_type) {
		sdcmn_err9(("sdev_node_check: existing node "
		    "  %s type %d does not match new node type %d\n",
		    dv->sdev_name, otype, nvap->va_type));
		return (EEXIST);
	}

	/*
	 * For a symlink, the target should be the same.
	 */
	if (otype == VLNK) {
		ASSERT(nargs != NULL);
		ASSERT(dv->sdev_symlink != NULL);
		if (strcmp(dv->sdev_symlink, (char *)nargs) != 0) {
			sdcmn_err9(("sdev_node_check: existing node "
			    " %s has different symlink %s as new node "
			    " %s\n", dv->sdev_name, dv->sdev_symlink,
			    (char *)nargs));
			return (EEXIST);
		}
	}

	return (0);
}

/*
 * sdev_mknode - a wrapper for sdev_nodeinit(), sdev_nodeready()
 *
 * arguments:
 *	- ddv (parent)
 *	- nm (child name)
 *	- newdv (sdev_node for nm is returned here)
 *	- vap (vattr for the node to be created, va_type should be set.
 *	- avp (attribute vnode)
 *	  the defaults should be used if unknown)
 *	- cred
 *	- args
 *	    . tnm (for VLNK)
 *	    . global sdev_node (for !SDEV_GLOBAL)
 * 	- state: SDEV_INIT, SDEV_READY
 *
 * only ddv, nm, newddv, vap, cred are required for sdev_mknode(SDEV_INIT)
 *
 * NOTE:  directory contents writers lock needs to be held before
 *	  calling this routine.
 */
int
sdev_mknode(struct sdev_node *ddv, char *nm, struct sdev_node **newdv,
    struct vattr *vap, struct vnode *avp, void *args, struct cred *cred,
    sdev_node_state_t state)
{
	int error = 0;
	sdev_node_state_t node_state;
	struct sdev_node *dv = NULL;

	ASSERT(state != SDEV_ZOMBIE);
	ASSERT(RW_WRITE_HELD(&ddv->sdev_contents));

	if (*newdv) {
		dv = *newdv;
	} else {
		/* allocate and initialize a sdev_node */
		if (ddv->sdev_state == SDEV_ZOMBIE) {
			sdcmn_err9(("sdev_mknode: parent %s ZOMBIEd\n",
			    ddv->sdev_path));
			return (ENOENT);
		}

		error = sdev_nodeinit(ddv, nm, &dv, vap);
		if (error != 0) {
			sdcmn_err9(("sdev_mknode: error %d,"
			    " name %s can not be initialized\n",
			    error, nm));
			return (error);
		}
		ASSERT(dv);

		/* insert into the directory cache */
		sdev_cache_update(ddv, &dv, nm, SDEV_CACHE_ADD);
	}

	ASSERT(dv);
	node_state = dv->sdev_state;
	ASSERT(node_state != SDEV_ZOMBIE);

	if (state == SDEV_READY) {
		switch (node_state) {
		case SDEV_INIT:
			error = sdev_nodeready(dv, vap, avp, args, cred);
			if (error) {
				sdcmn_err9(("sdev_mknode: node %s can NOT"
				    " be transitioned into READY state, "
				    "error %d\n", nm, error));
			}
			break;
		case SDEV_READY:
			/*
			 * Do some sanity checking to make sure
			 * the existing sdev_node is what has been
			 * asked for.
			 */
			error = sdev_node_check(dv, vap, args);
			break;
		default:
			break;
		}
	}

	if (!error) {
		*newdv = dv;
		ASSERT((*newdv)->sdev_state != SDEV_ZOMBIE);
	} else {
		sdev_cache_update(ddv, &dv, nm, SDEV_CACHE_DELETE);
		/*
		 * We created this node, it wasn't passed into us. Therefore it
		 * is up to us to delete it.
		 */
		if (*newdv == NULL)
			SDEV_SIMPLE_RELE(dv);
		*newdv = NULL;
	}

	return (error);
}

/*
 * convenient wrapper to change vp's ATIME, CTIME and MTIME
 */
void
sdev_update_timestamps(struct vnode *vp, cred_t *cred, uint_t mask)
{
	struct vattr attr;
	timestruc_t now;
	int err;

	ASSERT(vp);
	gethrestime(&now);
	if (mask & AT_CTIME)
		attr.va_ctime = now;
	if (mask & AT_MTIME)
		attr.va_mtime = now;
	if (mask & AT_ATIME)
		attr.va_atime = now;

	attr.va_mask = (mask & AT_TIMES);
	err = VOP_SETATTR(vp, &attr, 0, cred, NULL);
	if (err && (err != EROFS)) {
		sdcmn_err(("update timestamps error %d\n", err));
	}
}

/*
 * the backing store vnode is released here
 */
/*ARGSUSED1*/
void
sdev_nodedestroy(struct sdev_node *dv, uint_t flags)
{
	/* no references */
	ASSERT(dv->sdev_nlink == 0);

	if (dv->sdev_attrvp != NULLVP) {
		VN_RELE(dv->sdev_attrvp);
		/*
		 * reset the attrvp so that no more
		 * references can be made on this already
		 * vn_rele() vnode
		 */
		dv->sdev_attrvp = NULLVP;
	}

	if (dv->sdev_attr != NULL) {
		kmem_free(dv->sdev_attr, sizeof (struct vattr));
		dv->sdev_attr = NULL;
	}

	if (dv->sdev_name != NULL) {
		kmem_free(dv->sdev_name, dv->sdev_namelen + 1);
		dv->sdev_name = NULL;
	}

	if (dv->sdev_symlink != NULL) {
		kmem_free(dv->sdev_symlink, strlen(dv->sdev_symlink) + 1);
		dv->sdev_symlink = NULL;
	}

	if (dv->sdev_path) {
		kmem_free(dv->sdev_path, strlen(dv->sdev_path) + 1);
		dv->sdev_path = NULL;
	}

	if (!SDEV_IS_GLOBAL(dv))
		sdev_prof_free(dv);

	if (SDEVTOV(dv)->v_type == VDIR) {
		ASSERT(SDEV_FIRST_ENTRY(dv) == NULL);
		avl_destroy(&dv->sdev_entries);
	}

	mutex_destroy(&dv->sdev_lookup_lock);
	cv_destroy(&dv->sdev_lookup_cv);

	/* return node to initial state as per constructor */
	(void) memset((void *)&dv->sdev_instance_data, 0,
	    sizeof (dv->sdev_instance_data));
	vn_invalid(SDEVTOV(dv));
	kmem_cache_free(sdev_node_cache, dv);
}

/*
 * DIRECTORY CACHE lookup
 */
struct sdev_node *
sdev_findbyname(struct sdev_node *ddv, char *nm)
{
	struct sdev_node *dv;
	struct sdev_node dvtmp;
	avl_index_t	where;

	ASSERT(RW_LOCK_HELD(&ddv->sdev_contents));

	dvtmp.sdev_name = nm;
	dv = avl_find(&ddv->sdev_entries, &dvtmp, &where);
	if (dv) {
		ASSERT(dv->sdev_dotdot == ddv);
		ASSERT(strcmp(dv->sdev_name, nm) == 0);
		ASSERT(dv->sdev_state != SDEV_ZOMBIE);
		SDEV_HOLD(dv);
		return (dv);
	}
	return (NULL);
}

/*
 * Inserts a new sdev_node in a parent directory
 */
void
sdev_direnter(struct sdev_node *ddv, struct sdev_node *dv)
{
	avl_index_t where;

	ASSERT(RW_WRITE_HELD(&ddv->sdev_contents));
	ASSERT(SDEVTOV(ddv)->v_type == VDIR);
	ASSERT(ddv->sdev_nlink >= 2);
	ASSERT(dv->sdev_nlink == 0);
	ASSERT(dv->sdev_state != SDEV_ZOMBIE);

	dv->sdev_dotdot = ddv;
	VERIFY(avl_find(&ddv->sdev_entries, dv, &where) == NULL);
	avl_insert(&ddv->sdev_entries, dv, where);
	ddv->sdev_nlink++;
}

/*
 * The following check is needed because while sdev_nodes are linked
 * in SDEV_INIT state, they have their link counts incremented only
 * in SDEV_READY state.
 */
static void
decr_link(struct sdev_node *dv)
{
<<<<<<< HEAD
	ASSERT(RW_WRITE_HELD(&dv->sdev_contents));
=======
	VERIFY(RW_WRITE_HELD(&dv->sdev_contents));
>>>>>>> cf7e209d
	if (dv->sdev_state != SDEV_INIT) {
		VERIFY(dv->sdev_nlink >= 1);
		dv->sdev_nlink--;
	} else {
		VERIFY(dv->sdev_nlink == 0);
	}
}

/*
 * Delete an existing dv from directory cache
 *
 * In the case of a node is still held by non-zero reference count, the node is
 * put into ZOMBIE state. The node is always unlinked from its parent, but it is
 * not destroyed via sdev_inactive until its reference count reaches "0".
 */
static void
sdev_dirdelete(struct sdev_node *ddv, struct sdev_node *dv)
{
	struct vnode *vp;
	sdev_node_state_t os;

	ASSERT(RW_WRITE_HELD(&ddv->sdev_contents));

	vp = SDEVTOV(dv);
	mutex_enter(&vp->v_lock);
	rw_enter(&dv->sdev_contents, RW_WRITER);
	os = dv->sdev_state;
	ASSERT(os != SDEV_ZOMBIE);
	dv->sdev_state = SDEV_ZOMBIE;

	/*
	 * unlink ourselves from the parent directory now to take care of the ..
	 * link. However, if we're a directory, we don't remove our reference to
	 * ourself eg. '.' until we are torn down in the inactive callback.
	 */
	decr_link(ddv);
	avl_remove(&ddv->sdev_entries, dv);
	/*
	 * sdev_inactive expects nodes to have a link to themselves when we're
	 * tearing them down. If we're transitioning from the initial state to
	 * zombie and not via ready, then we're not going to have this link that
	 * comes from the node being ready. As a result, we need to increment
	 * our link count by one to account for this.
	 */
	if (os == SDEV_INIT && dv->sdev_nlink == 0)
		dv->sdev_nlink++;
	rw_exit(&dv->sdev_contents);
	mutex_exit(&vp->v_lock);
}

/*
 * check if the source is in the path of the target
 *
 * source and target are different
 */
/*ARGSUSED2*/
static int
sdev_checkpath(struct sdev_node *sdv, struct sdev_node *tdv, struct cred *cred)
{
	int error = 0;
	struct sdev_node *dotdot, *dir;

	dotdot = tdv->sdev_dotdot;
	ASSERT(dotdot);

	/* fs root */
	if (dotdot == tdv) {
		return (0);
	}

	for (;;) {
		/*
		 * avoid error cases like
		 *	mv a a/b
		 *	mv a a/b/c
		 *	etc.
		 */
		if (dotdot == sdv) {
			error = EINVAL;
			break;
		}

		dir = dotdot;
		dotdot = dir->sdev_dotdot;

		/* done checking because root is reached */
		if (dir == dotdot) {
			break;
		}
	}
	return (error);
}

int
sdev_rnmnode(struct sdev_node *oddv, struct sdev_node *odv,
    struct sdev_node *nddv, struct sdev_node **ndvp, char *nnm,
    struct cred *cred)
{
	int error = 0;
	struct vnode *ovp = SDEVTOV(odv);
	struct vnode *nvp;
	struct vattr vattr;
	int doingdir = (ovp->v_type == VDIR);
	char *link = NULL;
	int samedir = (oddv == nddv) ? 1 : 0;
	int bkstore = 0;
	struct sdev_node *idv = NULL;
	struct sdev_node *ndv = NULL;
	timestruc_t now;

	vattr.va_mask = AT_TYPE|AT_MODE|AT_UID|AT_GID;
	error = VOP_GETATTR(ovp, &vattr, 0, cred, NULL);
	if (error)
		return (error);

	if (!samedir)
		rw_enter(&oddv->sdev_contents, RW_WRITER);
	rw_enter(&nddv->sdev_contents, RW_WRITER);

	/*
	 * the source may have been deleted by another thread before
	 * we gets here.
	 */
	if (odv->sdev_state != SDEV_READY) {
		error = ENOENT;
		goto err_out;
	}

	if (doingdir && (odv == nddv)) {
		error = EINVAL;
		goto err_out;
	}

	/*
	 * If renaming a directory, and the parents are different (".." must be
	 * changed) then the source dir must not be in the dir hierarchy above
	 * the target since it would orphan everything below the source dir.
	 */
	if (doingdir && (oddv != nddv)) {
		error = sdev_checkpath(odv, nddv, cred);
		if (error)
			goto err_out;
	}

	/* fix the source for a symlink */
	if (vattr.va_type == VLNK) {
		if (odv->sdev_symlink == NULL) {
			error = sdev_follow_link(odv);
			if (error) {
				/*
				 * The underlying symlink doesn't exist. This
				 * node probably shouldn't even exist. While
				 * it's a bit jarring to consumers, we're going
				 * to remove the node from /dev.
				 */
				if (SDEV_IS_PERSIST((*ndvp)))
					bkstore = 1;
				sdev_dirdelete(oddv, odv);
				if (bkstore) {
					ASSERT(nddv->sdev_attrvp);
					error = VOP_REMOVE(nddv->sdev_attrvp,
					    nnm, cred, NULL, 0);
					if (error)
						goto err_out;
				}
				error = ENOENT;
				goto err_out;
			}
		}
		ASSERT(odv->sdev_symlink);
		link = i_ddi_strdup(odv->sdev_symlink, KM_SLEEP);
	}

	/* destination existing */
	if (*ndvp) {
		nvp = SDEVTOV(*ndvp);
		ASSERT(nvp);

		/* handling renaming to itself */
		if (odv == *ndvp) {
			error = 0;
			goto err_out;
		}

		if (nvp->v_type == VDIR) {
			if (!doingdir) {
				error = EISDIR;
				goto err_out;
			}

			if (vn_vfswlock(nvp)) {
				error = EBUSY;
				goto err_out;
			}

			if (vn_mountedvfs(nvp) != NULL) {
				vn_vfsunlock(nvp);
				error = EBUSY;
				goto err_out;
			}

			/* in case dir1 exists in dir2 and "mv dir1 dir2" */
			if ((*ndvp)->sdev_nlink > 2) {
				vn_vfsunlock(nvp);
				error = EEXIST;
				goto err_out;
			}
			vn_vfsunlock(nvp);

			/*
			 * We did not place the hold on *ndvp, so even though
			 * we're deleting the node, we should not get rid of our
			 * reference.
			 */
			sdev_dirdelete(nddv, *ndvp);
			*ndvp = NULL;
			ASSERT(nddv->sdev_attrvp);
			error = VOP_RMDIR(nddv->sdev_attrvp, nnm,
			    nddv->sdev_attrvp, cred, NULL, 0);
			if (error)
				goto err_out;
		} else {
			if (doingdir) {
				error = ENOTDIR;
				goto err_out;
			}

			if (SDEV_IS_PERSIST((*ndvp))) {
				bkstore = 1;
			}

			/*
			 * Get rid of the node from the directory cache note.
			 * Don't forget that it's not up to us to remove the vn
			 * ref on the sdev node, as we did not place it.
			 */
			sdev_dirdelete(nddv, *ndvp);
			*ndvp = NULL;
			if (bkstore) {
				ASSERT(nddv->sdev_attrvp);
				error = VOP_REMOVE(nddv->sdev_attrvp,
				    nnm, cred, NULL, 0);
				if (error)
					goto err_out;
			}
		}
	}

	/*
	 * make a fresh node from the source attrs
	 */
	ASSERT(RW_WRITE_HELD(&nddv->sdev_contents));
	error = sdev_mknode(nddv, nnm, ndvp, &vattr,
	    NULL, (void *)link, cred, SDEV_READY);

	if (link != NULL) {
		kmem_free(link, strlen(link) + 1);
		link = NULL;
	}

	if (error)
		goto err_out;
	ASSERT(*ndvp);
	ASSERT((*ndvp)->sdev_state == SDEV_READY);

	/* move dir contents */
	if (doingdir) {
		for (idv = SDEV_FIRST_ENTRY(odv); idv;
		    idv = SDEV_NEXT_ENTRY(odv, idv)) {
			SDEV_HOLD(idv);
			error = sdev_rnmnode(odv, idv,
			    (struct sdev_node *)(*ndvp), &ndv,
			    idv->sdev_name, cred);
			SDEV_RELE(idv);
			if (error)
				goto err_out;
			ndv = NULL;
		}
	}

	if ((*ndvp)->sdev_attrvp) {
		sdev_update_timestamps((*ndvp)->sdev_attrvp, kcred,
		    AT_CTIME|AT_ATIME);
	} else {
		ASSERT((*ndvp)->sdev_attr);
		gethrestime(&now);
		(*ndvp)->sdev_attr->va_ctime = now;
		(*ndvp)->sdev_attr->va_atime = now;
	}

	if (nddv->sdev_attrvp) {
		sdev_update_timestamps(nddv->sdev_attrvp, kcred,
		    AT_MTIME|AT_ATIME);
	} else {
		ASSERT(nddv->sdev_attr);
		gethrestime(&now);
		nddv->sdev_attr->va_mtime = now;
		nddv->sdev_attr->va_atime = now;
	}
	rw_exit(&nddv->sdev_contents);
	if (!samedir)
		rw_exit(&oddv->sdev_contents);

	SDEV_RELE(*ndvp);
	return (error);

err_out:
	if (link != NULL) {
		kmem_free(link, strlen(link) + 1);
		link = NULL;
	}

	rw_exit(&nddv->sdev_contents);
	if (!samedir)
		rw_exit(&oddv->sdev_contents);
	return (error);
}

/*
 * Merge sdev_node specific information into an attribute structure.
 *
 * note: sdev_node is not locked here
 */
void
sdev_vattr_merge(struct sdev_node *dv, struct vattr *vap)
{
	struct vnode *vp = SDEVTOV(dv);

	vap->va_nlink = dv->sdev_nlink;
	vap->va_nodeid = dv->sdev_ino;
	vap->va_fsid = SDEVTOV(dv->sdev_dotdot)->v_rdev;
	vap->va_type = vp->v_type;

	if (vp->v_type == VDIR) {
		vap->va_rdev = 0;
		vap->va_fsid = vp->v_rdev;
	} else if (vp->v_type == VLNK) {
		vap->va_rdev = 0;
		vap->va_mode  &= ~S_IFMT;
		vap->va_mode |= S_IFLNK;
	} else if ((vp->v_type == VCHR) || (vp->v_type == VBLK)) {
		vap->va_rdev = vp->v_rdev;
		vap->va_mode &= ~S_IFMT;
		if (vap->va_type == VCHR)
			vap->va_mode |= S_IFCHR;
		else
			vap->va_mode |= S_IFBLK;
	} else {
		vap->va_rdev = 0;
	}
}

struct vattr *
sdev_getdefault_attr(enum vtype type)
{
	if (type == VDIR)
		return (&sdev_vattr_dir);
	else if (type == VCHR)
		return (&sdev_vattr_chr);
	else if (type == VBLK)
		return (&sdev_vattr_blk);
	else if (type == VLNK)
		return (&sdev_vattr_lnk);
	else
		return (NULL);
}
int
sdev_to_vp(struct sdev_node *dv, struct vnode **vpp)
{
	int rv = 0;
	struct vnode *vp = SDEVTOV(dv);

	switch (vp->v_type) {
	case VCHR:
	case VBLK:
		/*
		 * If vnode is a device, return special vnode instead
		 * (though it knows all about -us- via sp->s_realvp)
		 */
		*vpp = specvp(vp, vp->v_rdev, vp->v_type, kcred);
		VN_RELE(vp);
		if (*vpp == NULLVP)
			rv = ENOSYS;
		break;
	default:	/* most types are returned as is */
		*vpp = vp;
		break;
	}
	return (rv);
}

/*
 * junction between devname and root file system, e.g. ufs
 */
int
devname_backstore_lookup(struct sdev_node *ddv, char *nm, struct vnode **rvp)
{
	struct vnode *rdvp = ddv->sdev_attrvp;
	int rval = 0;

	ASSERT(rdvp);

	rval = VOP_LOOKUP(rdvp, nm, rvp, NULL, 0, NULL, kcred, NULL, NULL,
	    NULL);
	return (rval);
}

static int
sdev_filldir_from_store(struct sdev_node *ddv, int dlen, struct cred *cred)
{
	struct sdev_node *dv = NULL;
	char	*nm;
	struct vnode *dirvp;
	int	error;
	vnode_t	*vp;
	int eof;
	struct iovec iov;
	struct uio uio;
	struct dirent64 *dp;
	dirent64_t *dbuf;
	size_t dbuflen;
	struct vattr vattr;
	char *link = NULL;

	if (ddv->sdev_attrvp == NULL)
		return (0);
	if (!(ddv->sdev_flags & SDEV_BUILD))
		return (0);

	dirvp = ddv->sdev_attrvp;
	VN_HOLD(dirvp);
	dbuf = kmem_zalloc(dlen, KM_SLEEP);

	uio.uio_iov = &iov;
	uio.uio_iovcnt = 1;
	uio.uio_segflg = UIO_SYSSPACE;
	uio.uio_fmode = 0;
	uio.uio_extflg = UIO_COPY_CACHED;
	uio.uio_loffset = 0;
	uio.uio_llimit = MAXOFFSET_T;

	eof = 0;
	error = 0;
	while (!error && !eof) {
		uio.uio_resid = dlen;
		iov.iov_base = (char *)dbuf;
		iov.iov_len = dlen;
		(void) VOP_RWLOCK(dirvp, V_WRITELOCK_FALSE, NULL);
		error = VOP_READDIR(dirvp, &uio, kcred, &eof, NULL, 0);
		VOP_RWUNLOCK(dirvp, V_WRITELOCK_FALSE, NULL);

		dbuflen = dlen - uio.uio_resid;
		if (error || dbuflen == 0)
			break;

		if (!(ddv->sdev_flags & SDEV_BUILD))
			break;

		for (dp = dbuf; ((intptr_t)dp <
		    (intptr_t)dbuf + dbuflen);
		    dp = (dirent64_t *)((intptr_t)dp + dp->d_reclen)) {
			nm = dp->d_name;

			if (strcmp(nm, ".") == 0 ||
			    strcmp(nm, "..") == 0)
				continue;

			vp = NULLVP;
			dv = sdev_cache_lookup(ddv, nm);
			if (dv) {
				VERIFY(dv->sdev_state != SDEV_ZOMBIE);
				SDEV_SIMPLE_RELE(dv);
				continue;
			}

			/* refill the cache if not already */
			error = devname_backstore_lookup(ddv, nm, &vp);
			if (error)
				continue;

			vattr.va_mask = AT_TYPE|AT_MODE|AT_UID|AT_GID;
			error = VOP_GETATTR(vp, &vattr, 0, cred, NULL);
			if (error)
				continue;

			if (vattr.va_type == VLNK) {
				error = sdev_getlink(vp, &link);
				if (error) {
					continue;
				}
				ASSERT(link != NULL);
			}

			if (!rw_tryupgrade(&ddv->sdev_contents)) {
				rw_exit(&ddv->sdev_contents);
				rw_enter(&ddv->sdev_contents, RW_WRITER);
			}
			error = sdev_mknode(ddv, nm, &dv, &vattr, vp, link,
			    cred, SDEV_READY);
			rw_downgrade(&ddv->sdev_contents);

			if (link != NULL) {
				kmem_free(link, strlen(link) + 1);
				link = NULL;
			}

			if (!error) {
				ASSERT(dv);
				ASSERT(dv->sdev_state != SDEV_ZOMBIE);
				SDEV_SIMPLE_RELE(dv);
			}
			vp = NULL;
			dv = NULL;
		}
	}

done:
	VN_RELE(dirvp);
	kmem_free(dbuf, dlen);

	return (error);
}

void
sdev_filldir_dynamic(struct sdev_node *ddv)
{
	int error;
	int i;
	struct vattr vattr;
	struct vattr *vap = &vattr;
	char *nm = NULL;
	struct sdev_node *dv = NULL;

	ASSERT(RW_WRITE_HELD(&ddv->sdev_contents));
	ASSERT((ddv->sdev_flags & SDEV_BUILD));

	*vap = *sdev_getdefault_attr(VDIR);	/* note structure copy here */
	gethrestime(&vap->va_atime);
	vap->va_mtime = vap->va_atime;
	vap->va_ctime = vap->va_atime;
	for (i = 0; vtab[i].vt_name != NULL; i++) {
		/*
		 * This early, we may be in a read-only /dev environment: leave
		 * the creation of any nodes we'd attempt to persist to
		 * devfsadm. Because /dev itself is normally persistent, any
		 * node which is not marked dynamic will end up being marked
		 * persistent. However, some nodes are both dynamic and
		 * persistent, mostly lofi and rlofi, so we need to be careful
		 * in our check.
		 */
		if ((vtab[i].vt_flags & SDEV_PERSIST) ||
		    !(vtab[i].vt_flags & SDEV_DYNAMIC))
			continue;
		nm = vtab[i].vt_name;
		ASSERT(RW_WRITE_HELD(&ddv->sdev_contents));
		dv = NULL;
		error = sdev_mknode(ddv, nm, &dv, vap, NULL,
		    NULL, kcred, SDEV_READY);
		if (error) {
			cmn_err(CE_WARN, "%s/%s: error %d\n",
			    ddv->sdev_name, nm, error);
		} else {
			ASSERT(dv);
			ASSERT(dv->sdev_state != SDEV_ZOMBIE);
			SDEV_SIMPLE_RELE(dv);
		}
	}
}

/*
 * Creating a backing store entry based on sdev_attr.
 * This is called either as part of node creation in a persistent directory
 * or from setattr/setsecattr to persist access attributes across reboot.
 */
int
sdev_shadow_node(struct sdev_node *dv, struct cred *cred)
{
	int error = 0;
	struct vnode *dvp = SDEVTOV(dv->sdev_dotdot);
	struct vnode *rdvp = VTOSDEV(dvp)->sdev_attrvp;
	struct vattr *vap = dv->sdev_attr;
	char *nm = dv->sdev_name;
	struct vnode *tmpvp, **rvp = &tmpvp, *rrvp = NULL;

	ASSERT(dv && dv->sdev_name && rdvp);
	ASSERT(RW_WRITE_HELD(&dv->sdev_contents) && dv->sdev_attrvp == NULL);

lookup:
	/* try to find it in the backing store */
	error = VOP_LOOKUP(rdvp, nm, rvp, NULL, 0, NULL, cred, NULL, NULL,
	    NULL);
	if (error == 0) {
		if (VOP_REALVP(*rvp, &rrvp, NULL) == 0) {
			VN_HOLD(rrvp);
			VN_RELE(*rvp);
			*rvp = rrvp;
		}

		kmem_free(dv->sdev_attr, sizeof (vattr_t));
		dv->sdev_attr = NULL;
		dv->sdev_attrvp = *rvp;
		return (0);
	}

	/* let's try to persist the node */
	gethrestime(&vap->va_atime);
	vap->va_mtime = vap->va_atime;
	vap->va_ctime = vap->va_atime;
	vap->va_mask |= AT_TYPE|AT_MODE;
	switch (vap->va_type) {
	case VDIR:
		error = VOP_MKDIR(rdvp, nm, vap, rvp, cred, NULL, 0, NULL);
		sdcmn_err9(("sdev_shadow_node: mkdir vp %p error %d\n",
		    (void *)(*rvp), error));
		if (!error)
			VN_RELE(*rvp);
		break;
	case VCHR:
	case VBLK:
	case VREG:
	case VDOOR:
		error = VOP_CREATE(rdvp, nm, vap, NONEXCL, VREAD|VWRITE,
		    rvp, cred, 0, NULL, NULL);
		sdcmn_err9(("sdev_shadow_node: create vp %p, error %d\n",
		    (void *)(*rvp), error));
		if (!error)
			VN_RELE(*rvp);
		break;
	case VLNK:
		ASSERT(dv->sdev_symlink);
		error = VOP_SYMLINK(rdvp, nm, vap, dv->sdev_symlink, cred,
		    NULL, 0);
		sdcmn_err9(("sdev_shadow_node: create symlink error %d\n",
		    error));
		break;
	default:
		cmn_err(CE_PANIC, "dev: %s: sdev_shadow_node "
		    "create\n", nm);
		/*NOTREACHED*/
	}

	/* go back to lookup to factor out spec node and set attrvp */
	if (error == 0)
		goto lookup;

	sdcmn_err(("cannot persist %s - error %d\n", dv->sdev_path, error));
	return (error);
}

static void
sdev_cache_add(struct sdev_node *ddv, struct sdev_node **dv, char *nm)
{
	struct sdev_node *dup = NULL;

	ASSERT(RW_WRITE_HELD(&ddv->sdev_contents));
	if ((dup = sdev_findbyname(ddv, nm)) == NULL) {
		sdev_direnter(ddv, *dv);
	} else {
		VERIFY(dup->sdev_state != SDEV_ZOMBIE);
		SDEV_SIMPLE_RELE(*dv);
		sdev_nodedestroy(*dv, 0);
		*dv = dup;
	}
}

static void
sdev_cache_delete(struct sdev_node *ddv, struct sdev_node **dv)
{
	ASSERT(RW_WRITE_HELD(&ddv->sdev_contents));
	sdev_dirdelete(ddv, *dv);
}

/*
 * update the in-core directory cache
 */
void
sdev_cache_update(struct sdev_node *ddv, struct sdev_node **dv, char *nm,
    sdev_cache_ops_t ops)
{
	ASSERT((SDEV_HELD(*dv)));

	ASSERT(RW_WRITE_HELD(&ddv->sdev_contents));
	switch (ops) {
	case SDEV_CACHE_ADD:
		sdev_cache_add(ddv, dv, nm);
		break;
	case SDEV_CACHE_DELETE:
		sdev_cache_delete(ddv, dv);
		break;
	default:
		break;
	}
}

/*
 * retrieve the named entry from the directory cache
 */
struct sdev_node *
sdev_cache_lookup(struct sdev_node *ddv, char *nm)
{
	struct sdev_node *dv = NULL;

	ASSERT(RW_LOCK_HELD(&ddv->sdev_contents));
	dv = sdev_findbyname(ddv, nm);

	return (dv);
}

/*
 * Implicit reconfig for nodes constructed by a link generator
 * Start devfsadm if needed, or if devfsadm is in progress,
 * prepare to block on devfsadm either completing or
 * constructing the desired node.  As devfsadmd is global
 * in scope, constructing all necessary nodes, we only
 * need to initiate it once.
 */
static int
sdev_call_devfsadmd(struct sdev_node *ddv, struct sdev_node *dv, char *nm)
{
	int error = 0;

	if (DEVNAME_DEVFSADM_IS_RUNNING(devfsadm_state)) {
		sdcmn_err6(("lookup: waiting for %s/%s, 0x%x\n",
		    ddv->sdev_name, nm, devfsadm_state));
		mutex_enter(&dv->sdev_lookup_lock);
		SDEV_BLOCK_OTHERS(dv, (SDEV_LOOKUP | SDEV_LGWAITING));
		mutex_exit(&dv->sdev_lookup_lock);
		error = 0;
	} else if (!DEVNAME_DEVFSADM_HAS_RUN(devfsadm_state)) {
		sdcmn_err6(("lookup %s/%s starting devfsadm, 0x%x\n",
		    ddv->sdev_name, nm, devfsadm_state));

		sdev_devfsadmd_thread(ddv, dv, kcred);
		mutex_enter(&dv->sdev_lookup_lock);
		SDEV_BLOCK_OTHERS(dv,
		    (SDEV_LOOKUP | SDEV_LGWAITING));
		mutex_exit(&dv->sdev_lookup_lock);
		error = 0;
	} else {
		error = -1;
	}

	return (error);
}

/*
 *  Support for specialized device naming construction mechanisms
 */
static int
sdev_call_dircallback(struct sdev_node *ddv, struct sdev_node **dvp, char *nm,
    int (*callback)(struct sdev_node *, char *, void **, struct cred *,
    void *, char *), int flags, struct cred *cred)
{
	int rv = 0;
	char *physpath = NULL;
	struct vattr vattr;
	struct vattr *vap = &vattr;
	struct sdev_node *dv = NULL;

	ASSERT(RW_WRITE_HELD(&ddv->sdev_contents));
	if (flags & SDEV_VLINK) {
		physpath = kmem_zalloc(MAXPATHLEN, KM_SLEEP);
		rv = callback(ddv, nm, (void *)&physpath, kcred, NULL,
		    NULL);
		if (rv) {
			kmem_free(physpath, MAXPATHLEN);
			return (-1);
		}

		*vap = *sdev_getdefault_attr(VLNK);	/* structure copy */
		vap->va_size = strlen(physpath);
		gethrestime(&vap->va_atime);
		vap->va_mtime = vap->va_atime;
		vap->va_ctime = vap->va_atime;

		rv = sdev_mknode(ddv, nm, &dv, vap, NULL,
		    (void *)physpath, cred, SDEV_READY);
		kmem_free(physpath, MAXPATHLEN);
		if (rv)
			return (rv);
	} else if (flags & SDEV_VATTR) {
		/*
		 * /dev/pts
		 *
		 * callback is responsible to set the basic attributes,
		 * e.g. va_type/va_uid/va_gid/
		 *    dev_t if VCHR or VBLK/
		 */
		ASSERT(callback);
		rv = callback(ddv, nm, (void *)&vattr, kcred, NULL, NULL);
		if (rv) {
			sdcmn_err3(("devname_lookup_func: SDEV_NONE "
			    "callback failed \n"));
			return (-1);
		}

		rv = sdev_mknode(ddv, nm, &dv, &vattr, NULL, NULL,
		    cred, SDEV_READY);

		if (rv)
			return (rv);

	} else {
		impossible(("lookup: %s/%s by %s not supported (%d)\n",
		    SDEVTOV(ddv)->v_path, nm, curproc->p_user.u_comm,
		    __LINE__));
		rv = -1;
	}

	*dvp = dv;
	return (rv);
}

static int
is_devfsadm_thread(char *exec_name)
{
	/*
	 * note: because devfsadmd -> /usr/sbin/devfsadm
	 * it is safe to use "devfsadm" to capture the lookups
	 * from devfsadm and its daemon version.
	 */
	if (strcmp(exec_name, "devfsadm") == 0)
		return (1);
	return (0);
}

/*
 * Lookup Order:
 *	sdev_node cache;
 *	backing store (SDEV_PERSIST);
 *	DBNR: a. dir_ops implemented in the loadable modules;
 *	      b. vnode ops in vtab.
 */
int
devname_lookup_func(struct sdev_node *ddv, char *nm, struct vnode **vpp,
    struct cred *cred, int (*callback)(struct sdev_node *, char *, void **,
    struct cred *, void *, char *), int flags)
{
	int rv = 0, nmlen;
	struct vnode *rvp = NULL;
	struct sdev_node *dv = NULL;
	int	retried = 0;
	int	error = 0;
	struct vattr vattr;
	char *lookup_thread = curproc->p_user.u_comm;
	int failed_flags = 0;
	int (*vtor)(struct sdev_node *) = NULL;
	int state;
	int parent_state;
	char *link = NULL;

	if (SDEVTOV(ddv)->v_type != VDIR)
		return (ENOTDIR);

	/*
	 * Empty name or ., return node itself.
	 */
	nmlen = strlen(nm);
	if ((nmlen == 0) || ((nmlen == 1) && (nm[0] == '.'))) {
		*vpp = SDEVTOV(ddv);
		VN_HOLD(*vpp);
		return (0);
	}

	/*
	 * .., return the parent directory
	 */
	if ((nmlen == 2) && (strcmp(nm, "..") == 0)) {
		*vpp = SDEVTOV(ddv->sdev_dotdot);
		VN_HOLD(*vpp);
		return (0);
	}

	rw_enter(&ddv->sdev_contents, RW_READER);
	if (ddv->sdev_flags & SDEV_VTOR) {
		vtor = (int (*)(struct sdev_node *))sdev_get_vtor(ddv);
		ASSERT(vtor);
	}

tryagain:
	/*
	 * (a) directory cache lookup:
	 */
	ASSERT(RW_READ_HELD(&ddv->sdev_contents));
	parent_state = ddv->sdev_state;
	dv = sdev_cache_lookup(ddv, nm);
	if (dv) {
		state = dv->sdev_state;
		switch (state) {
		case SDEV_INIT:
			if (is_devfsadm_thread(lookup_thread))
				break;

			/* ZOMBIED parent won't allow node creation */
			if (parent_state == SDEV_ZOMBIE) {
				SD_TRACE_FAILED_LOOKUP(ddv, nm,
				    retried);
				goto nolock_notfound;
			}

			mutex_enter(&dv->sdev_lookup_lock);
			/* compensate the threads started after devfsadm */
			if (DEVNAME_DEVFSADM_IS_RUNNING(devfsadm_state) &&
			    !(SDEV_IS_LOOKUP(dv)))
				SDEV_BLOCK_OTHERS(dv,
				    (SDEV_LOOKUP | SDEV_LGWAITING));

			if (SDEV_IS_LOOKUP(dv)) {
				failed_flags |= SLF_REBUILT;
				rw_exit(&ddv->sdev_contents);
				error = sdev_wait4lookup(dv, SDEV_LOOKUP);
				mutex_exit(&dv->sdev_lookup_lock);
				rw_enter(&ddv->sdev_contents, RW_READER);

				if (error != 0) {
					SD_TRACE_FAILED_LOOKUP(ddv, nm,
					    retried);
					goto nolock_notfound;
				}

				state = dv->sdev_state;
				if (state == SDEV_INIT) {
					SD_TRACE_FAILED_LOOKUP(ddv, nm,
					    retried);
					goto nolock_notfound;
				} else if (state == SDEV_READY) {
					goto found;
				} else if (state == SDEV_ZOMBIE) {
					rw_exit(&ddv->sdev_contents);
					SD_TRACE_FAILED_LOOKUP(ddv, nm,
					    retried);
					SDEV_RELE(dv);
					goto lookup_failed;
				}
			} else {
				mutex_exit(&dv->sdev_lookup_lock);
			}
			break;
		case SDEV_READY:
			goto found;
		case SDEV_ZOMBIE:
			rw_exit(&ddv->sdev_contents);
			SD_TRACE_FAILED_LOOKUP(ddv, nm, retried);
			SDEV_RELE(dv);
			goto lookup_failed;
		default:
			rw_exit(&ddv->sdev_contents);
			SD_TRACE_FAILED_LOOKUP(ddv, nm, retried);
			sdev_lookup_failed(ddv, nm, failed_flags);
			*vpp = NULLVP;
			return (ENOENT);
		}
	}
	ASSERT(RW_READ_HELD(&ddv->sdev_contents));

	/*
	 * ZOMBIED parent does not allow new node creation.
	 * bail out early
	 */
	if (parent_state == SDEV_ZOMBIE) {
		rw_exit(&ddv->sdev_contents);
		*vpp = NULLVP;
		SD_TRACE_FAILED_LOOKUP(ddv, nm, retried);
		return (ENOENT);
	}

	/*
	 * (b0): backing store lookup
	 *	SDEV_PERSIST is default except:
	 *		1) pts nodes
	 *		2) non-chmod'ed local nodes
	 *		3) zvol nodes
	 */
	if (SDEV_IS_PERSIST(ddv)) {
		error = devname_backstore_lookup(ddv, nm, &rvp);

		if (!error) {

			vattr.va_mask = AT_TYPE|AT_MODE|AT_UID|AT_GID;
			error = VOP_GETATTR(rvp, &vattr, 0, cred, NULL);
			if (error) {
				rw_exit(&ddv->sdev_contents);
				if (dv)
					SDEV_RELE(dv);
				SD_TRACE_FAILED_LOOKUP(ddv, nm, retried);
				sdev_lookup_failed(ddv, nm, failed_flags);
				*vpp = NULLVP;
				return (ENOENT);
			}

			if (vattr.va_type == VLNK) {
				error = sdev_getlink(rvp, &link);
				if (error) {
					rw_exit(&ddv->sdev_contents);
					if (dv)
						SDEV_RELE(dv);
					SD_TRACE_FAILED_LOOKUP(ddv, nm,
					    retried);
					sdev_lookup_failed(ddv, nm,
					    failed_flags);
					*vpp = NULLVP;
					return (ENOENT);
				}
				ASSERT(link != NULL);
			}

			if (!rw_tryupgrade(&ddv->sdev_contents)) {
				rw_exit(&ddv->sdev_contents);
				rw_enter(&ddv->sdev_contents, RW_WRITER);
			}
			error = sdev_mknode(ddv, nm, &dv, &vattr,
			    rvp, link, cred, SDEV_READY);
			rw_downgrade(&ddv->sdev_contents);

			if (link != NULL) {
				kmem_free(link, strlen(link) + 1);
				link = NULL;
			}

			if (error) {
				SD_TRACE_FAILED_LOOKUP(ddv, nm, retried);
				rw_exit(&ddv->sdev_contents);
				if (dv)
					SDEV_RELE(dv);
				goto lookup_failed;
			} else {
				goto found;
			}
		} else if (retried) {
			rw_exit(&ddv->sdev_contents);
			sdcmn_err3(("retry of lookup of %s/%s: failed\n",
			    ddv->sdev_name, nm));
			if (dv)
				SDEV_RELE(dv);
			SD_TRACE_FAILED_LOOKUP(ddv, nm, retried);
			sdev_lookup_failed(ddv, nm, failed_flags);
			*vpp = NULLVP;
			return (ENOENT);
		}
	}

lookup_create_node:
	/* first thread that is doing the lookup on this node */
	if (callback) {
		ASSERT(dv == NULL);
		if (!rw_tryupgrade(&ddv->sdev_contents)) {
			rw_exit(&ddv->sdev_contents);
			rw_enter(&ddv->sdev_contents, RW_WRITER);
		}
		error = sdev_call_dircallback(ddv, &dv, nm, callback,
		    flags, cred);
		rw_downgrade(&ddv->sdev_contents);
		if (error == 0) {
			goto found;
		} else {
			SD_TRACE_FAILED_LOOKUP(ddv, nm, retried);
			rw_exit(&ddv->sdev_contents);
			goto lookup_failed;
		}
	}
	if (!dv) {
		if (!rw_tryupgrade(&ddv->sdev_contents)) {
			rw_exit(&ddv->sdev_contents);
			rw_enter(&ddv->sdev_contents, RW_WRITER);
		}
		error = sdev_mknode(ddv, nm, &dv, NULL, NULL, NULL,
		    cred, SDEV_INIT);
		if (!dv) {
			rw_exit(&ddv->sdev_contents);
			SD_TRACE_FAILED_LOOKUP(ddv, nm, retried);
			sdev_lookup_failed(ddv, nm, failed_flags);
			*vpp = NULLVP;
			return (ENOENT);
		}
		rw_downgrade(&ddv->sdev_contents);
	}

	/*
	 * (b1) invoking devfsadm once per life time for devfsadm nodes
	 */
	ASSERT(SDEV_HELD(dv));

	if (SDEV_IS_NO_NCACHE(dv))
		failed_flags |= SLF_NO_NCACHE;
	if (sdev_reconfig_boot || !i_ddi_io_initialized() ||
	    SDEV_IS_DYNAMIC(ddv) || SDEV_IS_NO_NCACHE(dv) ||
	    ((moddebug & MODDEBUG_FINI_EBUSY) != 0)) {
		ASSERT(SDEV_HELD(dv));
		SD_TRACE_FAILED_LOOKUP(ddv, nm, retried);
		goto nolock_notfound;
	}

	/*
	 * filter out known non-existent devices recorded
	 * during initial reconfiguration boot for which
	 * reconfig should not be done and lookup may
	 * be short-circuited now.
	 */
	if (sdev_lookup_filter(ddv, nm)) {
		SD_TRACE_FAILED_LOOKUP(ddv, nm, retried);
		goto nolock_notfound;
	}

	/* bypassing devfsadm internal nodes */
	if (is_devfsadm_thread(lookup_thread)) {
		SD_TRACE_FAILED_LOOKUP(ddv, nm, retried);
		goto nolock_notfound;
	}

	if (sdev_reconfig_disable) {
		SD_TRACE_FAILED_LOOKUP(ddv, nm, retried);
		goto nolock_notfound;
	}

	error = sdev_call_devfsadmd(ddv, dv, nm);
	if (error == 0) {
		sdcmn_err8(("lookup of %s/%s by %s: reconfig\n",
		    ddv->sdev_name, nm, curproc->p_user.u_comm));
		if (sdev_reconfig_verbose) {
			cmn_err(CE_CONT,
			    "?lookup of %s/%s by %s: reconfig\n",
			    ddv->sdev_name, nm, curproc->p_user.u_comm);
		}
		retried = 1;
		failed_flags |= SLF_REBUILT;
		ASSERT(dv->sdev_state != SDEV_ZOMBIE);
		SDEV_SIMPLE_RELE(dv);
		goto tryagain;
	} else {
		SD_TRACE_FAILED_LOOKUP(ddv, nm, retried);
		goto nolock_notfound;
	}

found:
	ASSERT(dv->sdev_state == SDEV_READY);
	if (vtor) {
		/*
		 * Check validity of returned node
		 */
		switch (vtor(dv)) {
		case SDEV_VTOR_VALID:
			break;
		case SDEV_VTOR_STALE:
			/*
			 * The name exists, but the cache entry is
			 * stale and needs to be re-created.
			 */
			ASSERT(RW_READ_HELD(&ddv->sdev_contents));
			if (rw_tryupgrade(&ddv->sdev_contents) == 0) {
				rw_exit(&ddv->sdev_contents);
				rw_enter(&ddv->sdev_contents, RW_WRITER);
			}
			sdev_cache_update(ddv, &dv, nm, SDEV_CACHE_DELETE);
			rw_downgrade(&ddv->sdev_contents);
			SDEV_RELE(dv);
			dv = NULL;
			goto lookup_create_node;
			/* FALLTHRU */
		case SDEV_VTOR_INVALID:
			SD_TRACE_FAILED_LOOKUP(ddv, nm, retried);
			sdcmn_err7(("lookup: destroy invalid "
			    "node: %s(%p)\n", dv->sdev_name, (void *)dv));
			goto nolock_notfound;
		case SDEV_VTOR_SKIP:
			sdcmn_err7(("lookup: node not applicable - "
			    "skipping: %s(%p)\n", dv->sdev_name, (void *)dv));
			rw_exit(&ddv->sdev_contents);
			SD_TRACE_FAILED_LOOKUP(ddv, nm, retried);
			SDEV_RELE(dv);
			goto lookup_failed;
		default:
			cmn_err(CE_PANIC,
			    "dev fs: validator failed: %s(%p)\n",
			    dv->sdev_name, (void *)dv);
			break;
		}
	}

	rw_exit(&ddv->sdev_contents);
	rv = sdev_to_vp(dv, vpp);
	sdcmn_err3(("devname_lookup_func: returning vp %p v_count %d state %d "
	    "for nm %s, error %d\n", (void *)*vpp, (*vpp)->v_count,
	    dv->sdev_state, nm, rv));
	return (rv);

nolock_notfound:
	/*
	 * Destroy the node that is created for synchronization purposes.
	 */
	sdcmn_err3(("devname_lookup_func: %s with state %d\n",
	    nm, dv->sdev_state));
	ASSERT(RW_READ_HELD(&ddv->sdev_contents));
	if (dv->sdev_state == SDEV_INIT) {
		if (!rw_tryupgrade(&ddv->sdev_contents)) {
			rw_exit(&ddv->sdev_contents);
			rw_enter(&ddv->sdev_contents, RW_WRITER);
		}

		/*
		 * Node state may have changed during the lock
		 * changes. Re-check.
		 */
		if (dv->sdev_state == SDEV_INIT) {
			sdev_dirdelete(ddv, dv);
			rw_exit(&ddv->sdev_contents);
			sdev_lookup_failed(ddv, nm, failed_flags);
			SDEV_RELE(dv);
			*vpp = NULL;
			return (ENOENT);
		}
	}

	rw_exit(&ddv->sdev_contents);
	SDEV_RELE(dv);

lookup_failed:
	sdev_lookup_failed(ddv, nm, failed_flags);
	*vpp = NULL;
	return (ENOENT);
}

/*
 * Given a directory node, mark all nodes beneath as
 * STALE, i.e. nodes that don't exist as far as new
 * consumers are concerned.  Remove them from the
 * list of directory entries so that no lookup or
 * directory traversal will find them.  The node
 * not deallocated so existing holds are not affected.
 */
void
sdev_stale(struct sdev_node *ddv)
{
	struct sdev_node *dv;
	struct vnode *vp;

	ASSERT(SDEVTOV(ddv)->v_type == VDIR);

	rw_enter(&ddv->sdev_contents, RW_WRITER);
	while ((dv = SDEV_FIRST_ENTRY(ddv)) != NULL) {
		vp = SDEVTOV(dv);
		SDEV_HOLD(dv);
		if (vp->v_type == VDIR)
			sdev_stale(dv);

		sdev_dirdelete(ddv, dv);
		SDEV_RELE(dv);
	}
	ddv->sdev_flags |= SDEV_BUILD;
	rw_exit(&ddv->sdev_contents);
}

/*
 * Given a directory node, clean out all the nodes beneath.
 * If expr is specified, clean node with names matching expr.
 * If SDEV_ENFORCE is specified in flags, busy nodes are made stale,
 *	so they are excluded from future lookups.
 */
int
sdev_cleandir(struct sdev_node *ddv, char *expr, uint_t flags)
{
	int error = 0;
	int busy = 0;
	struct vnode *vp;
	struct sdev_node *dv;
	int bkstore = 0;
	int len = 0;
	char *bks_name = NULL;

	ASSERT(SDEVTOV(ddv)->v_type == VDIR);

	/*
	 * We try our best to destroy all unused sdev_node's
	 */
	rw_enter(&ddv->sdev_contents, RW_WRITER);
	while ((dv = SDEV_FIRST_ENTRY(ddv)) != NULL) {
		vp = SDEVTOV(dv);

		if (expr && gmatch(dv->sdev_name, expr) == 0)
			continue;

		if (vp->v_type == VDIR &&
		    sdev_cleandir(dv, NULL, flags) != 0) {
			sdcmn_err9(("sdev_cleandir: dir %s busy\n",
			    dv->sdev_name));
			busy++;
			continue;
		}

		if (vp->v_count > 0 && (flags & SDEV_ENFORCE) == 0) {
			sdcmn_err9(("sdev_cleandir: dir %s busy\n",
			    dv->sdev_name));
			busy++;
			continue;
		}

		/*
		 * at this point, either dv is not held or SDEV_ENFORCE
		 * is specified. In either case, dv needs to be deleted
		 */
		SDEV_HOLD(dv);

		bkstore = SDEV_IS_PERSIST(dv) ? 1 : 0;
		if (bkstore && (vp->v_type == VDIR))
			bkstore += 1;

		if (bkstore) {
			len = strlen(dv->sdev_name) + 1;
			bks_name = kmem_alloc(len, KM_SLEEP);
			bcopy(dv->sdev_name, bks_name, len);
		}

		sdev_dirdelete(ddv, dv);

		/* take care the backing store clean up */
		if (bkstore) {
			ASSERT(bks_name);
			ASSERT(ddv->sdev_attrvp);

			if (bkstore == 1) {
				error = VOP_REMOVE(ddv->sdev_attrvp,
				    bks_name, kcred, NULL, 0);
			} else if (bkstore == 2) {
				error = VOP_RMDIR(ddv->sdev_attrvp,
				    bks_name, ddv->sdev_attrvp, kcred, NULL, 0);
			}

			/* do not propagate the backing store errors */
			if (error) {
				sdcmn_err9(("sdev_cleandir: backing store"
				    "not cleaned\n"));
				error = 0;
			}

			bkstore = 0;
			kmem_free(bks_name, len);
			bks_name = NULL;
			len = 0;
		}

		ddv->sdev_flags |= SDEV_BUILD;
		SDEV_RELE(dv);
	}

	ddv->sdev_flags |= SDEV_BUILD;
	rw_exit(&ddv->sdev_contents);

	if (busy) {
		error = EBUSY;
	}

	return (error);
}

/*
 * a convenient wrapper for readdir() funcs
 */
size_t
add_dir_entry(dirent64_t *de, char *nm, size_t size, ino_t ino, offset_t off)
{
	size_t reclen = DIRENT64_RECLEN(strlen(nm));
	if (reclen > size)
		return (0);

	de->d_ino = (ino64_t)ino;
	de->d_off = (off64_t)off + 1;
	de->d_reclen = (ushort_t)reclen;
	(void) strncpy(de->d_name, nm, DIRENT64_NAMELEN(reclen));
	return (reclen);
}

/*
 * sdev_mount service routines
 */
int
sdev_copyin_mountargs(struct mounta *uap, struct sdev_mountargs *args)
{
	int	error;

	if (uap->datalen != sizeof (*args))
		return (EINVAL);

	if (error = copyin(uap->dataptr, args, sizeof (*args))) {
		cmn_err(CE_WARN, "sdev_copyin_mountargs: can not"
		    "get user data. error %d\n", error);
		return (EFAULT);
	}

	return (0);
}

#ifdef nextdp
#undef nextdp
#endif
#define	nextdp(dp)	((struct dirent64 *) \
			    (intptr_t)((char *)(dp) + (dp)->d_reclen))

/*
 * readdir helper func
 */
int
devname_readdir_func(vnode_t *vp, uio_t *uiop, cred_t *cred, int *eofp,
    int flags)
{
	struct sdev_node *ddv = VTOSDEV(vp);
	struct sdev_node *dv;
	dirent64_t	*dp;
	ulong_t		outcount = 0;
	size_t		namelen;
	ulong_t		alloc_count;
	void		*outbuf;
	struct iovec	*iovp;
	int		error = 0;
	size_t		reclen;
	offset_t	diroff;
	offset_t	soff;
	int		this_reclen;
	int (*vtor)(struct sdev_node *) = NULL;
	struct vattr attr;
	timestruc_t now;

	ASSERT(ddv->sdev_attr || ddv->sdev_attrvp);
	ASSERT(RW_READ_HELD(&ddv->sdev_contents));

	if (uiop->uio_loffset >= MAXOFF_T) {
		if (eofp)
			*eofp = 1;
		return (0);
	}

	if (uiop->uio_iovcnt != 1)
		return (EINVAL);

	if (vp->v_type != VDIR)
		return (ENOTDIR);

	if (ddv->sdev_flags & SDEV_VTOR) {
		vtor = (int (*)(struct sdev_node *))sdev_get_vtor(ddv);
		ASSERT(vtor);
	}

	if (eofp != NULL)
		*eofp = 0;

	soff = uiop->uio_loffset;
	iovp = uiop->uio_iov;
	alloc_count = iovp->iov_len;
	dp = outbuf = kmem_alloc(alloc_count, KM_SLEEP);
	outcount = 0;

	if (ddv->sdev_state == SDEV_ZOMBIE)
		goto get_cache;

	if (SDEV_IS_GLOBAL(ddv)) {

		if ((sdev_boot_state == SDEV_BOOT_STATE_COMPLETE) &&
		    !sdev_reconfig_boot && (flags & SDEV_BROWSE) &&
		    !SDEV_IS_DYNAMIC(ddv) && !SDEV_IS_NO_NCACHE(ddv) &&
		    ((moddebug & MODDEBUG_FINI_EBUSY) == 0) &&
		    !DEVNAME_DEVFSADM_HAS_RUN(devfsadm_state) &&
		    !DEVNAME_DEVFSADM_IS_RUNNING(devfsadm_state) &&
		    !sdev_reconfig_disable) {
			/*
			 * invoking "devfsadm" to do system device reconfig
			 */
			mutex_enter(&ddv->sdev_lookup_lock);
			SDEV_BLOCK_OTHERS(ddv,
			    (SDEV_READDIR|SDEV_LGWAITING));
			mutex_exit(&ddv->sdev_lookup_lock);

			sdcmn_err8(("readdir of %s by %s: reconfig\n",
			    ddv->sdev_path, curproc->p_user.u_comm));
			if (sdev_reconfig_verbose) {
				cmn_err(CE_CONT,
				    "?readdir of %s by %s: reconfig\n",
				    ddv->sdev_path, curproc->p_user.u_comm);
			}

			sdev_devfsadmd_thread(ddv, NULL, kcred);
		} else if (DEVNAME_DEVFSADM_IS_RUNNING(devfsadm_state)) {
			/*
			 * compensate the "ls" started later than "devfsadm"
			 */
			mutex_enter(&ddv->sdev_lookup_lock);
			SDEV_BLOCK_OTHERS(ddv, (SDEV_READDIR|SDEV_LGWAITING));
			mutex_exit(&ddv->sdev_lookup_lock);
		}

		/*
		 * release the contents lock so that
		 * the cache may be updated by devfsadmd
		 */
		rw_exit(&ddv->sdev_contents);
		mutex_enter(&ddv->sdev_lookup_lock);
		if (SDEV_IS_READDIR(ddv))
			(void) sdev_wait4lookup(ddv, SDEV_READDIR);
		mutex_exit(&ddv->sdev_lookup_lock);
		rw_enter(&ddv->sdev_contents, RW_READER);

		sdcmn_err4(("readdir of directory %s by %s\n",
		    ddv->sdev_name, curproc->p_user.u_comm));
		if (ddv->sdev_flags & SDEV_BUILD) {
			if (SDEV_IS_PERSIST(ddv)) {
				error = sdev_filldir_from_store(ddv,
				    alloc_count, cred);
			}
			ddv->sdev_flags &= ~SDEV_BUILD;
		}
	}

get_cache:
	/* handle "." and ".." */
	diroff = 0;
	if (soff == 0) {
		/* first time */
		this_reclen = DIRENT64_RECLEN(1);
		if (alloc_count < this_reclen) {
			error = EINVAL;
			goto done;
		}

		dp->d_ino = (ino64_t)ddv->sdev_ino;
		dp->d_off = (off64_t)1;
		dp->d_reclen = (ushort_t)this_reclen;

		(void) strncpy(dp->d_name, ".",
		    DIRENT64_NAMELEN(this_reclen));
		outcount += dp->d_reclen;
		dp = nextdp(dp);
	}

	diroff++;
	if (soff <= 1) {
		this_reclen = DIRENT64_RECLEN(2);
		if (alloc_count < outcount + this_reclen) {
			error = EINVAL;
			goto done;
		}

		dp->d_reclen = (ushort_t)this_reclen;
		dp->d_ino = (ino64_t)ddv->sdev_dotdot->sdev_ino;
		dp->d_off = (off64_t)2;

		(void) strncpy(dp->d_name, "..",
		    DIRENT64_NAMELEN(this_reclen));
		outcount += dp->d_reclen;

		dp = nextdp(dp);
	}


	/* gets the cache */
	diroff++;
	for (dv = SDEV_FIRST_ENTRY(ddv); dv;
	    dv = SDEV_NEXT_ENTRY(ddv, dv), diroff++) {
		sdcmn_err3(("sdev_readdir: diroff %lld soff %lld for '%s' \n",
		    diroff, soff, dv->sdev_name));

		/* bypassing pre-matured nodes */
		if (diroff < soff || (dv->sdev_state != SDEV_READY)) {
			sdcmn_err3(("sdev_readdir: pre-mature node  "
			    "%s %d\n", dv->sdev_name, dv->sdev_state));
			continue;
		}

		/*
		 * Check validity of node
		 * Drop invalid and nodes to be skipped.
		 * A node the validator indicates as stale needs
		 * to be returned as presumably the node name itself
		 * is valid and the node data itself will be refreshed
		 * on lookup.  An application performing a readdir then
		 * stat on each entry should thus always see consistent
		 * data.  In any case, it is not possible to synchronize
		 * with dynamic kernel state, and any view we return can
		 * never be anything more than a snapshot at a point in time.
		 */
		if (vtor) {
			switch (vtor(dv)) {
			case SDEV_VTOR_VALID:
				break;
			case SDEV_VTOR_INVALID:
			case SDEV_VTOR_SKIP:
				continue;
			case SDEV_VTOR_STALE:
				sdcmn_err3(("sdev_readir: %s stale\n",
				    dv->sdev_name));
				break;
			default:
				cmn_err(CE_PANIC,
				    "dev fs: validator failed: %s(%p)\n",
				    dv->sdev_name, (void *)dv);
				break;
			/*NOTREACHED*/
			}
		}

		namelen = strlen(dv->sdev_name);
		reclen = DIRENT64_RECLEN(namelen);
		if (outcount + reclen > alloc_count) {
			goto full;
		}
		dp->d_reclen = (ushort_t)reclen;
		dp->d_ino = (ino64_t)dv->sdev_ino;
		dp->d_off = (off64_t)diroff + 1;
		(void) strncpy(dp->d_name, dv->sdev_name,
		    DIRENT64_NAMELEN(reclen));
		outcount += reclen;
		dp = nextdp(dp);
	}

full:
	sdcmn_err4(("sdev_readdir: moving %lu bytes: "
	    "diroff %lld, soff %lld, dv %p\n", outcount, diroff, soff,
	    (void *)dv));

	if (outcount)
		error = uiomove(outbuf, outcount, UIO_READ, uiop);

	if (!error) {
		uiop->uio_loffset = diroff;
		if (eofp)
			*eofp = dv ? 0 : 1;
	}


	if (ddv->sdev_attrvp) {
		gethrestime(&now);
		attr.va_ctime = now;
		attr.va_atime = now;
		attr.va_mask = AT_CTIME|AT_ATIME;

		(void) VOP_SETATTR(ddv->sdev_attrvp, &attr, 0, kcred, NULL);
	}
done:
	kmem_free(outbuf, alloc_count);
	return (error);
}

static int
sdev_modctl_lookup(const char *path, vnode_t **r_vp)
{
	vnode_t *vp;
	vnode_t *cvp;
	struct sdev_node *svp;
	char *nm;
	struct pathname pn;
	int error;
	int persisted = 0;

	ASSERT(INGLOBALZONE(curproc));

	if (error = pn_get((char *)path, UIO_SYSSPACE, &pn))
		return (error);
	nm = kmem_alloc(MAXNAMELEN, KM_SLEEP);

	vp = rootdir;
	VN_HOLD(vp);

	while (pn_pathleft(&pn)) {
		ASSERT(vp->v_type == VDIR || vp->v_type == VLNK);
		(void) pn_getcomponent(&pn, nm);

		/*
		 * Deal with the .. special case where we may be
		 * traversing up across a mount point, to the
		 * root of this filesystem or global root.
		 */
		if (nm[0] == '.' && nm[1] == '.' && nm[2] == 0) {
checkforroot:
			if (VN_CMP(vp, rootdir)) {
				nm[1] = 0;
			} else if (vp->v_flag & VROOT) {
				vfs_t *vfsp;
				cvp = vp;
				vfsp = cvp->v_vfsp;
				vfs_rlock_wait(vfsp);
				vp = cvp->v_vfsp->vfs_vnodecovered;
				if (vp == NULL ||
				    (cvp->v_vfsp->vfs_flag & VFS_UNMOUNTED)) {
					vfs_unlock(vfsp);
					VN_RELE(cvp);
					error = EIO;
					break;
				}
				VN_HOLD(vp);
				vfs_unlock(vfsp);
				VN_RELE(cvp);
				cvp = NULL;
				goto checkforroot;
			}
		}

		error = VOP_LOOKUP(vp, nm, &cvp, NULL, 0, NULL, kcred, NULL,
		    NULL, NULL);
		if (error) {
			VN_RELE(vp);
			break;
		}

		/* traverse mount points encountered on our journey */
		if (vn_ismntpt(cvp) && (error = traverse(&cvp)) != 0) {
			VN_RELE(vp);
			VN_RELE(cvp);
			break;
		}

		/*
		 * symbolic link, can be either relative and absolute
		 */
		if ((cvp->v_type == VLNK) && pn_pathleft(&pn)) {
			struct pathname linkpath;
			pn_alloc(&linkpath);
			if (error = pn_getsymlink(cvp, &linkpath, kcred)) {
				pn_free(&linkpath);
				break;
			}
			if (pn_pathleft(&linkpath) == 0)
				(void) pn_set(&linkpath, ".");
			error = pn_insert(&pn, &linkpath, strlen(nm));
			pn_free(&linkpath);
			if (pn.pn_pathlen == 0) {
				VN_RELE(vp);
				return (ENOENT);
			}
			if (pn.pn_path[0] == '/') {
				pn_skipslash(&pn);
				VN_RELE(vp);
				VN_RELE(cvp);
				vp = rootdir;
				VN_HOLD(vp);
			} else {
				VN_RELE(cvp);
			}
			continue;
		}

		VN_RELE(vp);

		/*
		 * Direct the operation to the persisting filesystem
		 * underlying /dev.  Bail if we encounter a
		 * non-persistent dev entity here.
		 */
		if (cvp->v_vfsp->vfs_fstype == devtype) {

			if ((VTOSDEV(cvp)->sdev_flags & SDEV_PERSIST) == 0) {
				error = ENOENT;
				VN_RELE(cvp);
				break;
			}

			if (VTOSDEV(cvp) == NULL) {
				error = ENOENT;
				VN_RELE(cvp);
				break;
			}
			svp = VTOSDEV(cvp);
			if ((vp = svp->sdev_attrvp) == NULL) {
				error = ENOENT;
				VN_RELE(cvp);
				break;
			}
			persisted = 1;
			VN_HOLD(vp);
			VN_RELE(cvp);
			cvp = vp;
		}

		vp = cvp;
		pn_skipslash(&pn);
	}

	kmem_free(nm, MAXNAMELEN);
	pn_free(&pn);

	if (error)
		return (error);

	/*
	 * Only return persisted nodes in the filesystem underlying /dev.
	 */
	if (!persisted) {
		VN_RELE(vp);
		return (ENOENT);
	}

	*r_vp = vp;
	return (0);
}

int
sdev_modctl_readdir(const char *dir, char ***dirlistp,
	int *npathsp, int *npathsp_alloc, int checking_empty)
{
	char	**pathlist = NULL;
	char	**newlist = NULL;
	int	npaths = 0;
	int	npaths_alloc = 0;
	dirent64_t *dbuf = NULL;
	int	n;
	char	*s;
	int error;
	vnode_t *vp;
	int eof;
	struct iovec iov;
	struct uio uio;
	struct dirent64 *dp;
	size_t dlen;
	size_t dbuflen;
	int ndirents = 64;
	char *nm;

	error = sdev_modctl_lookup(dir, &vp);
	sdcmn_err11(("modctl readdir: %s by %s: %s\n",
	    dir, curproc->p_user.u_comm,
	    (error == 0) ? "ok" : "failed"));
	if (error)
		return (error);

	dlen = ndirents * (sizeof (*dbuf));
	dbuf = kmem_alloc(dlen, KM_SLEEP);

	uio.uio_iov = &iov;
	uio.uio_iovcnt = 1;
	uio.uio_segflg = UIO_SYSSPACE;
	uio.uio_fmode = 0;
	uio.uio_extflg = UIO_COPY_CACHED;
	uio.uio_loffset = 0;
	uio.uio_llimit = MAXOFFSET_T;

	eof = 0;
	error = 0;
	while (!error && !eof) {
		uio.uio_resid = dlen;
		iov.iov_base = (char *)dbuf;
		iov.iov_len = dlen;

		(void) VOP_RWLOCK(vp, V_WRITELOCK_FALSE, NULL);
		error = VOP_READDIR(vp, &uio, kcred, &eof, NULL, 0);
		VOP_RWUNLOCK(vp, V_WRITELOCK_FALSE, NULL);

		dbuflen = dlen - uio.uio_resid;

		if (error || dbuflen == 0)
			break;

		for (dp = dbuf; ((intptr_t)dp < (intptr_t)dbuf + dbuflen);
		    dp = (dirent64_t *)((intptr_t)dp + dp->d_reclen)) {

			nm = dp->d_name;

			if (strcmp(nm, ".") == 0 || strcmp(nm, "..") == 0)
				continue;
			if (npaths == npaths_alloc) {
				npaths_alloc += 64;
				newlist = (char **)
				    kmem_zalloc((npaths_alloc + 1) *
				    sizeof (char *), KM_SLEEP);
				if (pathlist) {
					bcopy(pathlist, newlist,
					    npaths * sizeof (char *));
					kmem_free(pathlist,
					    (npaths + 1) * sizeof (char *));
				}
				pathlist = newlist;
			}
			n = strlen(nm) + 1;
			s = kmem_alloc(n, KM_SLEEP);
			bcopy(nm, s, n);
			pathlist[npaths++] = s;
			sdcmn_err11(("  %s/%s\n", dir, s));

			/* if checking empty, one entry is as good as many */
			if (checking_empty) {
				eof = 1;
				break;
			}
		}
	}

exit:
	VN_RELE(vp);

	if (dbuf)
		kmem_free(dbuf, dlen);

	if (error)
		return (error);

	*dirlistp = pathlist;
	*npathsp = npaths;
	*npathsp_alloc = npaths_alloc;

	return (0);
}

void
sdev_modctl_readdir_free(char **pathlist, int npaths, int npaths_alloc)
{
	int	i, n;

	for (i = 0; i < npaths; i++) {
		n = strlen(pathlist[i]) + 1;
		kmem_free(pathlist[i], n);
	}

	kmem_free(pathlist, (npaths_alloc + 1) * sizeof (char *));
}

int
sdev_modctl_devexists(const char *path)
{
	vnode_t *vp;
	int error;

	error = sdev_modctl_lookup(path, &vp);
	sdcmn_err11(("modctl dev exists: %s by %s: %s\n",
	    path, curproc->p_user.u_comm,
	    (error == 0) ? "ok" : "failed"));
	if (error == 0)
		VN_RELE(vp);

	return (error);
}

extern int sdev_vnodeops_tbl_size;

/*
 * construct a new template with overrides from vtab
 */
static fs_operation_def_t *
sdev_merge_vtab(const fs_operation_def_t tab[])
{
	fs_operation_def_t *new;
	const fs_operation_def_t *tab_entry;

	/* make a copy of standard vnode ops table */
	new = kmem_alloc(sdev_vnodeops_tbl_size, KM_SLEEP);
	bcopy((void *)sdev_vnodeops_tbl, new, sdev_vnodeops_tbl_size);

	/* replace the overrides from tab */
	for (tab_entry = tab; tab_entry->name != NULL; tab_entry++) {
		fs_operation_def_t *std_entry = new;
		while (std_entry->name) {
			if (strcmp(tab_entry->name, std_entry->name) == 0) {
				std_entry->func = tab_entry->func;
				break;
			}
			std_entry++;
		}
		if (std_entry->name == NULL)
			cmn_err(CE_NOTE, "sdev_merge_vtab: entry %s unused.",
			    tab_entry->name);
	}

	return (new);
}

/* free memory allocated by sdev_merge_vtab */
static void
sdev_free_vtab(fs_operation_def_t *new)
{
	kmem_free(new, sdev_vnodeops_tbl_size);
}

/*
 * a generic setattr() function
 *
 * note: flags only supports AT_UID and AT_GID.
 *	 Future enhancements can be done for other types, e.g. AT_MODE
 */
int
devname_setattr_func(struct vnode *vp, struct vattr *vap, int flags,
    struct cred *cred, int (*callback)(struct sdev_node *, struct vattr *,
    int), int protocol)
{
	struct sdev_node	*dv = VTOSDEV(vp);
	struct sdev_node	*parent = dv->sdev_dotdot;
	struct vattr		*get;
	uint_t			mask = vap->va_mask;
	int 			error;

	/* some sanity checks */
	if (vap->va_mask & AT_NOSET)
		return (EINVAL);

	if (vap->va_mask & AT_SIZE) {
		if (vp->v_type == VDIR) {
			return (EISDIR);
		}
	}

	/* no need to set attribute, but do not fail either */
	ASSERT(parent);
	rw_enter(&parent->sdev_contents, RW_READER);
	if (dv->sdev_state == SDEV_ZOMBIE) {
		rw_exit(&parent->sdev_contents);
		return (0);
	}

	/* If backing store exists, just set it. */
	if (dv->sdev_attrvp) {
		rw_exit(&parent->sdev_contents);
		return (VOP_SETATTR(dv->sdev_attrvp, vap, flags, cred, NULL));
	}

	/*
	 * Otherwise, for nodes with the persistence attribute, create it.
	 */
	ASSERT(dv->sdev_attr);
	if (SDEV_IS_PERSIST(dv) ||
	    ((vap->va_mask & ~AT_TIMES) != 0 && !SDEV_IS_DYNAMIC(dv))) {
		sdev_vattr_merge(dv, vap);
		rw_enter(&dv->sdev_contents, RW_WRITER);
		error = sdev_shadow_node(dv, cred);
		rw_exit(&dv->sdev_contents);
		rw_exit(&parent->sdev_contents);

		if (error)
			return (error);
		return (VOP_SETATTR(dv->sdev_attrvp, vap, flags, cred, NULL));
	}


	/*
	 * sdev_attr was allocated in sdev_mknode
	 */
	rw_enter(&dv->sdev_contents, RW_WRITER);
	error = secpolicy_vnode_setattr(cred, vp, vap,
	    dv->sdev_attr, flags, sdev_unlocked_access, dv);
	if (error) {
		rw_exit(&dv->sdev_contents);
		rw_exit(&parent->sdev_contents);
		return (error);
	}

	get = dv->sdev_attr;
	if (mask & AT_MODE) {
		get->va_mode &= S_IFMT;
		get->va_mode |= vap->va_mode & ~S_IFMT;
	}

	if ((mask & AT_UID) || (mask & AT_GID)) {
		if (mask & AT_UID)
			get->va_uid = vap->va_uid;
		if (mask & AT_GID)
			get->va_gid = vap->va_gid;
		/*
		 * a callback must be provided if the protocol is set
		 */
		if ((protocol & AT_UID) || (protocol & AT_GID)) {
			ASSERT(callback);
			error = callback(dv, get, protocol);
			if (error) {
				rw_exit(&dv->sdev_contents);
				rw_exit(&parent->sdev_contents);
				return (error);
			}
		}
	}

	if (mask & AT_ATIME)
		get->va_atime = vap->va_atime;
	if (mask & AT_MTIME)
		get->va_mtime = vap->va_mtime;
	if (mask & (AT_MODE | AT_UID | AT_GID | AT_CTIME)) {
		gethrestime(&get->va_ctime);
	}

	sdev_vattr_merge(dv, get);
	rw_exit(&dv->sdev_contents);
	rw_exit(&parent->sdev_contents);
	return (0);
}

/*
 * a generic inactive() function
 */
/*ARGSUSED*/
void
devname_inactive_func(struct vnode *vp, struct cred *cred,
    void (*callback)(struct vnode *))
{
	int clean;
	struct sdev_node *dv = VTOSDEV(vp);
	int state;

	mutex_enter(&vp->v_lock);
	ASSERT(vp->v_count >= 1);


	if (vp->v_count == 1 && callback != NULL)
		callback(vp);

	rw_enter(&dv->sdev_contents, RW_WRITER);
	state = dv->sdev_state;

	clean = (vp->v_count == 1) && (state == SDEV_ZOMBIE);

	/*
	 * sdev is a rather bad public citizen. It violates the general
	 * agreement that in memory nodes should always have a valid reference
	 * count on their vnode. But that's not the case here. This means that
	 * we do actually have to distinguish between getting inactive callbacks
	 * for zombies and otherwise. This should probably be fixed.
	 */
	if (clean) {
		/* Remove the . entry to ourselves */
		if (vp->v_type == VDIR) {
			decr_link(dv);
		}
		VERIFY(dv->sdev_nlink == 1);
		decr_link(dv);
		--vp->v_count;
		rw_exit(&dv->sdev_contents);
		mutex_exit(&vp->v_lock);
		sdev_nodedestroy(dv, 0);
	} else {
		--vp->v_count;
		rw_exit(&dv->sdev_contents);
		mutex_exit(&vp->v_lock);
	}
}<|MERGE_RESOLUTION|>--- conflicted
+++ resolved
@@ -1022,11 +1022,7 @@
 static void
 decr_link(struct sdev_node *dv)
 {
-<<<<<<< HEAD
-	ASSERT(RW_WRITE_HELD(&dv->sdev_contents));
-=======
 	VERIFY(RW_WRITE_HELD(&dv->sdev_contents));
->>>>>>> cf7e209d
 	if (dv->sdev_state != SDEV_INIT) {
 		VERIFY(dv->sdev_nlink >= 1);
 		dv->sdev_nlink--;
