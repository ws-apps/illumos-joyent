/*
 * CDDL HEADER START
 *
 * The contents of this file are subject to the terms of the
 * Common Development and Distribution License (the "License").
 * You may not use this file except in compliance with the License.
 *
 * You can obtain a copy of the license at usr/src/OPENSOLARIS.LICENSE
 * or http://www.opensolaris.org/os/licensing.
 * See the License for the specific language governing permissions
 * and limitations under the License.
 *
 * When distributing Covered Code, include this CDDL HEADER in each
 * file and include the License file at usr/src/OPENSOLARIS.LICENSE.
 * If applicable, add the following below this CDDL HEADER, with the
 * fields enclosed by brackets "[]" replaced with your own identifying
 * information: Portions Copyright [yyyy] [name of copyright owner]
 *
 * CDDL HEADER END
 */

/*
 * Copyright(c) 2007-2010 Intel Corporation. All rights reserved.
 */

/*
 * Copyright (c) 2008, 2010, Oracle and/or its affiliates. All rights reserved.
<<<<<<< HEAD
 * Copyright (c) 2017, Joyent, Inc.
=======
 * Copyright 2017, Joyent, Inc.
>>>>>>> b7daf799
 * Copyright 2012 Nexenta Systems, Inc. All rights reserved.
 * Copyright (c) 2013 Saso Kiselkov. All rights reserved.
 * Copyright (c) 2013 OSN Online Service Nuernberg GmbH. All rights reserved.
 * Copyright 2016 OmniTI Computer Consulting, Inc. All rights reserved.
 */

#include "ixgbe_sw.h"

static char ixgbe_ident[] = "Intel 10Gb Ethernet";

/*
 * Local function protoypes
 */
static int ixgbe_register_mac(ixgbe_t *);
static int ixgbe_identify_hardware(ixgbe_t *);
static int ixgbe_regs_map(ixgbe_t *);
static void ixgbe_init_properties(ixgbe_t *);
static int ixgbe_init_driver_settings(ixgbe_t *);
static void ixgbe_init_locks(ixgbe_t *);
static void ixgbe_destroy_locks(ixgbe_t *);
static int ixgbe_init(ixgbe_t *);
static int ixgbe_chip_start(ixgbe_t *);
static void ixgbe_chip_stop(ixgbe_t *);
static int ixgbe_reset(ixgbe_t *);
static void ixgbe_tx_clean(ixgbe_t *);
static boolean_t ixgbe_tx_drain(ixgbe_t *);
static boolean_t ixgbe_rx_drain(ixgbe_t *);
static int ixgbe_alloc_rings(ixgbe_t *);
static void ixgbe_free_rings(ixgbe_t *);
static int ixgbe_alloc_rx_data(ixgbe_t *);
static void ixgbe_free_rx_data(ixgbe_t *);
static void ixgbe_setup_rings(ixgbe_t *);
static void ixgbe_setup_rx(ixgbe_t *);
static void ixgbe_setup_tx(ixgbe_t *);
static void ixgbe_setup_rx_ring(ixgbe_rx_ring_t *);
static void ixgbe_setup_tx_ring(ixgbe_tx_ring_t *);
static void ixgbe_setup_rss(ixgbe_t *);
static void ixgbe_setup_vmdq(ixgbe_t *);
static void ixgbe_setup_vmdq_rss(ixgbe_t *);
static void ixgbe_setup_rss_table(ixgbe_t *);
static void ixgbe_init_unicst(ixgbe_t *);
static int ixgbe_unicst_find(ixgbe_t *, const uint8_t *);
static void ixgbe_setup_multicst(ixgbe_t *);
static void ixgbe_get_hw_state(ixgbe_t *);
static void ixgbe_setup_vmdq_rss_conf(ixgbe_t *ixgbe);
static void ixgbe_get_conf(ixgbe_t *);
static void ixgbe_init_params(ixgbe_t *);
static int ixgbe_get_prop(ixgbe_t *, char *, int, int, int);
static void ixgbe_driver_link_check(ixgbe_t *);
static void ixgbe_sfp_check(void *);
static void ixgbe_overtemp_check(void *);
static void ixgbe_phy_check(void *);
static void ixgbe_link_timer(void *);
static void ixgbe_local_timer(void *);
static void ixgbe_arm_watchdog_timer(ixgbe_t *);
static void ixgbe_restart_watchdog_timer(ixgbe_t *);
static void ixgbe_disable_adapter_interrupts(ixgbe_t *);
static void ixgbe_enable_adapter_interrupts(ixgbe_t *);
static boolean_t is_valid_mac_addr(uint8_t *);
static boolean_t ixgbe_stall_check(ixgbe_t *);
static boolean_t ixgbe_set_loopback_mode(ixgbe_t *, uint32_t);
static void ixgbe_set_internal_mac_loopback(ixgbe_t *);
static boolean_t ixgbe_find_mac_address(ixgbe_t *);
static int ixgbe_alloc_intrs(ixgbe_t *);
static int ixgbe_alloc_intr_handles(ixgbe_t *, int);
static int ixgbe_add_intr_handlers(ixgbe_t *);
static void ixgbe_map_rxring_to_vector(ixgbe_t *, int, int);
static void ixgbe_map_txring_to_vector(ixgbe_t *, int, int);
static void ixgbe_setup_ivar(ixgbe_t *, uint16_t, uint8_t, int8_t);
static void ixgbe_enable_ivar(ixgbe_t *, uint16_t, int8_t);
static void ixgbe_disable_ivar(ixgbe_t *, uint16_t, int8_t);
static uint32_t ixgbe_get_hw_rx_index(ixgbe_t *ixgbe, uint32_t sw_rx_index);
static int ixgbe_map_intrs_to_vectors(ixgbe_t *);
static void ixgbe_setup_adapter_vector(ixgbe_t *);
static void ixgbe_rem_intr_handlers(ixgbe_t *);
static void ixgbe_rem_intrs(ixgbe_t *);
static int ixgbe_enable_intrs(ixgbe_t *);
static int ixgbe_disable_intrs(ixgbe_t *);
static uint_t ixgbe_intr_legacy(void *, void *);
static uint_t ixgbe_intr_msi(void *, void *);
static uint_t ixgbe_intr_msix(void *, void *);
static void ixgbe_intr_rx_work(ixgbe_rx_ring_t *);
static void ixgbe_intr_tx_work(ixgbe_tx_ring_t *);
static void ixgbe_intr_other_work(ixgbe_t *, uint32_t);
static void ixgbe_get_driver_control(struct ixgbe_hw *);
static int ixgbe_addmac(void *, const uint8_t *);
static int ixgbe_remmac(void *, const uint8_t *);
static void ixgbe_release_driver_control(struct ixgbe_hw *);

static int ixgbe_attach(dev_info_t *, ddi_attach_cmd_t);
static int ixgbe_detach(dev_info_t *, ddi_detach_cmd_t);
static int ixgbe_resume(dev_info_t *);
static int ixgbe_suspend(dev_info_t *);
static int ixgbe_quiesce(dev_info_t *);
static void ixgbe_unconfigure(dev_info_t *, ixgbe_t *);
static uint8_t *ixgbe_mc_table_itr(struct ixgbe_hw *, uint8_t **, uint32_t *);
static int ixgbe_cbfunc(dev_info_t *, ddi_cb_action_t, void *, void *, void *);
static int ixgbe_intr_cb_register(ixgbe_t *);
static int ixgbe_intr_adjust(ixgbe_t *, ddi_cb_action_t, int);

static int ixgbe_fm_error_cb(dev_info_t *dip, ddi_fm_error_t *err,
    const void *impl_data);
static void ixgbe_fm_init(ixgbe_t *);
static void ixgbe_fm_fini(ixgbe_t *);

char *ixgbe_priv_props[] = {
	"_tx_copy_thresh",
	"_tx_recycle_thresh",
	"_tx_overload_thresh",
	"_tx_resched_thresh",
	"_rx_copy_thresh",
	"_rx_limit_per_intr",
	"_intr_throttling",
	"_adv_pause_cap",
	"_adv_asym_pause_cap",
	NULL
};

#define	IXGBE_MAX_PRIV_PROPS \
	(sizeof (ixgbe_priv_props) / sizeof (mac_priv_prop_t))

static struct cb_ops ixgbe_cb_ops = {
	nulldev,		/* cb_open */
	nulldev,		/* cb_close */
	nodev,			/* cb_strategy */
	nodev,			/* cb_print */
	nodev,			/* cb_dump */
	nodev,			/* cb_read */
	nodev,			/* cb_write */
	nodev,			/* cb_ioctl */
	nodev,			/* cb_devmap */
	nodev,			/* cb_mmap */
	nodev,			/* cb_segmap */
	nochpoll,		/* cb_chpoll */
	ddi_prop_op,		/* cb_prop_op */
	NULL,			/* cb_stream */
	D_MP | D_HOTPLUG,	/* cb_flag */
	CB_REV,			/* cb_rev */
	nodev,			/* cb_aread */
	nodev			/* cb_awrite */
};

static struct dev_ops ixgbe_dev_ops = {
	DEVO_REV,		/* devo_rev */
	0,			/* devo_refcnt */
	NULL,			/* devo_getinfo */
	nulldev,		/* devo_identify */
	nulldev,		/* devo_probe */
	ixgbe_attach,		/* devo_attach */
	ixgbe_detach,		/* devo_detach */
	nodev,			/* devo_reset */
	&ixgbe_cb_ops,		/* devo_cb_ops */
	NULL,			/* devo_bus_ops */
	ddi_power,		/* devo_power */
	ixgbe_quiesce,		/* devo_quiesce */
};

static struct modldrv ixgbe_modldrv = {
	&mod_driverops,		/* Type of module.  This one is a driver */
	ixgbe_ident,		/* Discription string */
	&ixgbe_dev_ops		/* driver ops */
};

static struct modlinkage ixgbe_modlinkage = {
	MODREV_1, &ixgbe_modldrv, NULL
};

/*
 * Access attributes for register mapping
 */
ddi_device_acc_attr_t ixgbe_regs_acc_attr = {
	DDI_DEVICE_ATTR_V1,
	DDI_STRUCTURE_LE_ACC,
	DDI_STRICTORDER_ACC,
	DDI_FLAGERR_ACC
};

/*
 * Loopback property
 */
static lb_property_t lb_normal = {
	normal,	"normal", IXGBE_LB_NONE
};

static lb_property_t lb_mac = {
	internal, "MAC", IXGBE_LB_INTERNAL_MAC
};

static lb_property_t lb_external = {
	external, "External", IXGBE_LB_EXTERNAL
};

#define	IXGBE_M_CALLBACK_FLAGS \
	(MC_IOCTL | MC_GETCAPAB | MC_SETPROP | MC_GETPROP | MC_PROPINFO)

static mac_callbacks_t ixgbe_m_callbacks = {
	IXGBE_M_CALLBACK_FLAGS,
	ixgbe_m_stat,
	ixgbe_m_start,
	ixgbe_m_stop,
	ixgbe_m_promisc,
	ixgbe_m_multicst,
	NULL,
	NULL,
	NULL,
	ixgbe_m_ioctl,
	ixgbe_m_getcapab,
	NULL,
	NULL,
	ixgbe_m_setprop,
	ixgbe_m_getprop,
	ixgbe_m_propinfo
};

/*
 * Initialize capabilities of each supported adapter type
 */
static adapter_info_t ixgbe_82598eb_cap = {
	64,		/* maximum number of rx queues */
	1,		/* minimum number of rx queues */
	64,		/* default number of rx queues */
	16,		/* maximum number of rx groups */
	1,		/* minimum number of rx groups */
	1,		/* default number of rx groups */
	32,		/* maximum number of tx queues */
	1,		/* minimum number of tx queues */
	8,		/* default number of tx queues */
	16366,		/* maximum MTU size */
	0xFFFF,		/* maximum interrupt throttle rate */
	0,		/* minimum interrupt throttle rate */
	200,		/* default interrupt throttle rate */
	18,		/* maximum total msix vectors */
	16,		/* maximum number of ring vectors */
	2,		/* maximum number of other vectors */
	IXGBE_EICR_LSC,	/* "other" interrupt types handled */
	0,		/* "other" interrupt types enable mask */
	(IXGBE_FLAG_DCA_CAPABLE	/* capability flags */
	| IXGBE_FLAG_RSS_CAPABLE
	| IXGBE_FLAG_VMDQ_CAPABLE)
};

static adapter_info_t ixgbe_82599eb_cap = {
	128,		/* maximum number of rx queues */
	1,		/* minimum number of rx queues */
	128,		/* default number of rx queues */
	64,		/* maximum number of rx groups */
	1,		/* minimum number of rx groups */
	32,		/* default number of rx groups */
	128,		/* maximum number of tx queues */
	1,		/* minimum number of tx queues */
	8,		/* default number of tx queues */
	15500,		/* maximum MTU size */
	0xFF8,		/* maximum interrupt throttle rate */
	0,		/* minimum interrupt throttle rate */
	200,		/* default interrupt throttle rate */
	64,		/* maximum total msix vectors */
	16,		/* maximum number of ring vectors */
	2,		/* maximum number of other vectors */
	(IXGBE_EICR_LSC
	| IXGBE_EICR_GPI_SDP1
	| IXGBE_EICR_GPI_SDP2), /* "other" interrupt types handled */

	(IXGBE_SDP1_GPIEN
	| IXGBE_SDP2_GPIEN), /* "other" interrupt types enable mask */

	(IXGBE_FLAG_DCA_CAPABLE
	| IXGBE_FLAG_RSS_CAPABLE
	| IXGBE_FLAG_VMDQ_CAPABLE
	| IXGBE_FLAG_RSC_CAPABLE
	| IXGBE_FLAG_SFP_PLUG_CAPABLE) /* capability flags */
};

static adapter_info_t ixgbe_X540_cap = {
	128,		/* maximum number of rx queues */
	1,		/* minimum number of rx queues */
	128,		/* default number of rx queues */
	64,		/* maximum number of rx groups */
	1,		/* minimum number of rx groups */
	32,		/* default number of rx groups */
	128,		/* maximum number of tx queues */
	1,		/* minimum number of tx queues */
	8,		/* default number of tx queues */
	15500,		/* maximum MTU size */
	0xFF8,		/* maximum interrupt throttle rate */
	0,		/* minimum interrupt throttle rate */
	200,		/* default interrupt throttle rate */
	64,		/* maximum total msix vectors */
	16,		/* maximum number of ring vectors */
	2,		/* maximum number of other vectors */
	(IXGBE_EICR_LSC
	| IXGBE_EICR_GPI_SDP1_X540
	| IXGBE_EICR_GPI_SDP2_X540), /* "other" interrupt types handled */

	(IXGBE_SDP1_GPIEN_X540
	| IXGBE_SDP2_GPIEN_X540), /* "other" interrupt types enable mask */

	(IXGBE_FLAG_DCA_CAPABLE
	| IXGBE_FLAG_RSS_CAPABLE
	| IXGBE_FLAG_VMDQ_CAPABLE
	| IXGBE_FLAG_RSC_CAPABLE) /* capability flags */
};

static adapter_info_t ixgbe_X550_cap = {
	128,		/* maximum number of rx queues */
	1,		/* minimum number of rx queues */
	128,		/* default number of rx queues */
	64,		/* maximum number of rx groups */
	1,		/* minimum number of rx groups */
	1,		/* default number of rx groups */
	128,		/* maximum number of tx queues */
	1,		/* minimum number of tx queues */
	8,		/* default number of tx queues */
	15500,		/* maximum MTU size */
	0xFF8,		/* maximum interrupt throttle rate */
	0,		/* minimum interrupt throttle rate */
	0x200,		/* default interrupt throttle rate */
	64,		/* maximum total msix vectors */
	16,		/* maximum number of ring vectors */
	2,		/* maximum number of other vectors */
	IXGBE_EICR_LSC,	/* "other" interrupt types handled */
	0,		/* "other" interrupt types enable mask */
	(IXGBE_FLAG_RSS_CAPABLE
	| IXGBE_FLAG_VMDQ_CAPABLE
	| IXGBE_FLAG_RSC_CAPABLE) /* capability flags */
};

/*
 * Module Initialization Functions.
 */

int
_init(void)
{
	int status;

	mac_init_ops(&ixgbe_dev_ops, MODULE_NAME);

	status = mod_install(&ixgbe_modlinkage);

	if (status != DDI_SUCCESS) {
		mac_fini_ops(&ixgbe_dev_ops);
	}

	return (status);
}

int
_fini(void)
{
	int status;

	status = mod_remove(&ixgbe_modlinkage);

	if (status == DDI_SUCCESS) {
		mac_fini_ops(&ixgbe_dev_ops);
	}

	return (status);
}

int
_info(struct modinfo *modinfop)
{
	int status;

	status = mod_info(&ixgbe_modlinkage, modinfop);

	return (status);
}

/*
 * ixgbe_attach - Driver attach.
 *
 * This function is the device specific initialization entry
 * point. This entry point is required and must be written.
 * The DDI_ATTACH command must be provided in the attach entry
 * point. When attach() is called with cmd set to DDI_ATTACH,
 * all normal kernel services (such as kmem_alloc(9F)) are
 * available for use by the driver.
 *
 * The attach() function will be called once for each instance
 * of  the  device  on  the  system with cmd set to DDI_ATTACH.
 * Until attach() succeeds, the only driver entry points which
 * may be called are open(9E) and getinfo(9E).
 */
static int
ixgbe_attach(dev_info_t *devinfo, ddi_attach_cmd_t cmd)
{
	ixgbe_t *ixgbe;
	struct ixgbe_osdep *osdep;
	struct ixgbe_hw *hw;
	int instance;
	char taskqname[32];

	/*
	 * Check the command and perform corresponding operations
	 */
	switch (cmd) {
	default:
		return (DDI_FAILURE);

	case DDI_RESUME:
		return (ixgbe_resume(devinfo));

	case DDI_ATTACH:
		break;
	}

	/* Get the device instance */
	instance = ddi_get_instance(devinfo);

	/* Allocate memory for the instance data structure */
	ixgbe = kmem_zalloc(sizeof (ixgbe_t), KM_SLEEP);

	ixgbe->dip = devinfo;
	ixgbe->instance = instance;

	hw = &ixgbe->hw;
	osdep = &ixgbe->osdep;
	hw->back = osdep;
	osdep->ixgbe = ixgbe;

	/* Attach the instance pointer to the dev_info data structure */
	ddi_set_driver_private(devinfo, ixgbe);

	/*
	 * Initialize for FMA support
	 */
	ixgbe->fm_capabilities = ixgbe_get_prop(ixgbe, PROP_FM_CAPABLE,
	    0, 0x0f, DDI_FM_EREPORT_CAPABLE | DDI_FM_ACCCHK_CAPABLE |
	    DDI_FM_DMACHK_CAPABLE | DDI_FM_ERRCB_CAPABLE);
	ixgbe_fm_init(ixgbe);
	ixgbe->attach_progress |= ATTACH_PROGRESS_FM_INIT;

	/*
	 * Map PCI config space registers
	 */
	if (pci_config_setup(devinfo, &osdep->cfg_handle) != DDI_SUCCESS) {
		ixgbe_error(ixgbe, "Failed to map PCI configurations");
		goto attach_fail;
	}
	ixgbe->attach_progress |= ATTACH_PROGRESS_PCI_CONFIG;

	/*
	 * Identify the chipset family
	 */
	if (ixgbe_identify_hardware(ixgbe) != IXGBE_SUCCESS) {
		ixgbe_error(ixgbe, "Failed to identify hardware");
		goto attach_fail;
	}

	/*
	 * Map device registers
	 */
	if (ixgbe_regs_map(ixgbe) != IXGBE_SUCCESS) {
		ixgbe_error(ixgbe, "Failed to map device registers");
		goto attach_fail;
	}
	ixgbe->attach_progress |= ATTACH_PROGRESS_REGS_MAP;

	/*
	 * Initialize driver parameters
	 */
	ixgbe_init_properties(ixgbe);
	ixgbe->attach_progress |= ATTACH_PROGRESS_PROPS;

	/*
	 * Register interrupt callback
	 */
	if (ixgbe_intr_cb_register(ixgbe) != IXGBE_SUCCESS) {
		ixgbe_error(ixgbe, "Failed to register interrupt callback");
		goto attach_fail;
	}

	/*
	 * Allocate interrupts
	 */
	if (ixgbe_alloc_intrs(ixgbe) != IXGBE_SUCCESS) {
		ixgbe_error(ixgbe, "Failed to allocate interrupts");
		goto attach_fail;
	}
	ixgbe->attach_progress |= ATTACH_PROGRESS_ALLOC_INTR;

	/*
	 * Allocate rx/tx rings based on the ring numbers.
	 * The actual numbers of rx/tx rings are decided by the number of
	 * allocated interrupt vectors, so we should allocate the rings after
	 * interrupts are allocated.
	 */
	if (ixgbe_alloc_rings(ixgbe) != IXGBE_SUCCESS) {
		ixgbe_error(ixgbe, "Failed to allocate rx and tx rings");
		goto attach_fail;
	}
	ixgbe->attach_progress |= ATTACH_PROGRESS_ALLOC_RINGS;

	/*
	 * Map rings to interrupt vectors
	 */
	if (ixgbe_map_intrs_to_vectors(ixgbe) != IXGBE_SUCCESS) {
		ixgbe_error(ixgbe, "Failed to map interrupts to vectors");
		goto attach_fail;
	}

	/*
	 * Add interrupt handlers
	 */
	if (ixgbe_add_intr_handlers(ixgbe) != IXGBE_SUCCESS) {
		ixgbe_error(ixgbe, "Failed to add interrupt handlers");
		goto attach_fail;
	}
	ixgbe->attach_progress |= ATTACH_PROGRESS_ADD_INTR;

	/*
	 * Create a taskq for sfp-change
	 */
	(void) sprintf(taskqname, "ixgbe%d_sfp_taskq", instance);
	if ((ixgbe->sfp_taskq = ddi_taskq_create(devinfo, taskqname,
	    1, TASKQ_DEFAULTPRI, 0)) == NULL) {
		ixgbe_error(ixgbe, "sfp_taskq create failed");
		goto attach_fail;
	}
	ixgbe->attach_progress |= ATTACH_PROGRESS_SFP_TASKQ;

	/*
	 * Create a taskq for over-temp
	 */
	(void) sprintf(taskqname, "ixgbe%d_overtemp_taskq", instance);
	if ((ixgbe->overtemp_taskq = ddi_taskq_create(devinfo, taskqname,
	    1, TASKQ_DEFAULTPRI, 0)) == NULL) {
		ixgbe_error(ixgbe, "overtemp_taskq create failed");
		goto attach_fail;
	}
	ixgbe->attach_progress |= ATTACH_PROGRESS_OVERTEMP_TASKQ;

	/*
	 * Create a taskq for processing external PHY interrupts
	 */
	(void) sprintf(taskqname, "ixgbe%d_phy_taskq", instance);
	if ((ixgbe->phy_taskq = ddi_taskq_create(devinfo, taskqname,
	    1, TASKQ_DEFAULTPRI, 0)) == NULL) {
		ixgbe_error(ixgbe, "phy_taskq create failed");
		goto attach_fail;
	}
	ixgbe->attach_progress |= ATTACH_PROGRESS_PHY_TASKQ;

	/*
	 * Initialize driver parameters
	 */
	if (ixgbe_init_driver_settings(ixgbe) != IXGBE_SUCCESS) {
		ixgbe_error(ixgbe, "Failed to initialize driver settings");
		goto attach_fail;
	}

	/*
	 * Initialize mutexes for this device.
	 * Do this before enabling the interrupt handler and
	 * register the softint to avoid the condition where
	 * interrupt handler can try using uninitialized mutex.
	 */
	ixgbe_init_locks(ixgbe);
	ixgbe->attach_progress |= ATTACH_PROGRESS_LOCKS;

	/*
	 * Initialize chipset hardware
	 */
	if (ixgbe_init(ixgbe) != IXGBE_SUCCESS) {
		ixgbe_error(ixgbe, "Failed to initialize adapter");
		goto attach_fail;
	}
	ixgbe->link_check_complete = B_FALSE;
	ixgbe->link_check_hrtime = gethrtime() +
	    (IXGBE_LINK_UP_TIME * 100000000ULL);
	ixgbe->attach_progress |= ATTACH_PROGRESS_INIT;

	if (ixgbe_check_acc_handle(ixgbe->osdep.cfg_handle) != DDI_FM_OK) {
		ddi_fm_service_impact(ixgbe->dip, DDI_SERVICE_LOST);
		goto attach_fail;
	}

	/*
	 * Initialize adapter capabilities
	 */
	ixgbe_init_params(ixgbe);

	/*
	 * Initialize statistics
	 */
	if (ixgbe_init_stats(ixgbe) != IXGBE_SUCCESS) {
		ixgbe_error(ixgbe, "Failed to initialize statistics");
		goto attach_fail;
	}
	ixgbe->attach_progress |= ATTACH_PROGRESS_STATS;

	/*
	 * Register the driver to the MAC
	 */
	if (ixgbe_register_mac(ixgbe) != IXGBE_SUCCESS) {
		ixgbe_error(ixgbe, "Failed to register MAC");
		goto attach_fail;
	}
	mac_link_update(ixgbe->mac_hdl, LINK_STATE_UNKNOWN);
	ixgbe->attach_progress |= ATTACH_PROGRESS_MAC;

	ixgbe->periodic_id = ddi_periodic_add(ixgbe_link_timer, ixgbe,
	    IXGBE_CYCLIC_PERIOD, DDI_IPL_0);
	if (ixgbe->periodic_id == 0) {
		ixgbe_error(ixgbe, "Failed to add the link check timer");
		goto attach_fail;
	}
	ixgbe->attach_progress |= ATTACH_PROGRESS_LINK_TIMER;

	/*
	 * Now that mutex locks are initialized, and the chip is also
	 * initialized, enable interrupts.
	 */
	if (ixgbe_enable_intrs(ixgbe) != IXGBE_SUCCESS) {
		ixgbe_error(ixgbe, "Failed to enable DDI interrupts");
		goto attach_fail;
	}
	ixgbe->attach_progress |= ATTACH_PROGRESS_ENABLE_INTR;

	ixgbe_log(ixgbe, "%s", ixgbe_ident);
	atomic_or_32(&ixgbe->ixgbe_state, IXGBE_INITIALIZED);

	return (DDI_SUCCESS);

attach_fail:
	ixgbe_unconfigure(devinfo, ixgbe);
	return (DDI_FAILURE);
}

/*
 * ixgbe_detach - Driver detach.
 *
 * The detach() function is the complement of the attach routine.
 * If cmd is set to DDI_DETACH, detach() is used to remove  the
 * state  associated  with  a  given  instance of a device node
 * prior to the removal of that instance from the system.
 *
 * The detach() function will be called once for each  instance
 * of the device for which there has been a successful attach()
 * once there are no longer  any  opens  on  the  device.
 *
 * Interrupts routine are disabled, All memory allocated by this
 * driver are freed.
 */
static int
ixgbe_detach(dev_info_t *devinfo, ddi_detach_cmd_t cmd)
{
	ixgbe_t *ixgbe;

	/*
	 * Check detach command
	 */
	switch (cmd) {
	default:
		return (DDI_FAILURE);

	case DDI_SUSPEND:
		return (ixgbe_suspend(devinfo));

	case DDI_DETACH:
		break;
	}

	/*
	 * Get the pointer to the driver private data structure
	 */
	ixgbe = (ixgbe_t *)ddi_get_driver_private(devinfo);
	if (ixgbe == NULL)
		return (DDI_FAILURE);

	/*
	 * If the device is still running, it needs to be stopped first.
	 * This check is necessary because under some specific circumstances,
	 * the detach routine can be called without stopping the interface
	 * first.
	 */
	if (ixgbe->ixgbe_state & IXGBE_STARTED) {
		atomic_and_32(&ixgbe->ixgbe_state, ~IXGBE_STARTED);
		mutex_enter(&ixgbe->gen_lock);
		ixgbe_stop(ixgbe, B_TRUE);
		mutex_exit(&ixgbe->gen_lock);
		/* Disable and stop the watchdog timer */
		ixgbe_disable_watchdog_timer(ixgbe);
	}

	/*
	 * Check if there are still rx buffers held by the upper layer.
	 * If so, fail the detach.
	 */
	if (!ixgbe_rx_drain(ixgbe))
		return (DDI_FAILURE);

	/*
	 * Do the remaining unconfigure routines
	 */
	ixgbe_unconfigure(devinfo, ixgbe);

	return (DDI_SUCCESS);
}

/*
 * quiesce(9E) entry point.
 *
 * This function is called when the system is single-threaded at high
 * PIL with preemption disabled. Therefore, this function must not be
 * blocked.
 *
 * This function returns DDI_SUCCESS on success, or DDI_FAILURE on failure.
 * DDI_FAILURE indicates an error condition and should almost never happen.
 */
static int
ixgbe_quiesce(dev_info_t *devinfo)
{
	ixgbe_t *ixgbe;
	struct ixgbe_hw *hw;

	ixgbe = (ixgbe_t *)ddi_get_driver_private(devinfo);

	if (ixgbe == NULL)
		return (DDI_FAILURE);

	hw = &ixgbe->hw;

	/*
	 * Disable the adapter interrupts
	 */
	ixgbe_disable_adapter_interrupts(ixgbe);

	/*
	 * Tell firmware driver is no longer in control
	 */
	ixgbe_release_driver_control(hw);

	/*
	 * Reset the chipset
	 */
	(void) ixgbe_reset_hw(hw);

	/*
	 * Reset PHY
	 */
	(void) ixgbe_reset_phy(hw);

	return (DDI_SUCCESS);
}

static void
ixgbe_unconfigure(dev_info_t *devinfo, ixgbe_t *ixgbe)
{
	/*
	 * Disable interrupt
	 */
	if (ixgbe->attach_progress & ATTACH_PROGRESS_ENABLE_INTR) {
		(void) ixgbe_disable_intrs(ixgbe);
	}

	/*
	 * remove the link check timer
	 */
	if (ixgbe->attach_progress & ATTACH_PROGRESS_LINK_TIMER) {
		if (ixgbe->periodic_id != NULL) {
			ddi_periodic_delete(ixgbe->periodic_id);
			ixgbe->periodic_id = NULL;
		}
	}

	/*
	 * Unregister MAC
	 */
	if (ixgbe->attach_progress & ATTACH_PROGRESS_MAC) {
		(void) mac_unregister(ixgbe->mac_hdl);
	}

	/*
	 * Free statistics
	 */
	if (ixgbe->attach_progress & ATTACH_PROGRESS_STATS) {
		kstat_delete((kstat_t *)ixgbe->ixgbe_ks);
	}

	/*
	 * Remove interrupt handlers
	 */
	if (ixgbe->attach_progress & ATTACH_PROGRESS_ADD_INTR) {
		ixgbe_rem_intr_handlers(ixgbe);
	}

	/*
	 * Remove taskq for sfp-status-change
	 */
	if (ixgbe->attach_progress & ATTACH_PROGRESS_SFP_TASKQ) {
		ddi_taskq_destroy(ixgbe->sfp_taskq);
	}

	/*
	 * Remove taskq for over-temp
	 */
	if (ixgbe->attach_progress & ATTACH_PROGRESS_OVERTEMP_TASKQ) {
		ddi_taskq_destroy(ixgbe->overtemp_taskq);
	}

	/*
	 * Remove taskq for external PHYs
	 */
	if (ixgbe->attach_progress & ATTACH_PROGRESS_PHY_TASKQ) {
		ddi_taskq_destroy(ixgbe->phy_taskq);
	}

	/*
	 * Remove interrupts
	 */
	if (ixgbe->attach_progress & ATTACH_PROGRESS_ALLOC_INTR) {
		ixgbe_rem_intrs(ixgbe);
	}

	/*
	 * Unregister interrupt callback handler
	 */
	if (ixgbe->cb_hdl != NULL) {
		(void) ddi_cb_unregister(ixgbe->cb_hdl);
	}

	/*
	 * Remove driver properties
	 */
	if (ixgbe->attach_progress & ATTACH_PROGRESS_PROPS) {
		(void) ddi_prop_remove_all(devinfo);
	}

	/*
	 * Stop the chipset
	 */
	if (ixgbe->attach_progress & ATTACH_PROGRESS_INIT) {
		mutex_enter(&ixgbe->gen_lock);
		ixgbe_chip_stop(ixgbe);
		mutex_exit(&ixgbe->gen_lock);
	}

	/*
	 * Free register handle
	 */
	if (ixgbe->attach_progress & ATTACH_PROGRESS_REGS_MAP) {
		if (ixgbe->osdep.reg_handle != NULL)
			ddi_regs_map_free(&ixgbe->osdep.reg_handle);
	}

	/*
	 * Free PCI config handle
	 */
	if (ixgbe->attach_progress & ATTACH_PROGRESS_PCI_CONFIG) {
		if (ixgbe->osdep.cfg_handle != NULL)
			pci_config_teardown(&ixgbe->osdep.cfg_handle);
	}

	/*
	 * Free locks
	 */
	if (ixgbe->attach_progress & ATTACH_PROGRESS_LOCKS) {
		ixgbe_destroy_locks(ixgbe);
	}

	/*
	 * Free the rx/tx rings
	 */
	if (ixgbe->attach_progress & ATTACH_PROGRESS_ALLOC_RINGS) {
		ixgbe_free_rings(ixgbe);
	}

	/*
	 * Unregister FMA capabilities
	 */
	if (ixgbe->attach_progress & ATTACH_PROGRESS_FM_INIT) {
		ixgbe_fm_fini(ixgbe);
	}

	/*
	 * Free the driver data structure
	 */
	kmem_free(ixgbe, sizeof (ixgbe_t));

	ddi_set_driver_private(devinfo, NULL);
}

/*
 * ixgbe_register_mac - Register the driver and its function pointers with
 * the GLD interface.
 */
static int
ixgbe_register_mac(ixgbe_t *ixgbe)
{
	struct ixgbe_hw *hw = &ixgbe->hw;
	mac_register_t *mac;
	int status;

	if ((mac = mac_alloc(MAC_VERSION)) == NULL)
		return (IXGBE_FAILURE);

	mac->m_type_ident = MAC_PLUGIN_IDENT_ETHER;
	mac->m_driver = ixgbe;
	mac->m_dip = ixgbe->dip;
	mac->m_src_addr = hw->mac.addr;
	mac->m_callbacks = &ixgbe_m_callbacks;
	mac->m_min_sdu = 0;
	mac->m_max_sdu = ixgbe->default_mtu;
	mac->m_margin = VLAN_TAGSZ;
	mac->m_priv_props = ixgbe_priv_props;
	mac->m_v12n = MAC_VIRT_LEVEL1;

	status = mac_register(mac, &ixgbe->mac_hdl);

	mac_free(mac);

	return ((status == 0) ? IXGBE_SUCCESS : IXGBE_FAILURE);
}

/*
 * ixgbe_identify_hardware - Identify the type of the chipset.
 */
static int
ixgbe_identify_hardware(ixgbe_t *ixgbe)
{
	struct ixgbe_hw *hw = &ixgbe->hw;
	struct ixgbe_osdep *osdep = &ixgbe->osdep;

	/*
	 * Get the device id
	 */
	hw->vendor_id =
	    pci_config_get16(osdep->cfg_handle, PCI_CONF_VENID);
	hw->device_id =
	    pci_config_get16(osdep->cfg_handle, PCI_CONF_DEVID);
	hw->revision_id =
	    pci_config_get8(osdep->cfg_handle, PCI_CONF_REVID);
	hw->subsystem_device_id =
	    pci_config_get16(osdep->cfg_handle, PCI_CONF_SUBSYSID);
	hw->subsystem_vendor_id =
	    pci_config_get16(osdep->cfg_handle, PCI_CONF_SUBVENID);

	/*
	 * Set the mac type of the adapter based on the device id
	 */
	if (ixgbe_set_mac_type(hw) != IXGBE_SUCCESS) {
		return (IXGBE_FAILURE);
	}

	/*
	 * Install adapter capabilities
	 */
	switch (hw->mac.type) {
	case ixgbe_mac_82598EB:
		IXGBE_DEBUGLOG_0(ixgbe, "identify 82598 adapter\n");
		ixgbe->capab = &ixgbe_82598eb_cap;

		if (ixgbe_get_media_type(hw) == ixgbe_media_type_copper) {
			ixgbe->capab->flags |= IXGBE_FLAG_FAN_FAIL_CAPABLE;
			ixgbe->capab->other_intr |= IXGBE_EICR_GPI_SDP1;
			ixgbe->capab->other_gpie |= IXGBE_SDP1_GPIEN;
		}
		break;

	case ixgbe_mac_82599EB:
		IXGBE_DEBUGLOG_0(ixgbe, "identify 82599 adapter\n");
		ixgbe->capab = &ixgbe_82599eb_cap;

		if (hw->device_id == IXGBE_DEV_ID_82599_T3_LOM) {
			ixgbe->capab->flags |= IXGBE_FLAG_TEMP_SENSOR_CAPABLE;
			ixgbe->capab->other_intr |= IXGBE_EICR_GPI_SDP0;
			ixgbe->capab->other_gpie |= IXGBE_SDP0_GPIEN;
		}
		break;

	case ixgbe_mac_X540:
		IXGBE_DEBUGLOG_0(ixgbe, "identify X540 adapter\n");
		ixgbe->capab = &ixgbe_X540_cap;
		/*
		 * For now, X540 is all set in its capab structure.
		 * As other X540 variants show up, things can change here.
		 */
		break;

	case ixgbe_mac_X550:
	case ixgbe_mac_X550EM_x:
		IXGBE_DEBUGLOG_0(ixgbe, "identify X550 adapter\n");
		ixgbe->capab = &ixgbe_X550_cap;

		if (hw->device_id == IXGBE_DEV_ID_X550EM_X_SFP)
			ixgbe->capab->flags |= IXGBE_FLAG_SFP_PLUG_CAPABLE;

		/*
		 * Link detection on X552 SFP+ and X552/X557-AT
		 */
		if (hw->device_id == IXGBE_DEV_ID_X550EM_X_SFP ||
		    hw->device_id == IXGBE_DEV_ID_X550EM_X_10G_T) {
			ixgbe->capab->other_intr |=
			    IXGBE_EIMS_GPI_SDP0_BY_MAC(hw);
			ixgbe->capab->other_gpie |= IXGBE_SDP0_GPIEN_X540;
		}
		break;

	default:
		IXGBE_DEBUGLOG_1(ixgbe,
		    "adapter not supported in ixgbe_identify_hardware(): %d\n",
		    hw->mac.type);
		return (IXGBE_FAILURE);
	}

	return (IXGBE_SUCCESS);
}

/*
 * ixgbe_regs_map - Map the device registers.
 *
 */
static int
ixgbe_regs_map(ixgbe_t *ixgbe)
{
	dev_info_t *devinfo = ixgbe->dip;
	struct ixgbe_hw *hw = &ixgbe->hw;
	struct ixgbe_osdep *osdep = &ixgbe->osdep;
	off_t mem_size;

	/*
	 * First get the size of device registers to be mapped.
	 */
	if (ddi_dev_regsize(devinfo, IXGBE_ADAPTER_REGSET, &mem_size)
	    != DDI_SUCCESS) {
		return (IXGBE_FAILURE);
	}

	/*
	 * Call ddi_regs_map_setup() to map registers
	 */
	if ((ddi_regs_map_setup(devinfo, IXGBE_ADAPTER_REGSET,
	    (caddr_t *)&hw->hw_addr, 0,
	    mem_size, &ixgbe_regs_acc_attr,
	    &osdep->reg_handle)) != DDI_SUCCESS) {
		return (IXGBE_FAILURE);
	}

	return (IXGBE_SUCCESS);
}

/*
 * ixgbe_init_properties - Initialize driver properties.
 */
static void
ixgbe_init_properties(ixgbe_t *ixgbe)
{
	/*
	 * Get conf file properties, including link settings
	 * jumbo frames, ring number, descriptor number, etc.
	 */
	ixgbe_get_conf(ixgbe);
}

/*
 * ixgbe_init_driver_settings - Initialize driver settings.
 *
 * The settings include hardware function pointers, bus information,
 * rx/tx rings settings, link state, and any other parameters that
 * need to be setup during driver initialization.
 */
static int
ixgbe_init_driver_settings(ixgbe_t *ixgbe)
{
	struct ixgbe_hw *hw = &ixgbe->hw;
	dev_info_t *devinfo = ixgbe->dip;
	ixgbe_rx_ring_t *rx_ring;
	ixgbe_rx_group_t *rx_group;
	ixgbe_tx_ring_t *tx_ring;
	uint32_t rx_size;
	uint32_t tx_size;
	uint32_t ring_per_group;
	int i;

	/*
	 * Initialize chipset specific hardware function pointers
	 */
	if (ixgbe_init_shared_code(hw) != IXGBE_SUCCESS) {
		return (IXGBE_FAILURE);
	}

	/*
	 * Get the system page size
	 */
	ixgbe->sys_page_size = ddi_ptob(devinfo, (ulong_t)1);

	/*
	 * Set rx buffer size
	 *
	 * The IP header alignment room is counted in the calculation.
	 * The rx buffer size is in unit of 1K that is required by the
	 * chipset hardware.
	 */
	rx_size = ixgbe->max_frame_size + IPHDR_ALIGN_ROOM;
	ixgbe->rx_buf_size = ((rx_size >> 10) +
	    ((rx_size & (((uint32_t)1 << 10) - 1)) > 0 ? 1 : 0)) << 10;

	/*
	 * Set tx buffer size
	 */
	tx_size = ixgbe->max_frame_size;
	ixgbe->tx_buf_size = ((tx_size >> 10) +
	    ((tx_size & (((uint32_t)1 << 10) - 1)) > 0 ? 1 : 0)) << 10;

	/*
	 * Initialize rx/tx rings/groups parameters
	 */
	ring_per_group = ixgbe->num_rx_rings / ixgbe->num_rx_groups;
	for (i = 0; i < ixgbe->num_rx_rings; i++) {
		rx_ring = &ixgbe->rx_rings[i];
		rx_ring->index = i;
		rx_ring->ixgbe = ixgbe;
		rx_ring->group_index = i / ring_per_group;
		rx_ring->hw_index = ixgbe_get_hw_rx_index(ixgbe, i);
	}

	for (i = 0; i < ixgbe->num_rx_groups; i++) {
		rx_group = &ixgbe->rx_groups[i];
		rx_group->index = i;
		rx_group->ixgbe = ixgbe;
	}

	for (i = 0; i < ixgbe->num_tx_rings; i++) {
		tx_ring = &ixgbe->tx_rings[i];
		tx_ring->index = i;
		tx_ring->ixgbe = ixgbe;
		if (ixgbe->tx_head_wb_enable)
			tx_ring->tx_recycle = ixgbe_tx_recycle_head_wb;
		else
			tx_ring->tx_recycle = ixgbe_tx_recycle_legacy;

		tx_ring->ring_size = ixgbe->tx_ring_size;
		tx_ring->free_list_size = ixgbe->tx_ring_size +
		    (ixgbe->tx_ring_size >> 1);
	}

	/*
	 * Initialize values of interrupt throttling rate
	 */
	for (i = 1; i < MAX_INTR_VECTOR; i++)
		ixgbe->intr_throttling[i] = ixgbe->intr_throttling[0];

	/*
	 * The initial link state should be "unknown"
	 */
	ixgbe->link_state = LINK_STATE_UNKNOWN;

	return (IXGBE_SUCCESS);
}

/*
 * ixgbe_init_locks - Initialize locks.
 */
static void
ixgbe_init_locks(ixgbe_t *ixgbe)
{
	ixgbe_rx_ring_t *rx_ring;
	ixgbe_tx_ring_t *tx_ring;
	int i;

	for (i = 0; i < ixgbe->num_rx_rings; i++) {
		rx_ring = &ixgbe->rx_rings[i];
		mutex_init(&rx_ring->rx_lock, NULL,
		    MUTEX_DRIVER, DDI_INTR_PRI(ixgbe->intr_pri));
	}

	for (i = 0; i < ixgbe->num_tx_rings; i++) {
		tx_ring = &ixgbe->tx_rings[i];
		mutex_init(&tx_ring->tx_lock, NULL,
		    MUTEX_DRIVER, DDI_INTR_PRI(ixgbe->intr_pri));
		mutex_init(&tx_ring->recycle_lock, NULL,
		    MUTEX_DRIVER, DDI_INTR_PRI(ixgbe->intr_pri));
		mutex_init(&tx_ring->tcb_head_lock, NULL,
		    MUTEX_DRIVER, DDI_INTR_PRI(ixgbe->intr_pri));
		mutex_init(&tx_ring->tcb_tail_lock, NULL,
		    MUTEX_DRIVER, DDI_INTR_PRI(ixgbe->intr_pri));
	}

	mutex_init(&ixgbe->gen_lock, NULL,
	    MUTEX_DRIVER, DDI_INTR_PRI(ixgbe->intr_pri));

	mutex_init(&ixgbe->watchdog_lock, NULL,
	    MUTEX_DRIVER, DDI_INTR_PRI(ixgbe->intr_pri));
}

/*
 * ixgbe_destroy_locks - Destroy locks.
 */
static void
ixgbe_destroy_locks(ixgbe_t *ixgbe)
{
	ixgbe_rx_ring_t *rx_ring;
	ixgbe_tx_ring_t *tx_ring;
	int i;

	for (i = 0; i < ixgbe->num_rx_rings; i++) {
		rx_ring = &ixgbe->rx_rings[i];
		mutex_destroy(&rx_ring->rx_lock);
	}

	for (i = 0; i < ixgbe->num_tx_rings; i++) {
		tx_ring = &ixgbe->tx_rings[i];
		mutex_destroy(&tx_ring->tx_lock);
		mutex_destroy(&tx_ring->recycle_lock);
		mutex_destroy(&tx_ring->tcb_head_lock);
		mutex_destroy(&tx_ring->tcb_tail_lock);
	}

	mutex_destroy(&ixgbe->gen_lock);
	mutex_destroy(&ixgbe->watchdog_lock);
}

/*
 * We need to try and determine which LED index in hardware corresponds to the
 * link/activity LED. This is the one that'll be overwritten when we perform
 * GLDv3 LED activity.
 */
static void
ixgbe_led_init(ixgbe_t *ixgbe)
{
	uint32_t reg, i;
	struct ixgbe_hw *hw = &ixgbe->hw;

	reg = IXGBE_READ_REG(hw, IXGBE_LEDCTL);
	for (i = 0; i < 4; i++) {
		if (((reg >> IXGBE_LED_MODE_SHIFT(i)) &
		    IXGBE_LED_MODE_MASK_BASE) == IXGBE_LED_LINK_ACTIVE) {
			ixgbe->ixgbe_led_index = i;
			return;
		}
	}

	/*
	 * If we couldn't determine this, we use the default for various MACs
	 * based on information Intel has inserted into other drivers over the
	 * years.  Note, when we have support for the X553 which should add the
	 * ixgbe_x550_em_a mac type, that should be at index 0.
	 */
	switch (hw->mac.type) {
	case ixgbe_mac_X550EM_x:
		ixgbe->ixgbe_led_index = 1;
		break;
	default:
		ixgbe->ixgbe_led_index = 2;
		break;
	}
}

static int
ixgbe_resume(dev_info_t *devinfo)
{
	ixgbe_t *ixgbe;
	int i;

	ixgbe = (ixgbe_t *)ddi_get_driver_private(devinfo);
	if (ixgbe == NULL)
		return (DDI_FAILURE);

	mutex_enter(&ixgbe->gen_lock);

	if (ixgbe->ixgbe_state & IXGBE_STARTED) {
		if (ixgbe_start(ixgbe, B_FALSE) != IXGBE_SUCCESS) {
			mutex_exit(&ixgbe->gen_lock);
			return (DDI_FAILURE);
		}

		/*
		 * Enable and start the watchdog timer
		 */
		ixgbe_enable_watchdog_timer(ixgbe);
	}

	atomic_and_32(&ixgbe->ixgbe_state, ~IXGBE_SUSPENDED);

	if (ixgbe->ixgbe_state & IXGBE_STARTED) {
		for (i = 0; i < ixgbe->num_tx_rings; i++) {
			mac_tx_ring_update(ixgbe->mac_hdl,
			    ixgbe->tx_rings[i].ring_handle);
		}
	}

	mutex_exit(&ixgbe->gen_lock);

	return (DDI_SUCCESS);
}

static int
ixgbe_suspend(dev_info_t *devinfo)
{
	ixgbe_t *ixgbe;

	ixgbe = (ixgbe_t *)ddi_get_driver_private(devinfo);
	if (ixgbe == NULL)
		return (DDI_FAILURE);

	mutex_enter(&ixgbe->gen_lock);

	atomic_or_32(&ixgbe->ixgbe_state, IXGBE_SUSPENDED);
	if (!(ixgbe->ixgbe_state & IXGBE_STARTED)) {
		mutex_exit(&ixgbe->gen_lock);
		return (DDI_SUCCESS);
	}
	ixgbe_stop(ixgbe, B_FALSE);

	mutex_exit(&ixgbe->gen_lock);

	/*
	 * Disable and stop the watchdog timer
	 */
	ixgbe_disable_watchdog_timer(ixgbe);

	return (DDI_SUCCESS);
}

/*
 * ixgbe_init - Initialize the device.
 */
static int
ixgbe_init(ixgbe_t *ixgbe)
{
	struct ixgbe_hw *hw = &ixgbe->hw;
	u8 pbanum[IXGBE_PBANUM_LENGTH];
	int rv;

	mutex_enter(&ixgbe->gen_lock);

	/*
	 * Configure/Initialize hardware
	 */
	rv = ixgbe_init_hw(hw);
	if (rv != IXGBE_SUCCESS) {
		switch (rv) {

		/*
		 * The first three errors are not prohibitive to us progressing
		 * further, and are maily advisory in nature. In the case of a
		 * SFP module not being present or not deemed supported by the
		 * common code, we adivse the operator of this fact but carry on
		 * instead of failing hard, as SFPs can be inserted or replaced
		 * while the driver is running. In the case of a unknown error,
		 * we fail-hard, logging the reason and emitting a FMA event.
		 */
		case IXGBE_ERR_EEPROM_VERSION:
			ixgbe_error(ixgbe,
			    "This Intel 10Gb Ethernet device is pre-release and"
			    " contains outdated firmware. Please contact your"
			    " hardware vendor for a replacement.");
			break;
		case IXGBE_ERR_SFP_NOT_PRESENT:
			ixgbe_error(ixgbe,
			    "No SFP+ module detected on this interface. Please "
			    "install a supported SFP+ module for this "
			    "interface to become operational.");
			break;
		case IXGBE_ERR_SFP_NOT_SUPPORTED:
			ixgbe_error(ixgbe,
			    "Unsupported SFP+ module detected. Please replace "
			    "it with a supported SFP+ module per Intel "
			    "documentation, or bypass this check with "
			    "allow_unsupported_sfp=1 in ixgbe.conf.");
			break;
		default:
			ixgbe_error(ixgbe,
			    "Failed to initialize hardware. ixgbe_init_hw "
			    "returned %d", rv);
			ixgbe_fm_ereport(ixgbe, DDI_FM_DEVICE_INVAL_STATE);
			goto init_fail;
		}
	}

	/*
	 * Need to init eeprom before validating the checksum.
	 */
	if (ixgbe_init_eeprom_params(hw) < 0) {
		ixgbe_error(ixgbe,
		    "Unable to intitialize the eeprom interface.");
		ixgbe_fm_ereport(ixgbe, DDI_FM_DEVICE_INVAL_STATE);
		goto init_fail;
	}

	/*
	 * NVM validation
	 */
	if (ixgbe_validate_eeprom_checksum(hw, NULL) < 0) {
		/*
		 * Some PCI-E parts fail the first check due to
		 * the link being in sleep state.  Call it again,
		 * if it fails a second time it's a real issue.
		 */
		if (ixgbe_validate_eeprom_checksum(hw, NULL) < 0) {
			ixgbe_error(ixgbe,
			    "Invalid NVM checksum. Please contact "
			    "the vendor to update the NVM.");
			ixgbe_fm_ereport(ixgbe, DDI_FM_DEVICE_INVAL_STATE);
			goto init_fail;
		}
	}

	/*
	 * Setup default flow control thresholds - enable/disable
	 * & flow control type is controlled by ixgbe.conf
	 */
	hw->fc.high_water[0] = DEFAULT_FCRTH;
	hw->fc.low_water[0] = DEFAULT_FCRTL;
	hw->fc.pause_time = DEFAULT_FCPAUSE;
	hw->fc.send_xon = B_TRUE;

	/*
	 * Initialize flow control
	 */
	(void) ixgbe_start_hw(hw);

	/*
	 * Initialize link settings
	 */
	(void) ixgbe_driver_setup_link(ixgbe, B_FALSE);

	/*
	 * Initialize the chipset hardware
	 */
	if (ixgbe_chip_start(ixgbe) != IXGBE_SUCCESS) {
		ixgbe_fm_ereport(ixgbe, DDI_FM_DEVICE_INVAL_STATE);
		goto init_fail;
	}

	/*
	 * Read identifying information and place in devinfo.
	 */
	pbanum[0] = '\0';
	(void) ixgbe_read_pba_string(hw, pbanum, sizeof (pbanum));
	if (*pbanum != '\0') {
		(void) ddi_prop_update_string(DDI_DEV_T_NONE, ixgbe->dip,
		    "printed-board-assembly", (char *)pbanum);
	}

	/*
	 * Determine LED index.
	 */
	ixgbe_led_init(ixgbe);

	if (ixgbe_check_acc_handle(ixgbe->osdep.reg_handle) != DDI_FM_OK) {
		goto init_fail;
	}

	mutex_exit(&ixgbe->gen_lock);
	return (IXGBE_SUCCESS);

init_fail:
	/*
	 * Reset PHY
	 */
	(void) ixgbe_reset_phy(hw);

	mutex_exit(&ixgbe->gen_lock);
	ddi_fm_service_impact(ixgbe->dip, DDI_SERVICE_LOST);
	return (IXGBE_FAILURE);
}

/*
 * ixgbe_chip_start - Initialize and start the chipset hardware.
 */
static int
ixgbe_chip_start(ixgbe_t *ixgbe)
{
	struct ixgbe_hw *hw = &ixgbe->hw;
	int i;

	ASSERT(mutex_owned(&ixgbe->gen_lock));

	/*
	 * Get the mac address
	 * This function should handle SPARC case correctly.
	 */
	if (!ixgbe_find_mac_address(ixgbe)) {
		ixgbe_error(ixgbe, "Failed to get the mac address");
		return (IXGBE_FAILURE);
	}

	/*
	 * Validate the mac address
	 */
	(void) ixgbe_init_rx_addrs(hw);
	if (!is_valid_mac_addr(hw->mac.addr)) {
		ixgbe_error(ixgbe, "Invalid mac address");
		return (IXGBE_FAILURE);
	}

	/*
	 * Re-enable relaxed ordering for performance.  It is disabled
	 * by default in the hardware init.
	 */
	if (ixgbe->relax_order_enable == B_TRUE)
		ixgbe_enable_relaxed_ordering(hw);

	/*
	 * Setup adapter interrupt vectors
	 */
	ixgbe_setup_adapter_vector(ixgbe);

	/*
	 * Initialize unicast addresses.
	 */
	ixgbe_init_unicst(ixgbe);

	/*
	 * Setup and initialize the mctable structures.
	 */
	ixgbe_setup_multicst(ixgbe);

	/*
	 * Set interrupt throttling rate
	 */
	for (i = 0; i < ixgbe->intr_cnt; i++) {
		IXGBE_WRITE_REG(hw, IXGBE_EITR(i), ixgbe->intr_throttling[i]);
	}

	/*
	 * Disable Wake-on-LAN
	 */
	IXGBE_WRITE_REG(hw, IXGBE_WUC, 0);

	/*
	 * Some adapters offer Energy Efficient Ethernet (EEE) support.
	 * Due to issues with EEE in e1000g/igb, we disable this by default
	 * as a precautionary measure.
	 *
	 * Currently, the only known adapter which supports EEE in the ixgbe
	 * line is 8086,15AB (IXGBE_DEV_ID_X550EM_X_KR), and only after the
	 * first revision of it, as well as any X550 with MAC type 6 (non-EM)
	 */
	(void) ixgbe_setup_eee(hw, B_FALSE);

	/*
	 * Turn on any present SFP Tx laser
	 */
	ixgbe_enable_tx_laser(hw);

	/*
	 * Power on the PHY
	 */
	(void) ixgbe_set_phy_power(hw, B_TRUE);

	/*
	 * Save the state of the PHY
	 */
	ixgbe_get_hw_state(ixgbe);

	/*
	 * Make sure driver has control
	 */
	ixgbe_get_driver_control(hw);

	return (IXGBE_SUCCESS);
}

/*
 * ixgbe_chip_stop - Stop the chipset hardware
 */
static void
ixgbe_chip_stop(ixgbe_t *ixgbe)
{
	struct ixgbe_hw *hw = &ixgbe->hw;
	int rv;

	ASSERT(mutex_owned(&ixgbe->gen_lock));

	/*
	 * Stop interupt generation and disable Tx unit
	 */
	hw->adapter_stopped = B_FALSE;
	(void) ixgbe_stop_adapter(hw);

	/*
	 * Reset the chipset
	 */
	(void) ixgbe_reset_hw(hw);

	/*
	 * Reset PHY
	 */
	(void) ixgbe_reset_phy(hw);

	/*
	 * Enter LPLU (Low Power, Link Up) mode, if available. Avoid resetting
	 * the PHY while doing so. Else, just power down the PHY.
	 */
	if (hw->phy.ops.enter_lplu != NULL) {
		hw->phy.reset_disable = B_TRUE;
		rv = hw->phy.ops.enter_lplu(hw);
		if (rv != IXGBE_SUCCESS)
			ixgbe_error(ixgbe, "Error while entering LPLU: %d", rv);
		hw->phy.reset_disable = B_FALSE;
	} else {
		(void) ixgbe_set_phy_power(hw, B_FALSE);
	}

	/*
	 * Turn off any present SFP Tx laser
	 * Expected for health and safety reasons
	 */
	ixgbe_disable_tx_laser(hw);

	/*
	 * Tell firmware driver is no longer in control
	 */
	ixgbe_release_driver_control(hw);

}

/*
 * ixgbe_reset - Reset the chipset and re-start the driver.
 *
 * It involves stopping and re-starting the chipset,
 * and re-configuring the rx/tx rings.
 */
static int
ixgbe_reset(ixgbe_t *ixgbe)
{
	int i;

	/*
	 * Disable and stop the watchdog timer
	 */
	ixgbe_disable_watchdog_timer(ixgbe);

	mutex_enter(&ixgbe->gen_lock);

	ASSERT(ixgbe->ixgbe_state & IXGBE_STARTED);
	atomic_and_32(&ixgbe->ixgbe_state, ~IXGBE_STARTED);

	ixgbe_stop(ixgbe, B_FALSE);

	if (ixgbe_start(ixgbe, B_FALSE) != IXGBE_SUCCESS) {
		mutex_exit(&ixgbe->gen_lock);
		return (IXGBE_FAILURE);
	}

	/*
	 * After resetting, need to recheck the link status.
	 */
	ixgbe->link_check_complete = B_FALSE;
	ixgbe->link_check_hrtime = gethrtime() +
	    (IXGBE_LINK_UP_TIME * 100000000ULL);

	atomic_or_32(&ixgbe->ixgbe_state, IXGBE_STARTED);

	if (!(ixgbe->ixgbe_state & IXGBE_SUSPENDED)) {
		for (i = 0; i < ixgbe->num_tx_rings; i++) {
			mac_tx_ring_update(ixgbe->mac_hdl,
			    ixgbe->tx_rings[i].ring_handle);
		}
	}

	mutex_exit(&ixgbe->gen_lock);

	/*
	 * Enable and start the watchdog timer
	 */
	ixgbe_enable_watchdog_timer(ixgbe);

	return (IXGBE_SUCCESS);
}

/*
 * ixgbe_tx_clean - Clean the pending transmit packets and DMA resources.
 */
static void
ixgbe_tx_clean(ixgbe_t *ixgbe)
{
	ixgbe_tx_ring_t *tx_ring;
	tx_control_block_t *tcb;
	link_list_t pending_list;
	uint32_t desc_num;
	int i, j;

	LINK_LIST_INIT(&pending_list);

	for (i = 0; i < ixgbe->num_tx_rings; i++) {
		tx_ring = &ixgbe->tx_rings[i];

		mutex_enter(&tx_ring->recycle_lock);

		/*
		 * Clean the pending tx data - the pending packets in the
		 * work_list that have no chances to be transmitted again.
		 *
		 * We must ensure the chipset is stopped or the link is down
		 * before cleaning the transmit packets.
		 */
		desc_num = 0;
		for (j = 0; j < tx_ring->ring_size; j++) {
			tcb = tx_ring->work_list[j];
			if (tcb != NULL) {
				desc_num += tcb->desc_num;

				tx_ring->work_list[j] = NULL;

				ixgbe_free_tcb(tcb);

				LIST_PUSH_TAIL(&pending_list, &tcb->link);
			}
		}

		if (desc_num > 0) {
			atomic_add_32(&tx_ring->tbd_free, desc_num);
			ASSERT(tx_ring->tbd_free == tx_ring->ring_size);

			/*
			 * Reset the head and tail pointers of the tbd ring;
			 * Reset the writeback head if it's enable.
			 */
			tx_ring->tbd_head = 0;
			tx_ring->tbd_tail = 0;
			if (ixgbe->tx_head_wb_enable)
				*tx_ring->tbd_head_wb = 0;

			IXGBE_WRITE_REG(&ixgbe->hw,
			    IXGBE_TDH(tx_ring->index), 0);
			IXGBE_WRITE_REG(&ixgbe->hw,
			    IXGBE_TDT(tx_ring->index), 0);
		}

		mutex_exit(&tx_ring->recycle_lock);

		/*
		 * Add the tx control blocks in the pending list to
		 * the free list.
		 */
		ixgbe_put_free_list(tx_ring, &pending_list);
	}
}

/*
 * ixgbe_tx_drain - Drain the tx rings to allow pending packets to be
 * transmitted.
 */
static boolean_t
ixgbe_tx_drain(ixgbe_t *ixgbe)
{
	ixgbe_tx_ring_t *tx_ring;
	boolean_t done;
	int i, j;

	/*
	 * Wait for a specific time to allow pending tx packets
	 * to be transmitted.
	 *
	 * Check the counter tbd_free to see if transmission is done.
	 * No lock protection is needed here.
	 *
	 * Return B_TRUE if all pending packets have been transmitted;
	 * Otherwise return B_FALSE;
	 */
	for (i = 0; i < TX_DRAIN_TIME; i++) {

		done = B_TRUE;
		for (j = 0; j < ixgbe->num_tx_rings; j++) {
			tx_ring = &ixgbe->tx_rings[j];
			done = done &&
			    (tx_ring->tbd_free == tx_ring->ring_size);
		}

		if (done)
			break;

		msec_delay(1);
	}

	return (done);
}

/*
 * ixgbe_rx_drain - Wait for all rx buffers to be released by upper layer.
 */
static boolean_t
ixgbe_rx_drain(ixgbe_t *ixgbe)
{
	boolean_t done = B_TRUE;
	int i;

	/*
	 * Polling the rx free list to check if those rx buffers held by
	 * the upper layer are released.
	 *
	 * Check the counter rcb_free to see if all pending buffers are
	 * released. No lock protection is needed here.
	 *
	 * Return B_TRUE if all pending buffers have been released;
	 * Otherwise return B_FALSE;
	 */
	for (i = 0; i < RX_DRAIN_TIME; i++) {
		done = (ixgbe->rcb_pending == 0);

		if (done)
			break;

		msec_delay(1);
	}

	return (done);
}

/*
 * ixgbe_start - Start the driver/chipset.
 */
int
ixgbe_start(ixgbe_t *ixgbe, boolean_t alloc_buffer)
{
	struct ixgbe_hw *hw = &ixgbe->hw;
	int i;

	ASSERT(mutex_owned(&ixgbe->gen_lock));

	if (alloc_buffer) {
		if (ixgbe_alloc_rx_data(ixgbe) != IXGBE_SUCCESS) {
			ixgbe_error(ixgbe,
			    "Failed to allocate software receive rings");
			return (IXGBE_FAILURE);
		}

		/* Allocate buffers for all the rx/tx rings */
		if (ixgbe_alloc_dma(ixgbe) != IXGBE_SUCCESS) {
			ixgbe_error(ixgbe, "Failed to allocate DMA resource");
			return (IXGBE_FAILURE);
		}

		ixgbe->tx_ring_init = B_TRUE;
	} else {
		ixgbe->tx_ring_init = B_FALSE;
	}

	for (i = 0; i < ixgbe->num_rx_rings; i++)
		mutex_enter(&ixgbe->rx_rings[i].rx_lock);
	for (i = 0; i < ixgbe->num_tx_rings; i++)
		mutex_enter(&ixgbe->tx_rings[i].tx_lock);

	/*
	 * Start the chipset hardware
	 */
	if (ixgbe_chip_start(ixgbe) != IXGBE_SUCCESS) {
		ixgbe_fm_ereport(ixgbe, DDI_FM_DEVICE_INVAL_STATE);
		goto start_failure;
	}

	/*
	 * Configure link now for X550
	 *
	 * X550 possesses a LPLU (Low-Power Link Up) mode which keeps the
	 * resting state of the adapter at a 1Gb FDX speed. Prior to the X550,
	 * the resting state of the link would be the maximum speed that
	 * autonegotiation will allow (usually 10Gb, infrastructure allowing)
	 * so we never bothered with explicitly setting the link to 10Gb as it
	 * would already be at that state on driver attach. With X550, we must
	 * trigger a re-negotiation of the link in order to switch from a LPLU
	 * 1Gb link to 10Gb (cable and link partner permitting.)
	 */
	if (hw->mac.type == ixgbe_mac_X550 ||
	    hw->mac.type == ixgbe_mac_X550EM_x) {
		(void) ixgbe_driver_setup_link(ixgbe, B_TRUE);
		ixgbe_get_hw_state(ixgbe);
	}

	if (ixgbe_check_acc_handle(ixgbe->osdep.reg_handle) != DDI_FM_OK) {
		goto start_failure;
	}

	/*
	 * Setup the rx/tx rings
	 */
	ixgbe_setup_rings(ixgbe);

	/*
	 * ixgbe_start() will be called when resetting, however if reset
	 * happens, we need to clear the ERROR, STALL and OVERTEMP flags
	 * before enabling the interrupts.
	 */
	atomic_and_32(&ixgbe->ixgbe_state, ~(IXGBE_ERROR
	    | IXGBE_STALL| IXGBE_OVERTEMP));

	/*
	 * Enable adapter interrupts
	 * The interrupts must be enabled after the driver state is START
	 */
	ixgbe_enable_adapter_interrupts(ixgbe);

	for (i = ixgbe->num_tx_rings - 1; i >= 0; i--)
		mutex_exit(&ixgbe->tx_rings[i].tx_lock);
	for (i = ixgbe->num_rx_rings - 1; i >= 0; i--)
		mutex_exit(&ixgbe->rx_rings[i].rx_lock);

	return (IXGBE_SUCCESS);

start_failure:
	for (i = ixgbe->num_tx_rings - 1; i >= 0; i--)
		mutex_exit(&ixgbe->tx_rings[i].tx_lock);
	for (i = ixgbe->num_rx_rings - 1; i >= 0; i--)
		mutex_exit(&ixgbe->rx_rings[i].rx_lock);

	ddi_fm_service_impact(ixgbe->dip, DDI_SERVICE_LOST);

	return (IXGBE_FAILURE);
}

/*
 * ixgbe_stop - Stop the driver/chipset.
 */
void
ixgbe_stop(ixgbe_t *ixgbe, boolean_t free_buffer)
{
	int i;

	ASSERT(mutex_owned(&ixgbe->gen_lock));

	/*
	 * Disable the adapter interrupts
	 */
	ixgbe_disable_adapter_interrupts(ixgbe);

	/*
	 * Drain the pending tx packets
	 */
	(void) ixgbe_tx_drain(ixgbe);

	for (i = 0; i < ixgbe->num_rx_rings; i++)
		mutex_enter(&ixgbe->rx_rings[i].rx_lock);
	for (i = 0; i < ixgbe->num_tx_rings; i++)
		mutex_enter(&ixgbe->tx_rings[i].tx_lock);

	/*
	 * Stop the chipset hardware
	 */
	ixgbe_chip_stop(ixgbe);

	if (ixgbe_check_acc_handle(ixgbe->osdep.reg_handle) != DDI_FM_OK) {
		ddi_fm_service_impact(ixgbe->dip, DDI_SERVICE_LOST);
	}

	/*
	 * Clean the pending tx data/resources
	 */
	ixgbe_tx_clean(ixgbe);

	for (i = ixgbe->num_tx_rings - 1; i >= 0; i--)
		mutex_exit(&ixgbe->tx_rings[i].tx_lock);
	for (i = ixgbe->num_rx_rings - 1; i >= 0; i--)
		mutex_exit(&ixgbe->rx_rings[i].rx_lock);

	if (ixgbe->link_state == LINK_STATE_UP) {
		ixgbe->link_state = LINK_STATE_UNKNOWN;
		mac_link_update(ixgbe->mac_hdl, ixgbe->link_state);
	}

	if (free_buffer) {
		/*
		 * Release the DMA/memory resources of rx/tx rings
		 */
		ixgbe_free_dma(ixgbe);
		ixgbe_free_rx_data(ixgbe);
	}
}

/*
 * ixgbe_cbfunc - Driver interface for generic DDI callbacks
 */
/* ARGSUSED */
static int
ixgbe_cbfunc(dev_info_t *dip, ddi_cb_action_t cbaction, void *cbarg,
    void *arg1, void *arg2)
{
	ixgbe_t *ixgbe = (ixgbe_t *)arg1;
	int prev = ixgbe->intr_cnt;

	switch (cbaction) {
	/* IRM callback */
	int count;
	case DDI_CB_INTR_ADD:
	case DDI_CB_INTR_REMOVE:
		count = (int)(uintptr_t)cbarg;
		ASSERT(ixgbe->intr_type == DDI_INTR_TYPE_MSIX);
		DTRACE_PROBE2(ixgbe__irm__callback, int, count,
		    int, ixgbe->intr_cnt);
		if (ixgbe_intr_adjust(ixgbe, cbaction, count) !=
		    DDI_SUCCESS) {
			ixgbe_error(ixgbe,
			    "IRM CB: Failed to adjust interrupts [%d %d %d]",
			    cbaction, count, prev);
			goto cb_fail;
		}
		break;
	default:
		IXGBE_DEBUGLOG_1(ixgbe, "DDI CB: action 0x%x NOT supported",
		    cbaction);
		return (DDI_ENOTSUP);
	}
	return (DDI_SUCCESS);
cb_fail:
	return (DDI_FAILURE);
}

/*
 * ixgbe_intr_adjust - Adjust interrupt to respond to IRM request.
 */
static int
ixgbe_intr_adjust(ixgbe_t *ixgbe, ddi_cb_action_t cbaction, int count)
{
	int i, rc, actual;

	if (count == 0)
		return (DDI_SUCCESS);

	if ((cbaction == DDI_CB_INTR_ADD &&
	    ixgbe->intr_cnt + count > ixgbe->intr_cnt_max) ||
	    (cbaction == DDI_CB_INTR_REMOVE &&
	    ixgbe->intr_cnt - count < ixgbe->intr_cnt_min))
		return (DDI_FAILURE);

	if (!(ixgbe->ixgbe_state & IXGBE_STARTED)) {
		return (DDI_FAILURE);
	}

	for (i = 0; i < ixgbe->num_rx_rings; i++)
		mac_ring_intr_set(ixgbe->rx_rings[i].ring_handle, NULL);
	for (i = 0; i < ixgbe->num_tx_rings; i++)
		mac_ring_intr_set(ixgbe->tx_rings[i].ring_handle, NULL);

	mutex_enter(&ixgbe->gen_lock);
	ixgbe->ixgbe_state &= ~IXGBE_STARTED;
	ixgbe->ixgbe_state |= IXGBE_INTR_ADJUST;
	ixgbe->ixgbe_state |= IXGBE_SUSPENDED;
	mac_link_update(ixgbe->mac_hdl, LINK_STATE_UNKNOWN);

	ixgbe_stop(ixgbe, B_FALSE);
	/*
	 * Disable interrupts
	 */
	if (ixgbe->attach_progress & ATTACH_PROGRESS_ENABLE_INTR) {
		rc = ixgbe_disable_intrs(ixgbe);
		ASSERT(rc == IXGBE_SUCCESS);
	}
	ixgbe->attach_progress &= ~ATTACH_PROGRESS_ENABLE_INTR;

	/*
	 * Remove interrupt handlers
	 */
	if (ixgbe->attach_progress & ATTACH_PROGRESS_ADD_INTR) {
		ixgbe_rem_intr_handlers(ixgbe);
	}
	ixgbe->attach_progress &= ~ATTACH_PROGRESS_ADD_INTR;

	/*
	 * Clear vect_map
	 */
	bzero(&ixgbe->vect_map, sizeof (ixgbe->vect_map));
	switch (cbaction) {
	case DDI_CB_INTR_ADD:
		rc = ddi_intr_alloc(ixgbe->dip, ixgbe->htable,
		    DDI_INTR_TYPE_MSIX, ixgbe->intr_cnt, count, &actual,
		    DDI_INTR_ALLOC_NORMAL);
		if (rc != DDI_SUCCESS || actual != count) {
			ixgbe_log(ixgbe, "Adjust interrupts failed."
			    "return: %d, irm cb size: %d, actual: %d",
			    rc, count, actual);
			goto intr_adjust_fail;
		}
		ixgbe->intr_cnt += count;
		break;

	case DDI_CB_INTR_REMOVE:
		for (i = ixgbe->intr_cnt - count;
		    i < ixgbe->intr_cnt; i ++) {
			rc = ddi_intr_free(ixgbe->htable[i]);
			ixgbe->htable[i] = NULL;
			if (rc != DDI_SUCCESS) {
				ixgbe_log(ixgbe, "Adjust interrupts failed."
				    "return: %d, irm cb size: %d, actual: %d",
				    rc, count, actual);
				goto intr_adjust_fail;
			}
		}
		ixgbe->intr_cnt -= count;
		break;
	}

	/*
	 * Get priority for first vector, assume remaining are all the same
	 */
	rc = ddi_intr_get_pri(ixgbe->htable[0], &ixgbe->intr_pri);
	if (rc != DDI_SUCCESS) {
		ixgbe_log(ixgbe,
		    "Get interrupt priority failed: %d", rc);
		goto intr_adjust_fail;
	}
	rc = ddi_intr_get_cap(ixgbe->htable[0], &ixgbe->intr_cap);
	if (rc != DDI_SUCCESS) {
		ixgbe_log(ixgbe, "Get interrupt cap failed: %d", rc);
		goto intr_adjust_fail;
	}
	ixgbe->attach_progress |= ATTACH_PROGRESS_ALLOC_INTR;

	/*
	 * Map rings to interrupt vectors
	 */
	if (ixgbe_map_intrs_to_vectors(ixgbe) != IXGBE_SUCCESS) {
		ixgbe_error(ixgbe,
		    "IRM CB: Failed to map interrupts to vectors");
		goto intr_adjust_fail;
	}

	/*
	 * Add interrupt handlers
	 */
	if (ixgbe_add_intr_handlers(ixgbe) != IXGBE_SUCCESS) {
		ixgbe_error(ixgbe, "IRM CB: Failed to add interrupt handlers");
		goto intr_adjust_fail;
	}
	ixgbe->attach_progress |= ATTACH_PROGRESS_ADD_INTR;

	/*
	 * Now that mutex locks are initialized, and the chip is also
	 * initialized, enable interrupts.
	 */
	if (ixgbe_enable_intrs(ixgbe) != IXGBE_SUCCESS) {
		ixgbe_error(ixgbe, "IRM CB: Failed to enable DDI interrupts");
		goto intr_adjust_fail;
	}
	ixgbe->attach_progress |= ATTACH_PROGRESS_ENABLE_INTR;
	if (ixgbe_start(ixgbe, B_FALSE) != IXGBE_SUCCESS) {
		ixgbe_error(ixgbe, "IRM CB: Failed to start");
		goto intr_adjust_fail;
	}
	ixgbe->ixgbe_state &= ~IXGBE_INTR_ADJUST;
	ixgbe->ixgbe_state &= ~IXGBE_SUSPENDED;
	ixgbe->ixgbe_state |= IXGBE_STARTED;
	mutex_exit(&ixgbe->gen_lock);

	for (i = 0; i < ixgbe->num_rx_rings; i++) {
		mac_ring_intr_set(ixgbe->rx_rings[i].ring_handle,
		    ixgbe->htable[ixgbe->rx_rings[i].intr_vector]);
	}
	for (i = 0; i < ixgbe->num_tx_rings; i++) {
		mac_ring_intr_set(ixgbe->tx_rings[i].ring_handle,
		    ixgbe->htable[ixgbe->tx_rings[i].intr_vector]);
	}

	/* Wakeup all Tx rings */
	for (i = 0; i < ixgbe->num_tx_rings; i++) {
		mac_tx_ring_update(ixgbe->mac_hdl,
		    ixgbe->tx_rings[i].ring_handle);
	}

	IXGBE_DEBUGLOG_3(ixgbe,
	    "IRM CB: interrupts new value: 0x%x(0x%x:0x%x).",
	    ixgbe->intr_cnt, ixgbe->intr_cnt_min, ixgbe->intr_cnt_max);
	return (DDI_SUCCESS);

intr_adjust_fail:
	ddi_fm_service_impact(ixgbe->dip, DDI_SERVICE_LOST);
	mutex_exit(&ixgbe->gen_lock);
	return (DDI_FAILURE);
}

/*
 * ixgbe_intr_cb_register - Register interrupt callback function.
 */
static int
ixgbe_intr_cb_register(ixgbe_t *ixgbe)
{
	if (ddi_cb_register(ixgbe->dip, DDI_CB_FLAG_INTR, ixgbe_cbfunc,
	    ixgbe, NULL, &ixgbe->cb_hdl) != DDI_SUCCESS) {
		return (IXGBE_FAILURE);
	}
	IXGBE_DEBUGLOG_0(ixgbe, "Interrupt callback function registered.");
	return (IXGBE_SUCCESS);
}

/*
 * ixgbe_alloc_rings - Allocate memory space for rx/tx rings.
 */
static int
ixgbe_alloc_rings(ixgbe_t *ixgbe)
{
	/*
	 * Allocate memory space for rx rings
	 */
	ixgbe->rx_rings = kmem_zalloc(
	    sizeof (ixgbe_rx_ring_t) * ixgbe->num_rx_rings,
	    KM_NOSLEEP);

	if (ixgbe->rx_rings == NULL) {
		return (IXGBE_FAILURE);
	}

	/*
	 * Allocate memory space for tx rings
	 */
	ixgbe->tx_rings = kmem_zalloc(
	    sizeof (ixgbe_tx_ring_t) * ixgbe->num_tx_rings,
	    KM_NOSLEEP);

	if (ixgbe->tx_rings == NULL) {
		kmem_free(ixgbe->rx_rings,
		    sizeof (ixgbe_rx_ring_t) * ixgbe->num_rx_rings);
		ixgbe->rx_rings = NULL;
		return (IXGBE_FAILURE);
	}

	/*
	 * Allocate memory space for rx ring groups
	 */
	ixgbe->rx_groups = kmem_zalloc(
	    sizeof (ixgbe_rx_group_t) * ixgbe->num_rx_groups,
	    KM_NOSLEEP);

	if (ixgbe->rx_groups == NULL) {
		kmem_free(ixgbe->rx_rings,
		    sizeof (ixgbe_rx_ring_t) * ixgbe->num_rx_rings);
		kmem_free(ixgbe->tx_rings,
		    sizeof (ixgbe_tx_ring_t) * ixgbe->num_tx_rings);
		ixgbe->rx_rings = NULL;
		ixgbe->tx_rings = NULL;
		return (IXGBE_FAILURE);
	}

	return (IXGBE_SUCCESS);
}

/*
 * ixgbe_free_rings - Free the memory space of rx/tx rings.
 */
static void
ixgbe_free_rings(ixgbe_t *ixgbe)
{
	if (ixgbe->rx_rings != NULL) {
		kmem_free(ixgbe->rx_rings,
		    sizeof (ixgbe_rx_ring_t) * ixgbe->num_rx_rings);
		ixgbe->rx_rings = NULL;
	}

	if (ixgbe->tx_rings != NULL) {
		kmem_free(ixgbe->tx_rings,
		    sizeof (ixgbe_tx_ring_t) * ixgbe->num_tx_rings);
		ixgbe->tx_rings = NULL;
	}

	if (ixgbe->rx_groups != NULL) {
		kmem_free(ixgbe->rx_groups,
		    sizeof (ixgbe_rx_group_t) * ixgbe->num_rx_groups);
		ixgbe->rx_groups = NULL;
	}
}

static int
ixgbe_alloc_rx_data(ixgbe_t *ixgbe)
{
	ixgbe_rx_ring_t *rx_ring;
	int i;

	for (i = 0; i < ixgbe->num_rx_rings; i++) {
		rx_ring = &ixgbe->rx_rings[i];
		if (ixgbe_alloc_rx_ring_data(rx_ring) != IXGBE_SUCCESS)
			goto alloc_rx_rings_failure;
	}
	return (IXGBE_SUCCESS);

alloc_rx_rings_failure:
	ixgbe_free_rx_data(ixgbe);
	return (IXGBE_FAILURE);
}

static void
ixgbe_free_rx_data(ixgbe_t *ixgbe)
{
	ixgbe_rx_ring_t *rx_ring;
	ixgbe_rx_data_t *rx_data;
	int i;

	for (i = 0; i < ixgbe->num_rx_rings; i++) {
		rx_ring = &ixgbe->rx_rings[i];

		mutex_enter(&ixgbe->rx_pending_lock);
		rx_data = rx_ring->rx_data;

		if (rx_data != NULL) {
			rx_data->flag |= IXGBE_RX_STOPPED;

			if (rx_data->rcb_pending == 0) {
				ixgbe_free_rx_ring_data(rx_data);
				rx_ring->rx_data = NULL;
			}
		}

		mutex_exit(&ixgbe->rx_pending_lock);
	}
}

/*
 * ixgbe_setup_rings - Setup rx/tx rings.
 */
static void
ixgbe_setup_rings(ixgbe_t *ixgbe)
{
	/*
	 * Setup the rx/tx rings, including the following:
	 *
	 * 1. Setup the descriptor ring and the control block buffers;
	 * 2. Initialize necessary registers for receive/transmit;
	 * 3. Initialize software pointers/parameters for receive/transmit;
	 */
	ixgbe_setup_rx(ixgbe);

	ixgbe_setup_tx(ixgbe);
}

static void
ixgbe_setup_rx_ring(ixgbe_rx_ring_t *rx_ring)
{
	ixgbe_t *ixgbe = rx_ring->ixgbe;
	ixgbe_rx_data_t *rx_data = rx_ring->rx_data;
	struct ixgbe_hw *hw = &ixgbe->hw;
	rx_control_block_t *rcb;
	union ixgbe_adv_rx_desc	*rbd;
	uint32_t size;
	uint32_t buf_low;
	uint32_t buf_high;
	uint32_t reg_val;
	int i;

	ASSERT(mutex_owned(&rx_ring->rx_lock));
	ASSERT(mutex_owned(&ixgbe->gen_lock));

	for (i = 0; i < ixgbe->rx_ring_size; i++) {
		rcb = rx_data->work_list[i];
		rbd = &rx_data->rbd_ring[i];

		rbd->read.pkt_addr = rcb->rx_buf.dma_address;
		rbd->read.hdr_addr = NULL;
	}

	/*
	 * Initialize the length register
	 */
	size = rx_data->ring_size * sizeof (union ixgbe_adv_rx_desc);
	IXGBE_WRITE_REG(hw, IXGBE_RDLEN(rx_ring->hw_index), size);

	/*
	 * Initialize the base address registers
	 */
	buf_low = (uint32_t)rx_data->rbd_area.dma_address;
	buf_high = (uint32_t)(rx_data->rbd_area.dma_address >> 32);
	IXGBE_WRITE_REG(hw, IXGBE_RDBAH(rx_ring->hw_index), buf_high);
	IXGBE_WRITE_REG(hw, IXGBE_RDBAL(rx_ring->hw_index), buf_low);

	/*
	 * Setup head & tail pointers
	 */
	IXGBE_WRITE_REG(hw, IXGBE_RDT(rx_ring->hw_index),
	    rx_data->ring_size - 1);
	IXGBE_WRITE_REG(hw, IXGBE_RDH(rx_ring->hw_index), 0);

	rx_data->rbd_next = 0;
	rx_data->lro_first = 0;

	/*
	 * Setup the Receive Descriptor Control Register (RXDCTL)
	 * PTHRESH=32 descriptors (half the internal cache)
	 * HTHRESH=0 descriptors (to minimize latency on fetch)
	 * WTHRESH defaults to 1 (writeback each descriptor)
	 */
	reg_val = IXGBE_READ_REG(hw, IXGBE_RXDCTL(rx_ring->hw_index));
	reg_val |= IXGBE_RXDCTL_ENABLE;	/* enable queue */

	/* Not a valid value for 82599, X540 or X550 */
	if (hw->mac.type == ixgbe_mac_82598EB) {
		reg_val |= 0x0020;	/* pthresh */
	}
	IXGBE_WRITE_REG(hw, IXGBE_RXDCTL(rx_ring->hw_index), reg_val);

	if (hw->mac.type == ixgbe_mac_82599EB ||
	    hw->mac.type == ixgbe_mac_X540 ||
	    hw->mac.type == ixgbe_mac_X550 ||
	    hw->mac.type == ixgbe_mac_X550EM_x) {
		reg_val = IXGBE_READ_REG(hw, IXGBE_RDRXCTL);
		reg_val |= (IXGBE_RDRXCTL_CRCSTRIP | IXGBE_RDRXCTL_AGGDIS);
		IXGBE_WRITE_REG(hw, IXGBE_RDRXCTL, reg_val);
	}

	/*
	 * Setup the Split and Replication Receive Control Register.
	 * Set the rx buffer size and the advanced descriptor type.
	 */
	reg_val = (ixgbe->rx_buf_size >> IXGBE_SRRCTL_BSIZEPKT_SHIFT) |
	    IXGBE_SRRCTL_DESCTYPE_ADV_ONEBUF;
	reg_val |= IXGBE_SRRCTL_DROP_EN;
	IXGBE_WRITE_REG(hw, IXGBE_SRRCTL(rx_ring->hw_index), reg_val);
}

static void
ixgbe_setup_rx(ixgbe_t *ixgbe)
{
	ixgbe_rx_ring_t *rx_ring;
	struct ixgbe_hw *hw = &ixgbe->hw;
	uint32_t reg_val;
	uint32_t ring_mapping;
	uint32_t i, index;
	uint32_t psrtype_rss_bit;

	/*
	 * Ensure that Rx is disabled while setting up
	 * the Rx unit and Rx descriptor ring(s)
	 */
	ixgbe_disable_rx(hw);

	/* PSRTYPE must be configured for 82599 */
	if (ixgbe->classify_mode != IXGBE_CLASSIFY_VMDQ &&
	    ixgbe->classify_mode != IXGBE_CLASSIFY_VMDQ_RSS) {
		reg_val = IXGBE_PSRTYPE_TCPHDR | IXGBE_PSRTYPE_UDPHDR |
		    IXGBE_PSRTYPE_IPV4HDR | IXGBE_PSRTYPE_IPV6HDR;
		reg_val |= IXGBE_PSRTYPE_L2HDR;
		reg_val |= 0x80000000;
		IXGBE_WRITE_REG(hw, IXGBE_PSRTYPE(0), reg_val);
	} else {
		if (ixgbe->num_rx_groups > 32) {
			psrtype_rss_bit = 0x20000000;
		} else {
			psrtype_rss_bit = 0x40000000;
		}
		for (i = 0; i < ixgbe->capab->max_rx_grp_num; i++) {
			reg_val = IXGBE_PSRTYPE_TCPHDR | IXGBE_PSRTYPE_UDPHDR |
			    IXGBE_PSRTYPE_IPV4HDR | IXGBE_PSRTYPE_IPV6HDR;
			reg_val |= IXGBE_PSRTYPE_L2HDR;
			reg_val |= psrtype_rss_bit;
			IXGBE_WRITE_REG(hw, IXGBE_PSRTYPE(i), reg_val);
		}
	}

	/*
	 * Set filter control in FCTRL to determine types of packets are passed
	 * up to the driver.
	 * - Pass broadcast packets.
	 * - Do not pass flow control pause frames (82598-specific)
	 */
	reg_val = IXGBE_READ_REG(hw, IXGBE_FCTRL);
	reg_val |= IXGBE_FCTRL_BAM; /* Broadcast Accept Mode */
	if (hw->mac.type == ixgbe_mac_82598EB) {
		reg_val |= IXGBE_FCTRL_DPF; /* Discard Pause Frames */
	}
	IXGBE_WRITE_REG(hw, IXGBE_FCTRL, reg_val);

	/*
	 * Hardware checksum settings
	 */
	if (ixgbe->rx_hcksum_enable) {
		reg_val = IXGBE_READ_REG(hw, IXGBE_RXCSUM);
		reg_val |= IXGBE_RXCSUM_IPPCSE;	/* IP checksum */
		IXGBE_WRITE_REG(hw, IXGBE_RXCSUM, reg_val);
	}

	/*
	 * Setup VMDq and RSS for multiple receive queues
	 */
	switch (ixgbe->classify_mode) {
	case IXGBE_CLASSIFY_RSS:
		/*
		 * One group, only RSS is needed when more than
		 * one ring enabled.
		 */
		ixgbe_setup_rss(ixgbe);
		break;

	case IXGBE_CLASSIFY_VMDQ:
		/*
		 * Multiple groups, each group has one ring,
		 * only VMDq is needed.
		 */
		ixgbe_setup_vmdq(ixgbe);
		break;

	case IXGBE_CLASSIFY_VMDQ_RSS:
		/*
		 * Multiple groups and multiple rings, both
		 * VMDq and RSS are needed.
		 */
		ixgbe_setup_vmdq_rss(ixgbe);
		break;

	default:
		break;
	}

	/*
	 * Enable the receive unit.  This must be done after filter
	 * control is set in FCTRL. On 82598, we disable the descriptor monitor.
	 * 82598 is the only adapter which defines this RXCTRL option.
	 */
	reg_val = IXGBE_READ_REG(hw, IXGBE_RXCTRL);
	if (hw->mac.type == ixgbe_mac_82598EB)
		reg_val |= IXGBE_RXCTRL_DMBYPS; /* descriptor monitor bypass */
	reg_val |= IXGBE_RXCTRL_RXEN;
	(void) ixgbe_enable_rx_dma(hw, reg_val);

	/*
	 * ixgbe_setup_rx_ring must be called after configuring RXCTRL
	 */
	for (i = 0; i < ixgbe->num_rx_rings; i++) {
		rx_ring = &ixgbe->rx_rings[i];
		ixgbe_setup_rx_ring(rx_ring);
	}

	/*
	 * Setup the per-ring statistics mapping.
	 */
	ring_mapping = 0;
	for (i = 0; i < ixgbe->num_rx_rings; i++) {
		index = ixgbe->rx_rings[i].hw_index;
		ring_mapping = IXGBE_READ_REG(hw, IXGBE_RQSMR(index >> 2));
		ring_mapping |= (i & 0xF) << (8 * (index & 0x3));
		IXGBE_WRITE_REG(hw, IXGBE_RQSMR(index >> 2), ring_mapping);
	}

	/*
	 * The Max Frame Size in MHADD/MAXFRS will be internally increased
	 * by four bytes if the packet has a VLAN field, so includes MTU,
	 * ethernet header and frame check sequence.
	 * Register is MAXFRS in 82599.
	 */
	reg_val = IXGBE_READ_REG(hw, IXGBE_MHADD);
	reg_val &= ~IXGBE_MHADD_MFS_MASK;
	reg_val |= (ixgbe->default_mtu + sizeof (struct ether_header)
	    + ETHERFCSL) << IXGBE_MHADD_MFS_SHIFT;
	IXGBE_WRITE_REG(hw, IXGBE_MHADD, reg_val);

	/*
	 * Setup Jumbo Frame enable bit
	 */
	reg_val = IXGBE_READ_REG(hw, IXGBE_HLREG0);
	if (ixgbe->default_mtu > ETHERMTU)
		reg_val |= IXGBE_HLREG0_JUMBOEN;
	else
		reg_val &= ~IXGBE_HLREG0_JUMBOEN;
	IXGBE_WRITE_REG(hw, IXGBE_HLREG0, reg_val);

	/*
	 * Setup RSC for multiple receive queues.
	 */
	if (ixgbe->lro_enable) {
		for (i = 0; i < ixgbe->num_rx_rings; i++) {
			/*
			 * Make sure rx_buf_size * MAXDESC not greater
			 * than 65535.
			 * Intel recommends 4 for MAXDESC field value.
			 */
			reg_val = IXGBE_READ_REG(hw, IXGBE_RSCCTL(i));
			reg_val |= IXGBE_RSCCTL_RSCEN;
			if (ixgbe->rx_buf_size == IXGBE_PKG_BUF_16k)
				reg_val |= IXGBE_RSCCTL_MAXDESC_1;
			else
				reg_val |= IXGBE_RSCCTL_MAXDESC_4;
			IXGBE_WRITE_REG(hw,  IXGBE_RSCCTL(i), reg_val);
		}

		reg_val = IXGBE_READ_REG(hw, IXGBE_RSCDBU);
		reg_val |= IXGBE_RSCDBU_RSCACKDIS;
		IXGBE_WRITE_REG(hw, IXGBE_RSCDBU, reg_val);

		reg_val = IXGBE_READ_REG(hw, IXGBE_RDRXCTL);
		reg_val |= IXGBE_RDRXCTL_RSCACKC;
		reg_val |= IXGBE_RDRXCTL_FCOE_WRFIX;
		reg_val &= ~IXGBE_RDRXCTL_RSCFRSTSIZE;

		IXGBE_WRITE_REG(hw, IXGBE_RDRXCTL, reg_val);
	}
}

static void
ixgbe_setup_tx_ring(ixgbe_tx_ring_t *tx_ring)
{
	ixgbe_t *ixgbe = tx_ring->ixgbe;
	struct ixgbe_hw *hw = &ixgbe->hw;
	uint32_t size;
	uint32_t buf_low;
	uint32_t buf_high;
	uint32_t reg_val;

	ASSERT(mutex_owned(&tx_ring->tx_lock));
	ASSERT(mutex_owned(&ixgbe->gen_lock));

	/*
	 * Initialize the length register
	 */
	size = tx_ring->ring_size * sizeof (union ixgbe_adv_tx_desc);
	IXGBE_WRITE_REG(hw, IXGBE_TDLEN(tx_ring->index), size);

	/*
	 * Initialize the base address registers
	 */
	buf_low = (uint32_t)tx_ring->tbd_area.dma_address;
	buf_high = (uint32_t)(tx_ring->tbd_area.dma_address >> 32);
	IXGBE_WRITE_REG(hw, IXGBE_TDBAL(tx_ring->index), buf_low);
	IXGBE_WRITE_REG(hw, IXGBE_TDBAH(tx_ring->index), buf_high);

	/*
	 * Setup head & tail pointers
	 */
	IXGBE_WRITE_REG(hw, IXGBE_TDH(tx_ring->index), 0);
	IXGBE_WRITE_REG(hw, IXGBE_TDT(tx_ring->index), 0);

	/*
	 * Setup head write-back
	 */
	if (ixgbe->tx_head_wb_enable) {
		/*
		 * The memory of the head write-back is allocated using
		 * the extra tbd beyond the tail of the tbd ring.
		 */
		tx_ring->tbd_head_wb = (uint32_t *)
		    ((uintptr_t)tx_ring->tbd_area.address + size);
		*tx_ring->tbd_head_wb = 0;

		buf_low = (uint32_t)
		    (tx_ring->tbd_area.dma_address + size);
		buf_high = (uint32_t)
		    ((tx_ring->tbd_area.dma_address + size) >> 32);

		/* Set the head write-back enable bit */
		buf_low |= IXGBE_TDWBAL_HEAD_WB_ENABLE;

		IXGBE_WRITE_REG(hw, IXGBE_TDWBAL(tx_ring->index), buf_low);
		IXGBE_WRITE_REG(hw, IXGBE_TDWBAH(tx_ring->index), buf_high);

		/*
		 * Turn off relaxed ordering for head write back or it will
		 * cause problems with the tx recycling
		 */

		reg_val = (hw->mac.type == ixgbe_mac_82598EB) ?
		    IXGBE_READ_REG(hw, IXGBE_DCA_TXCTRL(tx_ring->index)) :
		    IXGBE_READ_REG(hw, IXGBE_DCA_TXCTRL_82599(tx_ring->index));
		reg_val &= ~IXGBE_DCA_TXCTRL_DESC_WRO_EN;
		if (hw->mac.type == ixgbe_mac_82598EB) {
			IXGBE_WRITE_REG(hw,
			    IXGBE_DCA_TXCTRL(tx_ring->index), reg_val);
		} else {
			IXGBE_WRITE_REG(hw,
			    IXGBE_DCA_TXCTRL_82599(tx_ring->index), reg_val);
		}
	} else {
		tx_ring->tbd_head_wb = NULL;
	}

	tx_ring->tbd_head = 0;
	tx_ring->tbd_tail = 0;
	tx_ring->tbd_free = tx_ring->ring_size;

	if (ixgbe->tx_ring_init == B_TRUE) {
		tx_ring->tcb_head = 0;
		tx_ring->tcb_tail = 0;
		tx_ring->tcb_free = tx_ring->free_list_size;
	}

	/*
	 * Initialize the s/w context structure
	 */
	bzero(&tx_ring->tx_context, sizeof (ixgbe_tx_context_t));
}

static void
ixgbe_setup_tx(ixgbe_t *ixgbe)
{
	struct ixgbe_hw *hw = &ixgbe->hw;
	ixgbe_tx_ring_t *tx_ring;
	uint32_t reg_val;
	uint32_t ring_mapping;
	int i;

	for (i = 0; i < ixgbe->num_tx_rings; i++) {
		tx_ring = &ixgbe->tx_rings[i];
		ixgbe_setup_tx_ring(tx_ring);
	}

	/*
	 * Setup the per-ring statistics mapping.
	 */
	ring_mapping = 0;
	for (i = 0; i < ixgbe->num_tx_rings; i++) {
		ring_mapping |= (i & 0xF) << (8 * (i & 0x3));
		if ((i & 0x3) == 0x3) {
			switch (hw->mac.type) {
			case ixgbe_mac_82598EB:
				IXGBE_WRITE_REG(hw, IXGBE_TQSMR(i >> 2),
				    ring_mapping);
				break;

			case ixgbe_mac_82599EB:
			case ixgbe_mac_X540:
			case ixgbe_mac_X550:
			case ixgbe_mac_X550EM_x:
				IXGBE_WRITE_REG(hw, IXGBE_TQSM(i >> 2),
				    ring_mapping);
				break;

			default:
				break;
			}

			ring_mapping = 0;
		}
	}
	if (i & 0x3) {
		switch (hw->mac.type) {
		case ixgbe_mac_82598EB:
			IXGBE_WRITE_REG(hw, IXGBE_TQSMR(i >> 2), ring_mapping);
			break;

		case ixgbe_mac_82599EB:
		case ixgbe_mac_X540:
		case ixgbe_mac_X550:
		case ixgbe_mac_X550EM_x:
			IXGBE_WRITE_REG(hw, IXGBE_TQSM(i >> 2), ring_mapping);
			break;

		default:
			break;
		}
	}

	/*
	 * Enable CRC appending and TX padding (for short tx frames)
	 */
	reg_val = IXGBE_READ_REG(hw, IXGBE_HLREG0);
	reg_val |= IXGBE_HLREG0_TXCRCEN | IXGBE_HLREG0_TXPADEN;
	IXGBE_WRITE_REG(hw, IXGBE_HLREG0, reg_val);

	/*
	 * enable DMA for 82599, X540 and X550 parts
	 */
	if (hw->mac.type == ixgbe_mac_82599EB ||
	    hw->mac.type == ixgbe_mac_X540 ||
	    hw->mac.type == ixgbe_mac_X550 ||
	    hw->mac.type == ixgbe_mac_X550EM_x) {
		/* DMATXCTL.TE must be set after all Tx config is complete */
		reg_val = IXGBE_READ_REG(hw, IXGBE_DMATXCTL);
		reg_val |= IXGBE_DMATXCTL_TE;
		IXGBE_WRITE_REG(hw, IXGBE_DMATXCTL, reg_val);

		/* Disable arbiter to set MTQC */
		reg_val = IXGBE_READ_REG(hw, IXGBE_RTTDCS);
		reg_val |= IXGBE_RTTDCS_ARBDIS;
		IXGBE_WRITE_REG(hw, IXGBE_RTTDCS, reg_val);
		IXGBE_WRITE_REG(hw, IXGBE_MTQC, IXGBE_MTQC_64Q_1PB);
		reg_val &= ~IXGBE_RTTDCS_ARBDIS;
		IXGBE_WRITE_REG(hw, IXGBE_RTTDCS, reg_val);
	}

	/*
	 * Enabling tx queues ..
	 * For 82599 must be done after DMATXCTL.TE is set
	 */
	for (i = 0; i < ixgbe->num_tx_rings; i++) {
		tx_ring = &ixgbe->tx_rings[i];
		reg_val = IXGBE_READ_REG(hw, IXGBE_TXDCTL(tx_ring->index));
		reg_val |= IXGBE_TXDCTL_ENABLE;
		IXGBE_WRITE_REG(hw, IXGBE_TXDCTL(tx_ring->index), reg_val);
	}
}

/*
 * ixgbe_setup_rss - Setup receive-side scaling feature.
 */
static void
ixgbe_setup_rss(ixgbe_t *ixgbe)
{
	struct ixgbe_hw *hw = &ixgbe->hw;
	uint32_t mrqc;

	/*
	 * Initialize RETA/ERETA table
	 */
	ixgbe_setup_rss_table(ixgbe);

	/*
	 * Enable RSS & perform hash on these packet types
	 */
	mrqc = IXGBE_MRQC_RSSEN |
	    IXGBE_MRQC_RSS_FIELD_IPV4 |
	    IXGBE_MRQC_RSS_FIELD_IPV4_TCP |
	    IXGBE_MRQC_RSS_FIELD_IPV4_UDP |
	    IXGBE_MRQC_RSS_FIELD_IPV6_EX_TCP |
	    IXGBE_MRQC_RSS_FIELD_IPV6_EX |
	    IXGBE_MRQC_RSS_FIELD_IPV6 |
	    IXGBE_MRQC_RSS_FIELD_IPV6_TCP |
	    IXGBE_MRQC_RSS_FIELD_IPV6_UDP |
	    IXGBE_MRQC_RSS_FIELD_IPV6_EX_UDP;
	IXGBE_WRITE_REG(hw, IXGBE_MRQC, mrqc);
}

/*
 * ixgbe_setup_vmdq - Setup MAC classification feature
 */
static void
ixgbe_setup_vmdq(ixgbe_t *ixgbe)
{
	struct ixgbe_hw *hw = &ixgbe->hw;
	uint32_t vmdctl, i, vtctl;

	/*
	 * Setup the VMDq Control register, enable VMDq based on
	 * packet destination MAC address:
	 */
	switch (hw->mac.type) {
	case ixgbe_mac_82598EB:
		/*
		 * VMDq Enable = 1;
		 * VMDq Filter = 0; MAC filtering
		 * Default VMDq output index = 0;
		 */
		vmdctl = IXGBE_VMD_CTL_VMDQ_EN;
		IXGBE_WRITE_REG(hw, IXGBE_VMD_CTL, vmdctl);
		break;

	case ixgbe_mac_82599EB:
	case ixgbe_mac_X540:
	case ixgbe_mac_X550:
	case ixgbe_mac_X550EM_x:
		/*
		 * Enable VMDq-only.
		 */
		vmdctl = IXGBE_MRQC_VMDQEN;
		IXGBE_WRITE_REG(hw, IXGBE_MRQC, vmdctl);

		for (i = 0; i < hw->mac.num_rar_entries; i++) {
			IXGBE_WRITE_REG(hw, IXGBE_MPSAR_LO(i), 0);
			IXGBE_WRITE_REG(hw, IXGBE_MPSAR_HI(i), 0);
		}

		/*
		 * Enable Virtualization and Replication.
		 */
		vtctl = IXGBE_VT_CTL_VT_ENABLE | IXGBE_VT_CTL_REPLEN;
		IXGBE_WRITE_REG(hw, IXGBE_VT_CTL, vtctl);

		/*
		 * Enable receiving packets to all VFs
		 */
		IXGBE_WRITE_REG(hw, IXGBE_VFRE(0), IXGBE_VFRE_ENABLE_ALL);
		IXGBE_WRITE_REG(hw, IXGBE_VFRE(1), IXGBE_VFRE_ENABLE_ALL);
		break;

	default:
		break;
	}
}

/*
 * ixgbe_setup_vmdq_rss - Setup both vmdq feature and rss feature.
 */
static void
ixgbe_setup_vmdq_rss(ixgbe_t *ixgbe)
{
	struct ixgbe_hw *hw = &ixgbe->hw;
	uint32_t i, mrqc;
	uint32_t vtctl, vmdctl;

	/*
	 * Initialize RETA/ERETA table
	 */
	ixgbe_setup_rss_table(ixgbe);

	/*
	 * Enable and setup RSS and VMDq
	 */
	switch (hw->mac.type) {
	case ixgbe_mac_82598EB:
		/*
		 * Enable RSS & Setup RSS Hash functions
		 */
		mrqc = IXGBE_MRQC_RSSEN |
		    IXGBE_MRQC_RSS_FIELD_IPV4 |
		    IXGBE_MRQC_RSS_FIELD_IPV4_TCP |
		    IXGBE_MRQC_RSS_FIELD_IPV4_UDP |
		    IXGBE_MRQC_RSS_FIELD_IPV6_EX_TCP |
		    IXGBE_MRQC_RSS_FIELD_IPV6_EX |
		    IXGBE_MRQC_RSS_FIELD_IPV6 |
		    IXGBE_MRQC_RSS_FIELD_IPV6_TCP |
		    IXGBE_MRQC_RSS_FIELD_IPV6_UDP |
		    IXGBE_MRQC_RSS_FIELD_IPV6_EX_UDP;
		IXGBE_WRITE_REG(hw, IXGBE_MRQC, mrqc);

		/*
		 * Enable and Setup VMDq
		 * VMDq Filter = 0; MAC filtering
		 * Default VMDq output index = 0;
		 */
		vmdctl = IXGBE_VMD_CTL_VMDQ_EN;
		IXGBE_WRITE_REG(hw, IXGBE_VMD_CTL, vmdctl);
		break;

	case ixgbe_mac_82599EB:
	case ixgbe_mac_X540:
	case ixgbe_mac_X550:
	case ixgbe_mac_X550EM_x:
		/*
		 * Enable RSS & Setup RSS Hash functions
		 */
		mrqc = IXGBE_MRQC_RSS_FIELD_IPV4 |
		    IXGBE_MRQC_RSS_FIELD_IPV4_TCP |
		    IXGBE_MRQC_RSS_FIELD_IPV4_UDP |
		    IXGBE_MRQC_RSS_FIELD_IPV6_EX_TCP |
		    IXGBE_MRQC_RSS_FIELD_IPV6_EX |
		    IXGBE_MRQC_RSS_FIELD_IPV6 |
		    IXGBE_MRQC_RSS_FIELD_IPV6_TCP |
		    IXGBE_MRQC_RSS_FIELD_IPV6_UDP |
		    IXGBE_MRQC_RSS_FIELD_IPV6_EX_UDP;

		/*
		 * Enable VMDq+RSS.
		 */
		if (ixgbe->num_rx_groups > 32)  {
			mrqc = mrqc | IXGBE_MRQC_VMDQRSS64EN;
		} else {
			mrqc = mrqc | IXGBE_MRQC_VMDQRSS32EN;
		}

		IXGBE_WRITE_REG(hw, IXGBE_MRQC, mrqc);

		for (i = 0; i < hw->mac.num_rar_entries; i++) {
			IXGBE_WRITE_REG(hw, IXGBE_MPSAR_LO(i), 0);
			IXGBE_WRITE_REG(hw, IXGBE_MPSAR_HI(i), 0);
		}
		break;

	default:
		break;

	}

	if (hw->mac.type == ixgbe_mac_82599EB ||
	    hw->mac.type == ixgbe_mac_X540 ||
	    hw->mac.type == ixgbe_mac_X550 ||
	    hw->mac.type == ixgbe_mac_X550EM_x) {
		/*
		 * Enable Virtualization and Replication.
		 */
		vtctl = IXGBE_VT_CTL_VT_ENABLE | IXGBE_VT_CTL_REPLEN;
		IXGBE_WRITE_REG(hw, IXGBE_VT_CTL, vtctl);

		/*
		 * Enable receiving packets to all VFs
		 */
		IXGBE_WRITE_REG(hw, IXGBE_VFRE(0), IXGBE_VFRE_ENABLE_ALL);
		IXGBE_WRITE_REG(hw, IXGBE_VFRE(1), IXGBE_VFRE_ENABLE_ALL);
	}
}

/*
 * ixgbe_setup_rss_table - Setup RSS table
 */
static void
ixgbe_setup_rss_table(ixgbe_t *ixgbe)
{
	struct ixgbe_hw *hw = &ixgbe->hw;
	uint32_t i, j;
	uint32_t random;
	uint32_t reta;
	uint32_t ring_per_group;
	uint32_t ring;
	uint32_t table_size;
	uint32_t index_mult;
	uint32_t rxcsum;

	/*
	 * Set multiplier for RETA setup and table size based on MAC type.
	 * RETA table sizes vary by model:
	 *
	 * 82598, 82599, X540: 128 table entries.
	 * X550: 512 table entries.
	 */
	index_mult = 0x1;
	table_size = 128;
	switch (ixgbe->hw.mac.type) {
	case ixgbe_mac_82598EB:
		index_mult = 0x11;
		break;
	case ixgbe_mac_X550:
	case ixgbe_mac_X550EM_x:
		table_size = 512;
		break;
	default:
		break;
	}

	/*
	 * Fill out RSS redirection table. The configuation of the indices is
	 * hardware-dependent.
	 *
	 *  82598: 8 bits wide containing two 4 bit RSS indices
	 *  82599, X540: 8 bits wide containing one 4 bit RSS index
	 *  X550: 8 bits wide containing one 6 bit RSS index
	 */
	reta = 0;
	ring_per_group = ixgbe->num_rx_rings / ixgbe->num_rx_groups;

	for (i = 0, j = 0; i < table_size; i++, j++) {
		if (j == ring_per_group) j = 0;

		/*
		 * The low 8 bits are for hash value (n+0);
		 * The next 8 bits are for hash value (n+1), etc.
		 */
		ring = (j * index_mult);
		reta = reta >> 8;
		reta = reta | (((uint32_t)ring) << 24);

		if ((i & 3) == 3) {
			/*
			 * The first 128 table entries are programmed into the
			 * RETA register, with any beyond that (eg; on X550)
			 * into ERETA.
			 */
			if (i < 128)
				IXGBE_WRITE_REG(hw, IXGBE_RETA(i >> 2), reta);
			else
				IXGBE_WRITE_REG(hw, IXGBE_ERETA((i >> 2) - 32),
				    reta);
			reta = 0;
		}
	}

	/*
	 * Fill out hash function seeds with a random constant
	 */
	for (i = 0; i < 10; i++) {
		(void) random_get_pseudo_bytes((uint8_t *)&random,
		    sizeof (uint32_t));
		IXGBE_WRITE_REG(hw, IXGBE_RSSRK(i), random);
	}

	/*
	 * Disable Packet Checksum to enable RSS for multiple receive queues.
	 * It is an adapter hardware limitation that Packet Checksum is
	 * mutually exclusive with RSS.
	 */
	rxcsum = IXGBE_READ_REG(hw, IXGBE_RXCSUM);
	rxcsum |= IXGBE_RXCSUM_PCSD;
	rxcsum &= ~IXGBE_RXCSUM_IPPCSE;
	IXGBE_WRITE_REG(hw, IXGBE_RXCSUM, rxcsum);
}

/*
 * ixgbe_init_unicst - Initialize the unicast addresses.
 */
static void
ixgbe_init_unicst(ixgbe_t *ixgbe)
{
	struct ixgbe_hw *hw = &ixgbe->hw;
	uint8_t *mac_addr;
	int slot;
	/*
	 * Here we should consider two situations:
	 *
	 * 1. Chipset is initialized at the first time,
	 *    Clear all the multiple unicast addresses.
	 *
	 * 2. Chipset is reset
	 *    Recover the multiple unicast addresses from the
	 *    software data structure to the RAR registers.
	 */
	if (!ixgbe->unicst_init) {
		/*
		 * Initialize the multiple unicast addresses
		 */
		ixgbe->unicst_total = hw->mac.num_rar_entries;
		ixgbe->unicst_avail = ixgbe->unicst_total;
		for (slot = 0; slot < ixgbe->unicst_total; slot++) {
			mac_addr = ixgbe->unicst_addr[slot].mac.addr;
			bzero(mac_addr, ETHERADDRL);
			(void) ixgbe_set_rar(hw, slot, mac_addr, NULL, NULL);
			ixgbe->unicst_addr[slot].mac.set = 0;
		}
		ixgbe->unicst_init = B_TRUE;
	} else {
		/* Re-configure the RAR registers */
		for (slot = 0; slot < ixgbe->unicst_total; slot++) {
			mac_addr = ixgbe->unicst_addr[slot].mac.addr;
			if (ixgbe->unicst_addr[slot].mac.set == 1) {
				(void) ixgbe_set_rar(hw, slot, mac_addr,
				    ixgbe->unicst_addr[slot].mac.group_index,
				    IXGBE_RAH_AV);
			} else {
				bzero(mac_addr, ETHERADDRL);
				(void) ixgbe_set_rar(hw, slot, mac_addr,
				    NULL, NULL);
			}
		}
	}
}

/*
 * ixgbe_unicst_find - Find the slot for the specified unicast address
 */
int
ixgbe_unicst_find(ixgbe_t *ixgbe, const uint8_t *mac_addr)
{
	int slot;

	ASSERT(mutex_owned(&ixgbe->gen_lock));

	for (slot = 0; slot < ixgbe->unicst_total; slot++) {
		if (bcmp(ixgbe->unicst_addr[slot].mac.addr,
		    mac_addr, ETHERADDRL) == 0)
			return (slot);
	}

	return (-1);
}

/*
 * ixgbe_multicst_add - Add a multicst address.
 */
int
ixgbe_multicst_add(ixgbe_t *ixgbe, const uint8_t *multiaddr)
{
	ASSERT(mutex_owned(&ixgbe->gen_lock));

	if ((multiaddr[0] & 01) == 0) {
		return (EINVAL);
	}

	if (ixgbe->mcast_count >= MAX_NUM_MULTICAST_ADDRESSES) {
		return (ENOENT);
	}

	bcopy(multiaddr,
	    &ixgbe->mcast_table[ixgbe->mcast_count], ETHERADDRL);
	ixgbe->mcast_count++;

	/*
	 * Update the multicast table in the hardware
	 */
	ixgbe_setup_multicst(ixgbe);

	if (ixgbe_check_acc_handle(ixgbe->osdep.reg_handle) != DDI_FM_OK) {
		ddi_fm_service_impact(ixgbe->dip, DDI_SERVICE_DEGRADED);
		return (EIO);
	}

	return (0);
}

/*
 * ixgbe_multicst_remove - Remove a multicst address.
 */
int
ixgbe_multicst_remove(ixgbe_t *ixgbe, const uint8_t *multiaddr)
{
	int i;

	ASSERT(mutex_owned(&ixgbe->gen_lock));

	for (i = 0; i < ixgbe->mcast_count; i++) {
		if (bcmp(multiaddr, &ixgbe->mcast_table[i],
		    ETHERADDRL) == 0) {
			for (i++; i < ixgbe->mcast_count; i++) {
				ixgbe->mcast_table[i - 1] =
				    ixgbe->mcast_table[i];
			}
			ixgbe->mcast_count--;
			break;
		}
	}

	/*
	 * Update the multicast table in the hardware
	 */
	ixgbe_setup_multicst(ixgbe);

	if (ixgbe_check_acc_handle(ixgbe->osdep.reg_handle) != DDI_FM_OK) {
		ddi_fm_service_impact(ixgbe->dip, DDI_SERVICE_DEGRADED);
		return (EIO);
	}

	return (0);
}

/*
 * ixgbe_setup_multicast - Setup multicast data structures.
 *
 * This routine initializes all of the multicast related structures
 * and save them in the hardware registers.
 */
static void
ixgbe_setup_multicst(ixgbe_t *ixgbe)
{
	uint8_t *mc_addr_list;
	uint32_t mc_addr_count;
	struct ixgbe_hw *hw = &ixgbe->hw;

	ASSERT(mutex_owned(&ixgbe->gen_lock));

	ASSERT(ixgbe->mcast_count <= MAX_NUM_MULTICAST_ADDRESSES);

	mc_addr_list = (uint8_t *)ixgbe->mcast_table;
	mc_addr_count = ixgbe->mcast_count;

	/*
	 * Update the multicast addresses to the MTA registers
	 */
	(void) ixgbe_update_mc_addr_list(hw, mc_addr_list, mc_addr_count,
	    ixgbe_mc_table_itr, TRUE);
}

/*
 * ixgbe_setup_vmdq_rss_conf - Configure vmdq and rss (number and mode).
 *
 * Configure the rx classification mode (vmdq & rss) and vmdq & rss numbers.
 * Different chipsets may have different allowed configuration of vmdq and rss.
 */
static void
ixgbe_setup_vmdq_rss_conf(ixgbe_t *ixgbe)
{
	struct ixgbe_hw *hw = &ixgbe->hw;
	uint32_t ring_per_group;

	switch (hw->mac.type) {
	case ixgbe_mac_82598EB:
		/*
		 * 82598 supports the following combination:
		 * vmdq no. x rss no.
		 * [5..16]  x 1
		 * [1..4]   x [1..16]
		 * However 8 rss queue per pool (vmdq) is sufficient for
		 * most cases.
		 */
		ring_per_group = ixgbe->num_rx_rings / ixgbe->num_rx_groups;
		if (ixgbe->num_rx_groups > 4) {
			ixgbe->num_rx_rings = ixgbe->num_rx_groups;
		} else {
			ixgbe->num_rx_rings = ixgbe->num_rx_groups *
			    min(8, ring_per_group);
		}

		break;

	case ixgbe_mac_82599EB:
	case ixgbe_mac_X540:
	case ixgbe_mac_X550:
	case ixgbe_mac_X550EM_x:
		/*
		 * 82599 supports the following combination:
		 * vmdq no. x rss no.
		 * [33..64] x [1..2]
		 * [2..32]  x [1..4]
		 * 1 x [1..16]
		 * However 8 rss queue per pool (vmdq) is sufficient for
		 * most cases.
		 *
		 * For now, treat X540 and X550 like the 82599.
		 */
		ring_per_group = ixgbe->num_rx_rings / ixgbe->num_rx_groups;
		if (ixgbe->num_rx_groups == 1) {
			ixgbe->num_rx_rings = min(8, ring_per_group);
		} else if (ixgbe->num_rx_groups <= 32) {
			ixgbe->num_rx_rings = ixgbe->num_rx_groups *
			    min(4, ring_per_group);
		} else if (ixgbe->num_rx_groups <= 64) {
			ixgbe->num_rx_rings = ixgbe->num_rx_groups *
			    min(2, ring_per_group);
		}
		break;

	default:
		break;
	}

	ring_per_group = ixgbe->num_rx_rings / ixgbe->num_rx_groups;

	if (ixgbe->num_rx_groups == 1 && ring_per_group == 1) {
		ixgbe->classify_mode = IXGBE_CLASSIFY_NONE;
	} else if (ixgbe->num_rx_groups != 1 && ring_per_group == 1) {
		ixgbe->classify_mode = IXGBE_CLASSIFY_VMDQ;
	} else if (ixgbe->num_rx_groups != 1 && ring_per_group != 1) {
		ixgbe->classify_mode = IXGBE_CLASSIFY_VMDQ_RSS;
	} else {
		ixgbe->classify_mode = IXGBE_CLASSIFY_RSS;
	}

	IXGBE_DEBUGLOG_2(ixgbe, "rx group number:%d, rx ring number:%d",
	    ixgbe->num_rx_groups, ixgbe->num_rx_rings);
}

/*
 * ixgbe_get_conf - Get driver configurations set in driver.conf.
 *
 * This routine gets user-configured values out of the configuration
 * file ixgbe.conf.
 *
 * For each configurable value, there is a minimum, a maximum, and a
 * default.
 * If user does not configure a value, use the default.
 * If user configures below the minimum, use the minumum.
 * If user configures above the maximum, use the maxumum.
 */
static void
ixgbe_get_conf(ixgbe_t *ixgbe)
{
	struct ixgbe_hw *hw = &ixgbe->hw;
	uint32_t flow_control;

	/*
	 * ixgbe driver supports the following user configurations:
	 *
	 * Jumbo frame configuration:
	 *    default_mtu
	 *
	 * Ethernet flow control configuration:
	 *    flow_control
	 *
	 * Multiple rings configurations:
	 *    tx_queue_number
	 *    tx_ring_size
	 *    rx_queue_number
	 *    rx_ring_size
	 *
	 * Call ixgbe_get_prop() to get the value for a specific
	 * configuration parameter.
	 */

	/*
	 * Jumbo frame configuration - max_frame_size controls host buffer
	 * allocation, so includes MTU, ethernet header, vlan tag and
	 * frame check sequence.
	 */
	ixgbe->default_mtu = ixgbe_get_prop(ixgbe, PROP_DEFAULT_MTU,
	    MIN_MTU, ixgbe->capab->max_mtu, DEFAULT_MTU);

	ixgbe->max_frame_size = ixgbe->default_mtu +
	    sizeof (struct ether_vlan_header) + ETHERFCSL;

	/*
	 * Ethernet flow control configuration
	 */
	flow_control = ixgbe_get_prop(ixgbe, PROP_FLOW_CONTROL,
	    ixgbe_fc_none, 3, ixgbe_fc_none);
	if (flow_control == 3)
		flow_control = ixgbe_fc_default;

	/*
	 * fc.requested mode is what the user requests.  After autoneg,
	 * fc.current_mode will be the flow_control mode that was negotiated.
	 */
	hw->fc.requested_mode = flow_control;

	/*
	 * Multiple rings configurations
	 */
	ixgbe->num_tx_rings = ixgbe_get_prop(ixgbe, PROP_TX_QUEUE_NUM,
	    ixgbe->capab->min_tx_que_num,
	    ixgbe->capab->max_tx_que_num,
	    ixgbe->capab->def_tx_que_num);
	ixgbe->tx_ring_size = ixgbe_get_prop(ixgbe, PROP_TX_RING_SIZE,
	    MIN_TX_RING_SIZE, MAX_TX_RING_SIZE, DEFAULT_TX_RING_SIZE);

	ixgbe->num_rx_rings = ixgbe_get_prop(ixgbe, PROP_RX_QUEUE_NUM,
	    ixgbe->capab->min_rx_que_num,
	    ixgbe->capab->max_rx_que_num,
	    ixgbe->capab->def_rx_que_num);
	ixgbe->rx_ring_size = ixgbe_get_prop(ixgbe, PROP_RX_RING_SIZE,
	    MIN_RX_RING_SIZE, MAX_RX_RING_SIZE, DEFAULT_RX_RING_SIZE);

	/*
	 * Multiple groups configuration
	 */
	ixgbe->num_rx_groups = ixgbe_get_prop(ixgbe, PROP_RX_GROUP_NUM,
	    ixgbe->capab->min_rx_grp_num, ixgbe->capab->max_rx_grp_num,
	    ixgbe->capab->def_rx_grp_num);

	ixgbe->mr_enable = ixgbe_get_prop(ixgbe, PROP_MR_ENABLE,
	    0, 1, DEFAULT_MR_ENABLE);

	if (ixgbe->mr_enable == B_FALSE) {
		ixgbe->num_tx_rings = 1;
		ixgbe->num_rx_rings = 1;
		ixgbe->num_rx_groups = 1;
		ixgbe->classify_mode = IXGBE_CLASSIFY_NONE;
	} else {
		ixgbe->num_rx_rings = ixgbe->num_rx_groups *
		    max(ixgbe->num_rx_rings / ixgbe->num_rx_groups, 1);
		/*
		 * The combination of num_rx_rings and num_rx_groups
		 * may be not supported by h/w. We need to adjust
		 * them to appropriate values.
		 */
		ixgbe_setup_vmdq_rss_conf(ixgbe);
	}

	/*
	 * Tunable used to force an interrupt type. The only use is
	 * for testing of the lesser interrupt types.
	 * 0 = don't force interrupt type
	 * 1 = force interrupt type MSI-X
	 * 2 = force interrupt type MSI
	 * 3 = force interrupt type Legacy
	 */
	ixgbe->intr_force = ixgbe_get_prop(ixgbe, PROP_INTR_FORCE,
	    IXGBE_INTR_NONE, IXGBE_INTR_LEGACY, IXGBE_INTR_NONE);

	ixgbe->tx_hcksum_enable = ixgbe_get_prop(ixgbe, PROP_TX_HCKSUM_ENABLE,
	    0, 1, DEFAULT_TX_HCKSUM_ENABLE);
	ixgbe->rx_hcksum_enable = ixgbe_get_prop(ixgbe, PROP_RX_HCKSUM_ENABLE,
	    0, 1, DEFAULT_RX_HCKSUM_ENABLE);
	ixgbe->lso_enable = ixgbe_get_prop(ixgbe, PROP_LSO_ENABLE,
	    0, 1, DEFAULT_LSO_ENABLE);
	ixgbe->lro_enable = ixgbe_get_prop(ixgbe, PROP_LRO_ENABLE,
	    0, 1, DEFAULT_LRO_ENABLE);
	ixgbe->tx_head_wb_enable = ixgbe_get_prop(ixgbe, PROP_TX_HEAD_WB_ENABLE,
	    0, 1, DEFAULT_TX_HEAD_WB_ENABLE);
	ixgbe->relax_order_enable = ixgbe_get_prop(ixgbe,
	    PROP_RELAX_ORDER_ENABLE, 0, 1, DEFAULT_RELAX_ORDER_ENABLE);

	/* Head Write Back not recommended for 82599, X540 and X550 */
	if (hw->mac.type == ixgbe_mac_82599EB ||
	    hw->mac.type == ixgbe_mac_X540 ||
	    hw->mac.type == ixgbe_mac_X550 ||
	    hw->mac.type == ixgbe_mac_X550EM_x) {
		ixgbe->tx_head_wb_enable = B_FALSE;
	}

	/*
	 * ixgbe LSO needs the tx h/w checksum support.
	 * LSO will be disabled if tx h/w checksum is not
	 * enabled.
	 */
	if (ixgbe->tx_hcksum_enable == B_FALSE) {
		ixgbe->lso_enable = B_FALSE;
	}

	/*
	 * ixgbe LRO needs the rx h/w checksum support.
	 * LRO will be disabled if rx h/w checksum is not
	 * enabled.
	 */
	if (ixgbe->rx_hcksum_enable == B_FALSE) {
		ixgbe->lro_enable = B_FALSE;
	}

	/*
	 * ixgbe LRO only supported by 82599, X540 and X550
	 */
	if (hw->mac.type == ixgbe_mac_82598EB) {
		ixgbe->lro_enable = B_FALSE;
	}
	ixgbe->tx_copy_thresh = ixgbe_get_prop(ixgbe, PROP_TX_COPY_THRESHOLD,
	    MIN_TX_COPY_THRESHOLD, MAX_TX_COPY_THRESHOLD,
	    DEFAULT_TX_COPY_THRESHOLD);
	ixgbe->tx_recycle_thresh = ixgbe_get_prop(ixgbe,
	    PROP_TX_RECYCLE_THRESHOLD, MIN_TX_RECYCLE_THRESHOLD,
	    MAX_TX_RECYCLE_THRESHOLD, DEFAULT_TX_RECYCLE_THRESHOLD);
	ixgbe->tx_overload_thresh = ixgbe_get_prop(ixgbe,
	    PROP_TX_OVERLOAD_THRESHOLD, MIN_TX_OVERLOAD_THRESHOLD,
	    MAX_TX_OVERLOAD_THRESHOLD, DEFAULT_TX_OVERLOAD_THRESHOLD);
	ixgbe->tx_resched_thresh = ixgbe_get_prop(ixgbe,
	    PROP_TX_RESCHED_THRESHOLD, MIN_TX_RESCHED_THRESHOLD,
	    MAX_TX_RESCHED_THRESHOLD, DEFAULT_TX_RESCHED_THRESHOLD);

	ixgbe->rx_copy_thresh = ixgbe_get_prop(ixgbe, PROP_RX_COPY_THRESHOLD,
	    MIN_RX_COPY_THRESHOLD, MAX_RX_COPY_THRESHOLD,
	    DEFAULT_RX_COPY_THRESHOLD);
	ixgbe->rx_limit_per_intr = ixgbe_get_prop(ixgbe, PROP_RX_LIMIT_PER_INTR,
	    MIN_RX_LIMIT_PER_INTR, MAX_RX_LIMIT_PER_INTR,
	    DEFAULT_RX_LIMIT_PER_INTR);

	ixgbe->intr_throttling[0] = ixgbe_get_prop(ixgbe, PROP_INTR_THROTTLING,
	    ixgbe->capab->min_intr_throttle,
	    ixgbe->capab->max_intr_throttle,
	    ixgbe->capab->def_intr_throttle);
	/*
	 * 82599, X540 and X550 require the interrupt throttling rate is
	 * a multiple of 8. This is enforced by the register definiton.
	 */
	if (hw->mac.type == ixgbe_mac_82599EB ||
	    hw->mac.type == ixgbe_mac_X540 ||
	    hw->mac.type == ixgbe_mac_X550 ||
	    hw->mac.type == ixgbe_mac_X550EM_x)
		ixgbe->intr_throttling[0] = ixgbe->intr_throttling[0] & 0xFF8;

	hw->allow_unsupported_sfp = ixgbe_get_prop(ixgbe,
	    PROP_ALLOW_UNSUPPORTED_SFP, 0, 1, DEFAULT_ALLOW_UNSUPPORTED_SFP);
}

static void
ixgbe_init_params(ixgbe_t *ixgbe)
{
	struct ixgbe_hw *hw = &ixgbe->hw;
	ixgbe_link_speed speeds_supported = 0;
	boolean_t negotiate;

	/*
	 * Get a list of speeds the adapter supports. If the hw struct hasn't
	 * been populated with this information yet, retrieve it from the
	 * adapter and save it to our own variable.
	 *
	 * On certain adapters, such as ones which use SFPs, the contents of
	 * hw->phy.speeds_supported (and hw->phy.autoneg_advertised) are not
	 * updated, so we must rely on calling ixgbe_get_link_capabilities()
	 * in order to ascertain the speeds which we are capable of supporting,
	 * and in the case of SFP-equipped adapters, which speed we are
	 * advertising. If ixgbe_get_link_capabilities() fails for some reason,
	 * we'll go with a default list of speeds as a last resort.
	 */
	speeds_supported = hw->phy.speeds_supported;

	if (speeds_supported == 0) {
		if (ixgbe_get_link_capabilities(hw, &speeds_supported,
		    &negotiate) != IXGBE_SUCCESS) {
			if (hw->mac.type == ixgbe_mac_82598EB) {
				speeds_supported =
				    IXGBE_LINK_SPEED_82598_AUTONEG;
			} else {
				speeds_supported =
				    IXGBE_LINK_SPEED_82599_AUTONEG;
			}
		}
	}
	ixgbe->speeds_supported = speeds_supported;

	/*
	 * By default, all supported speeds are enabled and advertised.
	 */
	if (speeds_supported & IXGBE_LINK_SPEED_10GB_FULL) {
		ixgbe->param_en_10000fdx_cap = 1;
		ixgbe->param_adv_10000fdx_cap = 1;
	} else {
		ixgbe->param_en_10000fdx_cap = 0;
		ixgbe->param_adv_10000fdx_cap = 0;
	}

	if (speeds_supported & IXGBE_LINK_SPEED_5GB_FULL) {
		ixgbe->param_en_5000fdx_cap = 1;
		ixgbe->param_adv_5000fdx_cap = 1;
	} else {
		ixgbe->param_en_5000fdx_cap = 0;
		ixgbe->param_adv_5000fdx_cap = 0;
	}

	if (speeds_supported & IXGBE_LINK_SPEED_2_5GB_FULL) {
		ixgbe->param_en_2500fdx_cap = 1;
		ixgbe->param_adv_2500fdx_cap = 1;
	} else {
		ixgbe->param_en_2500fdx_cap = 0;
		ixgbe->param_adv_2500fdx_cap = 0;
	}

	if (speeds_supported & IXGBE_LINK_SPEED_1GB_FULL) {
		ixgbe->param_en_1000fdx_cap = 1;
		ixgbe->param_adv_1000fdx_cap = 1;
	} else {
		ixgbe->param_en_1000fdx_cap = 0;
		ixgbe->param_adv_1000fdx_cap = 0;
	}

	if (speeds_supported & IXGBE_LINK_SPEED_100_FULL) {
		ixgbe->param_en_100fdx_cap = 1;
		ixgbe->param_adv_100fdx_cap = 1;
	} else {
		ixgbe->param_en_100fdx_cap = 0;
		ixgbe->param_adv_100fdx_cap = 0;
	}

	ixgbe->param_pause_cap = 1;
	ixgbe->param_asym_pause_cap = 1;
	ixgbe->param_rem_fault = 0;

	ixgbe->param_adv_autoneg_cap = 1;
	ixgbe->param_adv_pause_cap = 1;
	ixgbe->param_adv_asym_pause_cap = 1;
	ixgbe->param_adv_rem_fault = 0;

	ixgbe->param_lp_10000fdx_cap = 0;
	ixgbe->param_lp_5000fdx_cap = 0;
	ixgbe->param_lp_2500fdx_cap = 0;
	ixgbe->param_lp_1000fdx_cap = 0;
	ixgbe->param_lp_100fdx_cap = 0;
	ixgbe->param_lp_autoneg_cap = 0;
	ixgbe->param_lp_pause_cap = 0;
	ixgbe->param_lp_asym_pause_cap = 0;
	ixgbe->param_lp_rem_fault = 0;
}

/*
 * ixgbe_get_prop - Get a property value out of the configuration file
 * ixgbe.conf.
 *
 * Caller provides the name of the property, a default value, a minimum
 * value, and a maximum value.
 *
 * Return configured value of the property, with default, minimum and
 * maximum properly applied.
 */
static int
ixgbe_get_prop(ixgbe_t *ixgbe,
    char *propname,	/* name of the property */
    int minval,		/* minimum acceptable value */
    int maxval,		/* maximim acceptable value */
    int defval)		/* default value */
{
	int value;

	/*
	 * Call ddi_prop_get_int() to read the conf settings
	 */
	value = ddi_prop_get_int(DDI_DEV_T_ANY, ixgbe->dip,
	    DDI_PROP_DONTPASS, propname, defval);
	if (value > maxval)
		value = maxval;

	if (value < minval)
		value = minval;

	return (value);
}

/*
 * ixgbe_driver_setup_link - Using the link properties to setup the link.
 */
int
ixgbe_driver_setup_link(ixgbe_t *ixgbe, boolean_t setup_hw)
{
	struct ixgbe_hw *hw = &ixgbe->hw;
	ixgbe_link_speed advertised = 0;

	/*
	 * Assemble a list of enabled speeds to auto-negotiate with.
	 */
	if (ixgbe->param_en_10000fdx_cap == 1)
		advertised |= IXGBE_LINK_SPEED_10GB_FULL;

	if (ixgbe->param_en_5000fdx_cap == 1)
		advertised |= IXGBE_LINK_SPEED_5GB_FULL;

	if (ixgbe->param_en_2500fdx_cap == 1)
		advertised |= IXGBE_LINK_SPEED_2_5GB_FULL;

	if (ixgbe->param_en_1000fdx_cap == 1)
		advertised |= IXGBE_LINK_SPEED_1GB_FULL;

	if (ixgbe->param_en_100fdx_cap == 1)
		advertised |= IXGBE_LINK_SPEED_100_FULL;

	/*
	 * As a last resort, autoneg with a default list of speeds.
	 */
	if (ixgbe->param_adv_autoneg_cap == 1 && advertised == 0) {
		ixgbe_notice(ixgbe, "Invalid link settings. Setting link "
		    "to autonegotiate with full capabilities.");

		if (hw->mac.type == ixgbe_mac_82598EB)
			advertised = IXGBE_LINK_SPEED_82598_AUTONEG;
		else
			advertised = IXGBE_LINK_SPEED_82599_AUTONEG;
	}

	if (setup_hw) {
		if (ixgbe_setup_link(&ixgbe->hw, advertised,
		    ixgbe->param_adv_autoneg_cap) != IXGBE_SUCCESS) {
			ixgbe_notice(ixgbe, "Setup link failed on this "
			    "device.");
			return (IXGBE_FAILURE);
		}
	}

	return (IXGBE_SUCCESS);
}

/*
 * ixgbe_driver_link_check - Link status processing.
 *
 * This function can be called in both kernel context and interrupt context
 */
static void
ixgbe_driver_link_check(ixgbe_t *ixgbe)
{
	struct ixgbe_hw *hw = &ixgbe->hw;
	ixgbe_link_speed speed = IXGBE_LINK_SPEED_UNKNOWN;
	boolean_t link_up = B_FALSE;
	boolean_t link_changed = B_FALSE;

	ASSERT(mutex_owned(&ixgbe->gen_lock));

	(void) ixgbe_check_link(hw, &speed, &link_up, B_FALSE);
	if (link_up) {
		ixgbe->link_check_complete = B_TRUE;

		/* Link is up, enable flow control settings */
		(void) ixgbe_fc_enable(hw);

		/*
		 * The Link is up, check whether it was marked as down earlier
		 */
		if (ixgbe->link_state != LINK_STATE_UP) {
			switch (speed) {
			case IXGBE_LINK_SPEED_10GB_FULL:
				ixgbe->link_speed = SPEED_10GB;
				break;
			case IXGBE_LINK_SPEED_5GB_FULL:
				ixgbe->link_speed = SPEED_5GB;
				break;
			case IXGBE_LINK_SPEED_2_5GB_FULL:
				ixgbe->link_speed = SPEED_2_5GB;
				break;
			case IXGBE_LINK_SPEED_1GB_FULL:
				ixgbe->link_speed = SPEED_1GB;
				break;
			case IXGBE_LINK_SPEED_100_FULL:
				ixgbe->link_speed = SPEED_100;
			}
			ixgbe->link_duplex = LINK_DUPLEX_FULL;
			ixgbe->link_state = LINK_STATE_UP;
			link_changed = B_TRUE;
		}
	} else {
		if (ixgbe->link_check_complete == B_TRUE ||
		    (ixgbe->link_check_complete == B_FALSE &&
		    gethrtime() >= ixgbe->link_check_hrtime)) {
			/*
			 * The link is really down
			 */
			ixgbe->link_check_complete = B_TRUE;

			if (ixgbe->link_state != LINK_STATE_DOWN) {
				ixgbe->link_speed = 0;
				ixgbe->link_duplex = LINK_DUPLEX_UNKNOWN;
				ixgbe->link_state = LINK_STATE_DOWN;
				link_changed = B_TRUE;
			}
		}
	}

	/*
	 * If we are in an interrupt context, need to re-enable the
	 * interrupt, which was automasked
	 */
	if (servicing_interrupt() != 0) {
		ixgbe->eims |= IXGBE_EICR_LSC;
		IXGBE_WRITE_REG(hw, IXGBE_EIMS, ixgbe->eims);
	}

	if (link_changed) {
		mac_link_update(ixgbe->mac_hdl, ixgbe->link_state);
	}
}

/*
 * ixgbe_sfp_check - sfp module processing done in taskq only for 82599.
 */
static void
ixgbe_sfp_check(void *arg)
{
	ixgbe_t *ixgbe = (ixgbe_t *)arg;
	uint32_t eicr = ixgbe->eicr;
	struct ixgbe_hw *hw = &ixgbe->hw;

	mutex_enter(&ixgbe->gen_lock);
	(void) hw->phy.ops.identify_sfp(hw);
	if (eicr & IXGBE_EICR_GPI_SDP1_BY_MAC(hw)) {
		/* clear the interrupt */
		IXGBE_WRITE_REG(hw, IXGBE_EICR, IXGBE_EICR_GPI_SDP1_BY_MAC(hw));

		/* if link up, do multispeed fiber setup */
		(void) ixgbe_setup_link(hw, IXGBE_LINK_SPEED_82599_AUTONEG,
		    B_TRUE);
		ixgbe_driver_link_check(ixgbe);
		ixgbe_get_hw_state(ixgbe);
	} else if (eicr & IXGBE_EICR_GPI_SDP2_BY_MAC(hw)) {
		/* clear the interrupt */
		IXGBE_WRITE_REG(hw, IXGBE_EICR, IXGBE_EICR_GPI_SDP2_BY_MAC(hw));

		/* if link up, do sfp module setup */
		(void) hw->mac.ops.setup_sfp(hw);

		/* do multispeed fiber setup */
		(void) ixgbe_setup_link(hw, IXGBE_LINK_SPEED_82599_AUTONEG,
		    B_TRUE);
		ixgbe_driver_link_check(ixgbe);
		ixgbe_get_hw_state(ixgbe);
	}
	mutex_exit(&ixgbe->gen_lock);

	/*
	 * We need to fully re-check the link later.
	 */
	ixgbe->link_check_complete = B_FALSE;
	ixgbe->link_check_hrtime = gethrtime() +
	    (IXGBE_LINK_UP_TIME * 100000000ULL);
}

/*
 * ixgbe_overtemp_check - overtemp module processing done in taskq
 *
 * This routine will only be called on adapters with temperature sensor.
 * The indication of over-temperature can be either SDP0 interrupt or the link
 * status change interrupt.
 */
static void
ixgbe_overtemp_check(void *arg)
{
	ixgbe_t *ixgbe = (ixgbe_t *)arg;
	struct ixgbe_hw *hw = &ixgbe->hw;
	uint32_t eicr = ixgbe->eicr;
	ixgbe_link_speed speed;
	boolean_t link_up;

	mutex_enter(&ixgbe->gen_lock);

	/* make sure we know current state of link */
	(void) ixgbe_check_link(hw, &speed, &link_up, B_FALSE);

	/* check over-temp condition */
	if (((eicr & IXGBE_EICR_GPI_SDP0_BY_MAC(hw)) && (!link_up)) ||
	    (eicr & IXGBE_EICR_LSC)) {
		if (hw->phy.ops.check_overtemp(hw) == IXGBE_ERR_OVERTEMP) {
			atomic_or_32(&ixgbe->ixgbe_state, IXGBE_OVERTEMP);

			/*
			 * Disable the adapter interrupts
			 */
			ixgbe_disable_adapter_interrupts(ixgbe);

			/*
			 * Disable Rx/Tx units
			 */
			(void) ixgbe_stop_adapter(hw);

			ddi_fm_service_impact(ixgbe->dip, DDI_SERVICE_LOST);
			ixgbe_error(ixgbe,
			    "Problem: Network adapter has been stopped "
			    "because it has overheated");
			ixgbe_error(ixgbe,
			    "Action: Restart the computer. "
			    "If the problem persists, power off the system "
			    "and replace the adapter");
		}
	}

	/* write to clear the interrupt */
	IXGBE_WRITE_REG(hw, IXGBE_EICR, eicr);

	mutex_exit(&ixgbe->gen_lock);
}

/*
 * ixgbe_phy_check - taskq to process interrupts from an external PHY
 *
 * This routine will only be called on adapters with external PHYs
 * (such as X550) that may be trying to raise our attention to some event.
 * Currently, this is limited to claiming PHY overtemperature and link status
 * change (LSC) events, however this may expand to include other things in
 * future adapters.
 */
static void
ixgbe_phy_check(void *arg)
{
	ixgbe_t *ixgbe = (ixgbe_t *)arg;
	struct ixgbe_hw *hw = &ixgbe->hw;
	int rv;

	mutex_enter(&ixgbe->gen_lock);

	/*
	 * X550 baseT PHY overtemp and LSC events are handled here.
	 *
	 * If an overtemp event occurs, it will be reflected in the
	 * return value of phy.ops.handle_lasi() and the common code will
	 * automatically power off the baseT PHY. This is our cue to trigger
	 * an FMA event.
	 *
	 * If a link status change event occurs, phy.ops.handle_lasi() will
	 * automatically initiate a link setup between the integrated KR PHY
	 * and the external X557 PHY to ensure that the link speed between
	 * them matches the link speed of the baseT link.
	 */
	rv = ixgbe_handle_lasi(hw);

	if (rv == IXGBE_ERR_OVERTEMP) {
		atomic_or_32(&ixgbe->ixgbe_state, IXGBE_OVERTEMP);

		/*
		 * Disable the adapter interrupts
		 */
		ixgbe_disable_adapter_interrupts(ixgbe);

		/*
		 * Disable Rx/Tx units
		 */
		(void) ixgbe_stop_adapter(hw);

		ddi_fm_service_impact(ixgbe->dip, DDI_SERVICE_LOST);
		ixgbe_error(ixgbe,
		    "Problem: Network adapter has been stopped due to a "
		    "overtemperature event being detected.");
		ixgbe_error(ixgbe,
		    "Action: Shut down or restart the computer. If the issue "
		    "persists, please take action in accordance with the "
		    "recommendations from your system vendor.");
	}

	mutex_exit(&ixgbe->gen_lock);
}

/*
 * ixgbe_link_timer - timer for link status detection
 */
static void
ixgbe_link_timer(void *arg)
{
	ixgbe_t *ixgbe = (ixgbe_t *)arg;

	mutex_enter(&ixgbe->gen_lock);
	ixgbe_driver_link_check(ixgbe);
	mutex_exit(&ixgbe->gen_lock);
}

/*
 * ixgbe_local_timer - Driver watchdog function.
 *
 * This function will handle the transmit stall check and other routines.
 */
static void
ixgbe_local_timer(void *arg)
{
	ixgbe_t *ixgbe = (ixgbe_t *)arg;

	if (ixgbe->ixgbe_state & IXGBE_OVERTEMP)
		goto out;

	if (ixgbe->ixgbe_state & IXGBE_ERROR) {
		ixgbe->reset_count++;
		if (ixgbe_reset(ixgbe) == IXGBE_SUCCESS)
			ddi_fm_service_impact(ixgbe->dip, DDI_SERVICE_RESTORED);
		goto out;
	}

	if (ixgbe_stall_check(ixgbe)) {
		atomic_or_32(&ixgbe->ixgbe_state, IXGBE_STALL);
		ddi_fm_service_impact(ixgbe->dip, DDI_SERVICE_DEGRADED);

		ixgbe->reset_count++;
		if (ixgbe_reset(ixgbe) == IXGBE_SUCCESS)
			ddi_fm_service_impact(ixgbe->dip, DDI_SERVICE_RESTORED);
	}

out:
	ixgbe_restart_watchdog_timer(ixgbe);
}

/*
 * ixgbe_stall_check - Check for transmit stall.
 *
 * This function checks if the adapter is stalled (in transmit).
 *
 * It is called each time the watchdog timeout is invoked.
 * If the transmit descriptor reclaim continuously fails,
 * the watchdog value will increment by 1. If the watchdog
 * value exceeds the threshold, the ixgbe is assumed to
 * have stalled and need to be reset.
 */
static boolean_t
ixgbe_stall_check(ixgbe_t *ixgbe)
{
	ixgbe_tx_ring_t *tx_ring;
	boolean_t result;
	int i;

	if (ixgbe->link_state != LINK_STATE_UP)
		return (B_FALSE);

	/*
	 * If any tx ring is stalled, we'll reset the chipset
	 */
	result = B_FALSE;
	for (i = 0; i < ixgbe->num_tx_rings; i++) {
		tx_ring = &ixgbe->tx_rings[i];
		if (tx_ring->tbd_free <= ixgbe->tx_recycle_thresh) {
			tx_ring->tx_recycle(tx_ring);
		}

		if (tx_ring->recycle_fail > 0)
			tx_ring->stall_watchdog++;
		else
			tx_ring->stall_watchdog = 0;

		if (tx_ring->stall_watchdog >= STALL_WATCHDOG_TIMEOUT) {
			result = B_TRUE;
			break;
		}
	}

	if (result) {
		tx_ring->stall_watchdog = 0;
		tx_ring->recycle_fail = 0;
	}

	return (result);
}


/*
 * is_valid_mac_addr - Check if the mac address is valid.
 */
static boolean_t
is_valid_mac_addr(uint8_t *mac_addr)
{
	const uint8_t addr_test1[6] = { 0, 0, 0, 0, 0, 0 };
	const uint8_t addr_test2[6] =
	    { 0xFF, 0xFF, 0xFF, 0xFF, 0xFF, 0xFF };

	if (!(bcmp(addr_test1, mac_addr, ETHERADDRL)) ||
	    !(bcmp(addr_test2, mac_addr, ETHERADDRL)))
		return (B_FALSE);

	return (B_TRUE);
}

static boolean_t
ixgbe_find_mac_address(ixgbe_t *ixgbe)
{
#ifdef __sparc
	struct ixgbe_hw *hw = &ixgbe->hw;
	uchar_t *bytes;
	struct ether_addr sysaddr;
	uint_t nelts;
	int err;
	boolean_t found = B_FALSE;

	/*
	 * The "vendor's factory-set address" may already have
	 * been extracted from the chip, but if the property
	 * "local-mac-address" is set we use that instead.
	 *
	 * We check whether it looks like an array of 6
	 * bytes (which it should, if OBP set it).  If we can't
	 * make sense of it this way, we'll ignore it.
	 */
	err = ddi_prop_lookup_byte_array(DDI_DEV_T_ANY, ixgbe->dip,
	    DDI_PROP_DONTPASS, "local-mac-address", &bytes, &nelts);
	if (err == DDI_PROP_SUCCESS) {
		if (nelts == ETHERADDRL) {
			while (nelts--)
				hw->mac.addr[nelts] = bytes[nelts];
			found = B_TRUE;
		}
		ddi_prop_free(bytes);
	}

	/*
	 * Look up the OBP property "local-mac-address?". If the user has set
	 * 'local-mac-address? = false', use "the system address" instead.
	 */
	if (ddi_prop_lookup_byte_array(DDI_DEV_T_ANY, ixgbe->dip, 0,
	    "local-mac-address?", &bytes, &nelts) == DDI_PROP_SUCCESS) {
		if (strncmp("false", (caddr_t)bytes, (size_t)nelts) == 0) {
			if (localetheraddr(NULL, &sysaddr) != 0) {
				bcopy(&sysaddr, hw->mac.addr, ETHERADDRL);
				found = B_TRUE;
			}
		}
		ddi_prop_free(bytes);
	}

	/*
	 * Finally(!), if there's a valid "mac-address" property (created
	 * if we netbooted from this interface), we must use this instead
	 * of any of the above to ensure that the NFS/install server doesn't
	 * get confused by the address changing as illumos takes over!
	 */
	err = ddi_prop_lookup_byte_array(DDI_DEV_T_ANY, ixgbe->dip,
	    DDI_PROP_DONTPASS, "mac-address", &bytes, &nelts);
	if (err == DDI_PROP_SUCCESS) {
		if (nelts == ETHERADDRL) {
			while (nelts--)
				hw->mac.addr[nelts] = bytes[nelts];
			found = B_TRUE;
		}
		ddi_prop_free(bytes);
	}

	if (found) {
		bcopy(hw->mac.addr, hw->mac.perm_addr, ETHERADDRL);
		return (B_TRUE);
	}
#else
	_NOTE(ARGUNUSED(ixgbe));
#endif

	return (B_TRUE);
}

#pragma inline(ixgbe_arm_watchdog_timer)
static void
ixgbe_arm_watchdog_timer(ixgbe_t *ixgbe)
{
	/*
	 * Fire a watchdog timer
	 */
	ixgbe->watchdog_tid =
	    timeout(ixgbe_local_timer,
	    (void *)ixgbe, 1 * drv_usectohz(1000000));

}

/*
 * ixgbe_enable_watchdog_timer - Enable and start the driver watchdog timer.
 */
void
ixgbe_enable_watchdog_timer(ixgbe_t *ixgbe)
{
	mutex_enter(&ixgbe->watchdog_lock);

	if (!ixgbe->watchdog_enable) {
		ixgbe->watchdog_enable = B_TRUE;
		ixgbe->watchdog_start = B_TRUE;
		ixgbe_arm_watchdog_timer(ixgbe);
	}

	mutex_exit(&ixgbe->watchdog_lock);
}

/*
 * ixgbe_disable_watchdog_timer - Disable and stop the driver watchdog timer.
 */
void
ixgbe_disable_watchdog_timer(ixgbe_t *ixgbe)
{
	timeout_id_t tid;

	mutex_enter(&ixgbe->watchdog_lock);

	ixgbe->watchdog_enable = B_FALSE;
	ixgbe->watchdog_start = B_FALSE;
	tid = ixgbe->watchdog_tid;
	ixgbe->watchdog_tid = 0;

	mutex_exit(&ixgbe->watchdog_lock);

	if (tid != 0)
		(void) untimeout(tid);
}

/*
 * ixgbe_start_watchdog_timer - Start the driver watchdog timer.
 */
void
ixgbe_start_watchdog_timer(ixgbe_t *ixgbe)
{
	mutex_enter(&ixgbe->watchdog_lock);

	if (ixgbe->watchdog_enable) {
		if (!ixgbe->watchdog_start) {
			ixgbe->watchdog_start = B_TRUE;
			ixgbe_arm_watchdog_timer(ixgbe);
		}
	}

	mutex_exit(&ixgbe->watchdog_lock);
}

/*
 * ixgbe_restart_watchdog_timer - Restart the driver watchdog timer.
 */
static void
ixgbe_restart_watchdog_timer(ixgbe_t *ixgbe)
{
	mutex_enter(&ixgbe->watchdog_lock);

	if (ixgbe->watchdog_start)
		ixgbe_arm_watchdog_timer(ixgbe);

	mutex_exit(&ixgbe->watchdog_lock);
}

/*
 * ixgbe_stop_watchdog_timer - Stop the driver watchdog timer.
 */
void
ixgbe_stop_watchdog_timer(ixgbe_t *ixgbe)
{
	timeout_id_t tid;

	mutex_enter(&ixgbe->watchdog_lock);

	ixgbe->watchdog_start = B_FALSE;
	tid = ixgbe->watchdog_tid;
	ixgbe->watchdog_tid = 0;

	mutex_exit(&ixgbe->watchdog_lock);

	if (tid != 0)
		(void) untimeout(tid);
}

/*
 * ixgbe_disable_adapter_interrupts - Disable all adapter interrupts.
 */
static void
ixgbe_disable_adapter_interrupts(ixgbe_t *ixgbe)
{
	struct ixgbe_hw *hw = &ixgbe->hw;

	/*
	 * mask all interrupts off
	 */
	IXGBE_WRITE_REG(hw, IXGBE_EIMC, 0xffffffff);

	/*
	 * for MSI-X, also disable autoclear
	 */
	if (ixgbe->intr_type == DDI_INTR_TYPE_MSIX) {
		IXGBE_WRITE_REG(hw, IXGBE_EIAC, 0x0);
	}

	IXGBE_WRITE_FLUSH(hw);
}

/*
 * ixgbe_enable_adapter_interrupts - Enable all hardware interrupts.
 */
static void
ixgbe_enable_adapter_interrupts(ixgbe_t *ixgbe)
{
	struct ixgbe_hw *hw = &ixgbe->hw;
	uint32_t eiac, eiam;
	uint32_t gpie = IXGBE_READ_REG(hw, IXGBE_GPIE);

	/* interrupt types to enable */
	ixgbe->eims = IXGBE_EIMS_ENABLE_MASK;	/* shared code default */
	ixgbe->eims &= ~IXGBE_EIMS_TCP_TIMER;	/* minus tcp timer */
	ixgbe->eims |= ixgbe->capab->other_intr; /* "other" interrupt types */

	/* enable automask on "other" causes that this adapter can generate */
	eiam = ixgbe->capab->other_intr;

	/*
	 * msi-x mode
	 */
	if (ixgbe->intr_type == DDI_INTR_TYPE_MSIX) {
		/* enable autoclear but not on bits 29:20 */
		eiac = (ixgbe->eims & ~IXGBE_OTHER_INTR);

		/* general purpose interrupt enable */
		gpie |= (IXGBE_GPIE_MSIX_MODE
		    | IXGBE_GPIE_PBA_SUPPORT
		    | IXGBE_GPIE_OCD
		    | IXGBE_GPIE_EIAME);
	/*
	 * non-msi-x mode
	 */
	} else {

		/* disable autoclear, leave gpie at default */
		eiac = 0;

		/*
		 * General purpose interrupt enable.
		 * For 82599, X540 and X550, extended interrupt
		 * automask enable only in MSI or MSI-X mode
		 */
		if ((hw->mac.type == ixgbe_mac_82598EB) ||
		    (ixgbe->intr_type == DDI_INTR_TYPE_MSI)) {
			gpie |= IXGBE_GPIE_EIAME;
		}
	}

	/* Enable specific "other" interrupt types */
	switch (hw->mac.type) {
	case ixgbe_mac_82598EB:
		gpie |= ixgbe->capab->other_gpie;
		break;

	case ixgbe_mac_82599EB:
	case ixgbe_mac_X540:
	case ixgbe_mac_X550:
	case ixgbe_mac_X550EM_x:
		gpie |= ixgbe->capab->other_gpie;

		/* Enable RSC Delay 8us when LRO enabled  */
		if (ixgbe->lro_enable) {
			gpie |= (1 << IXGBE_GPIE_RSC_DELAY_SHIFT);
		}
		break;

	default:
		break;
	}

	/* write to interrupt control registers */
	IXGBE_WRITE_REG(hw, IXGBE_EIMS, ixgbe->eims);
	IXGBE_WRITE_REG(hw, IXGBE_EIAC, eiac);
	IXGBE_WRITE_REG(hw, IXGBE_EIAM, eiam);
	IXGBE_WRITE_REG(hw, IXGBE_GPIE, gpie);
	IXGBE_WRITE_FLUSH(hw);
}

/*
 * ixgbe_loopback_ioctl - Loopback support.
 */
enum ioc_reply
ixgbe_loopback_ioctl(ixgbe_t *ixgbe, struct iocblk *iocp, mblk_t *mp)
{
	lb_info_sz_t *lbsp;
	lb_property_t *lbpp;
	uint32_t *lbmp;
	uint32_t size;
	uint32_t value;

	if (mp->b_cont == NULL)
		return (IOC_INVAL);

	switch (iocp->ioc_cmd) {
	default:
		return (IOC_INVAL);

	case LB_GET_INFO_SIZE:
		size = sizeof (lb_info_sz_t);
		if (iocp->ioc_count != size)
			return (IOC_INVAL);

		value = sizeof (lb_normal);
		value += sizeof (lb_mac);
		value += sizeof (lb_external);

		lbsp = (lb_info_sz_t *)(uintptr_t)mp->b_cont->b_rptr;
		*lbsp = value;
		break;

	case LB_GET_INFO:
		value = sizeof (lb_normal);
		value += sizeof (lb_mac);
		value += sizeof (lb_external);

		size = value;
		if (iocp->ioc_count != size)
			return (IOC_INVAL);

		value = 0;
		lbpp = (lb_property_t *)(uintptr_t)mp->b_cont->b_rptr;

		lbpp[value++] = lb_normal;
		lbpp[value++] = lb_mac;
		lbpp[value++] = lb_external;
		break;

	case LB_GET_MODE:
		size = sizeof (uint32_t);
		if (iocp->ioc_count != size)
			return (IOC_INVAL);

		lbmp = (uint32_t *)(uintptr_t)mp->b_cont->b_rptr;
		*lbmp = ixgbe->loopback_mode;
		break;

	case LB_SET_MODE:
		size = 0;
		if (iocp->ioc_count != sizeof (uint32_t))
			return (IOC_INVAL);

		lbmp = (uint32_t *)(uintptr_t)mp->b_cont->b_rptr;
		if (!ixgbe_set_loopback_mode(ixgbe, *lbmp))
			return (IOC_INVAL);
		break;
	}

	iocp->ioc_count = size;
	iocp->ioc_error = 0;

	if (ixgbe_check_acc_handle(ixgbe->osdep.reg_handle) != DDI_FM_OK) {
		ddi_fm_service_impact(ixgbe->dip, DDI_SERVICE_DEGRADED);
		return (IOC_INVAL);
	}

	return (IOC_REPLY);
}

/*
 * ixgbe_set_loopback_mode - Setup loopback based on the loopback mode.
 */
static boolean_t
ixgbe_set_loopback_mode(ixgbe_t *ixgbe, uint32_t mode)
{
	if (mode == ixgbe->loopback_mode)
		return (B_TRUE);

	ixgbe->loopback_mode = mode;

	if (mode == IXGBE_LB_NONE) {
		/*
		 * Reset the chip
		 */
		(void) ixgbe_reset(ixgbe);
		return (B_TRUE);
	}

	mutex_enter(&ixgbe->gen_lock);

	switch (mode) {
	default:
		mutex_exit(&ixgbe->gen_lock);
		return (B_FALSE);

	case IXGBE_LB_EXTERNAL:
		break;

	case IXGBE_LB_INTERNAL_MAC:
		ixgbe_set_internal_mac_loopback(ixgbe);
		break;
	}

	mutex_exit(&ixgbe->gen_lock);

	return (B_TRUE);
}

/*
 * ixgbe_set_internal_mac_loopback - Set the internal MAC loopback mode.
 */
static void
ixgbe_set_internal_mac_loopback(ixgbe_t *ixgbe)
{
	struct ixgbe_hw *hw;
	uint32_t reg;
	uint8_t atlas;

	hw = &ixgbe->hw;

	/*
	 * Setup MAC loopback
	 */
	reg = IXGBE_READ_REG(&ixgbe->hw, IXGBE_HLREG0);
	reg |= IXGBE_HLREG0_LPBK;
	IXGBE_WRITE_REG(&ixgbe->hw, IXGBE_HLREG0, reg);

	reg = IXGBE_READ_REG(&ixgbe->hw, IXGBE_AUTOC);
	reg &= ~IXGBE_AUTOC_LMS_MASK;
	IXGBE_WRITE_REG(&ixgbe->hw, IXGBE_AUTOC, reg);

	/*
	 * Disable Atlas Tx lanes to keep packets in loopback and not on wire
	 */
	switch (hw->mac.type) {
	case ixgbe_mac_82598EB:
		(void) ixgbe_read_analog_reg8(&ixgbe->hw, IXGBE_ATLAS_PDN_LPBK,
		    &atlas);
		atlas |= IXGBE_ATLAS_PDN_TX_REG_EN;
		(void) ixgbe_write_analog_reg8(&ixgbe->hw, IXGBE_ATLAS_PDN_LPBK,
		    atlas);

		(void) ixgbe_read_analog_reg8(&ixgbe->hw, IXGBE_ATLAS_PDN_10G,
		    &atlas);
		atlas |= IXGBE_ATLAS_PDN_TX_10G_QL_ALL;
		(void) ixgbe_write_analog_reg8(&ixgbe->hw, IXGBE_ATLAS_PDN_10G,
		    atlas);

		(void) ixgbe_read_analog_reg8(&ixgbe->hw, IXGBE_ATLAS_PDN_1G,
		    &atlas);
		atlas |= IXGBE_ATLAS_PDN_TX_1G_QL_ALL;
		(void) ixgbe_write_analog_reg8(&ixgbe->hw, IXGBE_ATLAS_PDN_1G,
		    atlas);

		(void) ixgbe_read_analog_reg8(&ixgbe->hw, IXGBE_ATLAS_PDN_AN,
		    &atlas);
		atlas |= IXGBE_ATLAS_PDN_TX_AN_QL_ALL;
		(void) ixgbe_write_analog_reg8(&ixgbe->hw, IXGBE_ATLAS_PDN_AN,
		    atlas);
		break;

	case ixgbe_mac_82599EB:
	case ixgbe_mac_X540:
	case ixgbe_mac_X550:
	case ixgbe_mac_X550EM_x:
		reg = IXGBE_READ_REG(&ixgbe->hw, IXGBE_AUTOC);
		reg |= (IXGBE_AUTOC_FLU |
		    IXGBE_AUTOC_10G_KX4);
		IXGBE_WRITE_REG(&ixgbe->hw, IXGBE_AUTOC, reg);

		(void) ixgbe_setup_link(&ixgbe->hw, IXGBE_LINK_SPEED_10GB_FULL,
		    B_FALSE);
		break;

	default:
		break;
	}
}

#pragma inline(ixgbe_intr_rx_work)
/*
 * ixgbe_intr_rx_work - RX processing of ISR.
 */
static void
ixgbe_intr_rx_work(ixgbe_rx_ring_t *rx_ring)
{
	mblk_t *mp;

	mutex_enter(&rx_ring->rx_lock);

	mp = ixgbe_ring_rx(rx_ring, IXGBE_POLL_NULL);
	mutex_exit(&rx_ring->rx_lock);

	if (mp != NULL)
		mac_rx_ring(rx_ring->ixgbe->mac_hdl, rx_ring->ring_handle, mp,
		    rx_ring->ring_gen_num);
}

#pragma inline(ixgbe_intr_tx_work)
/*
 * ixgbe_intr_tx_work - TX processing of ISR.
 */
static void
ixgbe_intr_tx_work(ixgbe_tx_ring_t *tx_ring)
{
	ixgbe_t *ixgbe = tx_ring->ixgbe;

	/*
	 * Recycle the tx descriptors
	 */
	tx_ring->tx_recycle(tx_ring);

	/*
	 * Schedule the re-transmit
	 */
	if (tx_ring->reschedule &&
	    (tx_ring->tbd_free >= ixgbe->tx_resched_thresh)) {
		tx_ring->reschedule = B_FALSE;
		mac_tx_ring_update(tx_ring->ixgbe->mac_hdl,
		    tx_ring->ring_handle);
		tx_ring->stat_reschedule++;
	}
}

#pragma inline(ixgbe_intr_other_work)
/*
 * ixgbe_intr_other_work - Process interrupt types other than tx/rx
 */
static void
ixgbe_intr_other_work(ixgbe_t *ixgbe, uint32_t eicr)
{
	struct ixgbe_hw *hw = &ixgbe->hw;

	ASSERT(mutex_owned(&ixgbe->gen_lock));

	/*
	 * handle link status change
	 */
	if (eicr & IXGBE_EICR_LSC) {
		ixgbe_driver_link_check(ixgbe);
		ixgbe_get_hw_state(ixgbe);
	}

	/*
	 * check for fan failure on adapters with fans
	 */
	if ((ixgbe->capab->flags & IXGBE_FLAG_FAN_FAIL_CAPABLE) &&
	    (eicr & IXGBE_EICR_GPI_SDP1)) {
		atomic_or_32(&ixgbe->ixgbe_state, IXGBE_OVERTEMP);

		/*
		 * Disable the adapter interrupts
		 */
		ixgbe_disable_adapter_interrupts(ixgbe);

		/*
		 * Disable Rx/Tx units
		 */
		(void) ixgbe_stop_adapter(&ixgbe->hw);

		ddi_fm_service_impact(ixgbe->dip, DDI_SERVICE_LOST);
		ixgbe_error(ixgbe,
		    "Problem: Network adapter has been stopped "
		    "because the fan has stopped.\n");
		ixgbe_error(ixgbe,
		    "Action: Replace the adapter.\n");

		/* re-enable the interrupt, which was automasked */
		ixgbe->eims |= IXGBE_EICR_GPI_SDP1;
	}

	/*
	 * Do SFP check for adapters with hot-plug capability
	 */
	if ((ixgbe->capab->flags & IXGBE_FLAG_SFP_PLUG_CAPABLE) &&
	    ((eicr & IXGBE_EICR_GPI_SDP1_BY_MAC(hw)) ||
	    (eicr & IXGBE_EICR_GPI_SDP2_BY_MAC(hw)))) {
		ixgbe->eicr = eicr;
		if ((ddi_taskq_dispatch(ixgbe->sfp_taskq,
		    ixgbe_sfp_check, (void *)ixgbe,
		    DDI_NOSLEEP)) != DDI_SUCCESS) {
			ixgbe_log(ixgbe, "No memory available to dispatch "
			    "taskq for SFP check");
		}
	}

	/*
	 * Do over-temperature check for adapters with temp sensor
	 */
	if ((ixgbe->capab->flags & IXGBE_FLAG_TEMP_SENSOR_CAPABLE) &&
	    ((eicr & IXGBE_EICR_GPI_SDP0_BY_MAC(hw)) ||
	    (eicr & IXGBE_EICR_LSC))) {
		ixgbe->eicr = eicr;
		if ((ddi_taskq_dispatch(ixgbe->overtemp_taskq,
		    ixgbe_overtemp_check, (void *)ixgbe,
		    DDI_NOSLEEP)) != DDI_SUCCESS) {
			ixgbe_log(ixgbe, "No memory available to dispatch "
			    "taskq for overtemp check");
		}
	}

	/*
	 * Process an external PHY interrupt
	 */
	if (hw->device_id == IXGBE_DEV_ID_X550EM_X_10G_T &&
	    (eicr & IXGBE_EICR_GPI_SDP0_X540)) {
		ixgbe->eicr = eicr;
		if ((ddi_taskq_dispatch(ixgbe->phy_taskq,
		    ixgbe_phy_check, (void *)ixgbe,
		    DDI_NOSLEEP)) != DDI_SUCCESS) {
			ixgbe_log(ixgbe, "No memory available to dispatch "
			    "taskq for PHY check");
		}
	}
}

/*
 * ixgbe_intr_legacy - Interrupt handler for legacy interrupts.
 */
static uint_t
ixgbe_intr_legacy(void *arg1, void *arg2)
{
	ixgbe_t *ixgbe = (ixgbe_t *)arg1;
	struct ixgbe_hw *hw = &ixgbe->hw;
	ixgbe_tx_ring_t *tx_ring;
	ixgbe_rx_ring_t *rx_ring;
	uint32_t eicr;
	mblk_t *mp;
	boolean_t tx_reschedule;
	uint_t result;

	_NOTE(ARGUNUSED(arg2));

	mutex_enter(&ixgbe->gen_lock);
	if (ixgbe->ixgbe_state & IXGBE_SUSPENDED) {
		mutex_exit(&ixgbe->gen_lock);
		return (DDI_INTR_UNCLAIMED);
	}

	mp = NULL;
	tx_reschedule = B_FALSE;

	/*
	 * Any bit set in eicr: claim this interrupt
	 */
	eicr = IXGBE_READ_REG(hw, IXGBE_EICR);

	if (ixgbe_check_acc_handle(ixgbe->osdep.reg_handle) != DDI_FM_OK) {
		mutex_exit(&ixgbe->gen_lock);
		ddi_fm_service_impact(ixgbe->dip, DDI_SERVICE_DEGRADED);
		atomic_or_32(&ixgbe->ixgbe_state, IXGBE_ERROR);
		return (DDI_INTR_CLAIMED);
	}

	if (eicr) {
		/*
		 * For legacy interrupt, we have only one interrupt,
		 * so we have only one rx ring and one tx ring enabled.
		 */
		ASSERT(ixgbe->num_rx_rings == 1);
		ASSERT(ixgbe->num_tx_rings == 1);

		/*
		 * For legacy interrupt, rx rings[0] will use RTxQ[0].
		 */
		if (eicr & 0x1) {
			ixgbe->eimc |= IXGBE_EICR_RTX_QUEUE;
			IXGBE_WRITE_REG(hw, IXGBE_EIMC, ixgbe->eimc);
			ixgbe->eims |= IXGBE_EICR_RTX_QUEUE;
			/*
			 * Clean the rx descriptors
			 */
			rx_ring = &ixgbe->rx_rings[0];
			mp = ixgbe_ring_rx(rx_ring, IXGBE_POLL_NULL);
		}

		/*
		 * For legacy interrupt, tx rings[0] will use RTxQ[1].
		 */
		if (eicr & 0x2) {
			/*
			 * Recycle the tx descriptors
			 */
			tx_ring = &ixgbe->tx_rings[0];
			tx_ring->tx_recycle(tx_ring);

			/*
			 * Schedule the re-transmit
			 */
			tx_reschedule = (tx_ring->reschedule &&
			    (tx_ring->tbd_free >= ixgbe->tx_resched_thresh));
		}

		/* any interrupt type other than tx/rx */
		if (eicr & ixgbe->capab->other_intr) {
			switch (hw->mac.type) {
			case ixgbe_mac_82598EB:
				ixgbe->eims &= ~(eicr & IXGBE_OTHER_INTR);
				break;

			case ixgbe_mac_82599EB:
			case ixgbe_mac_X540:
			case ixgbe_mac_X550:
			case ixgbe_mac_X550EM_x:
				ixgbe->eimc = IXGBE_82599_OTHER_INTR;
				IXGBE_WRITE_REG(hw, IXGBE_EIMC, ixgbe->eimc);
				break;

			default:
				break;
			}
			ixgbe_intr_other_work(ixgbe, eicr);
			ixgbe->eims &= ~(eicr & IXGBE_OTHER_INTR);
		}

		mutex_exit(&ixgbe->gen_lock);

		result = DDI_INTR_CLAIMED;
	} else {
		mutex_exit(&ixgbe->gen_lock);

		/*
		 * No interrupt cause bits set: don't claim this interrupt.
		 */
		result = DDI_INTR_UNCLAIMED;
	}

	/* re-enable the interrupts which were automasked */
	IXGBE_WRITE_REG(hw, IXGBE_EIMS, ixgbe->eims);

	/*
	 * Do the following work outside of the gen_lock
	 */
	if (mp != NULL) {
		mac_rx_ring(rx_ring->ixgbe->mac_hdl, rx_ring->ring_handle, mp,
		    rx_ring->ring_gen_num);
	}

	if (tx_reschedule)  {
		tx_ring->reschedule = B_FALSE;
		mac_tx_ring_update(ixgbe->mac_hdl, tx_ring->ring_handle);
		tx_ring->stat_reschedule++;
	}

	return (result);
}

/*
 * ixgbe_intr_msi - Interrupt handler for MSI.
 */
static uint_t
ixgbe_intr_msi(void *arg1, void *arg2)
{
	ixgbe_t *ixgbe = (ixgbe_t *)arg1;
	struct ixgbe_hw *hw = &ixgbe->hw;
	uint32_t eicr;

	_NOTE(ARGUNUSED(arg2));

	eicr = IXGBE_READ_REG(hw, IXGBE_EICR);

	if (ixgbe_check_acc_handle(ixgbe->osdep.reg_handle) != DDI_FM_OK) {
		ddi_fm_service_impact(ixgbe->dip, DDI_SERVICE_DEGRADED);
		atomic_or_32(&ixgbe->ixgbe_state, IXGBE_ERROR);
		return (DDI_INTR_CLAIMED);
	}

	/*
	 * For MSI interrupt, we have only one vector,
	 * so we have only one rx ring and one tx ring enabled.
	 */
	ASSERT(ixgbe->num_rx_rings == 1);
	ASSERT(ixgbe->num_tx_rings == 1);

	/*
	 * For MSI interrupt, rx rings[0] will use RTxQ[0].
	 */
	if (eicr & 0x1) {
		ixgbe_intr_rx_work(&ixgbe->rx_rings[0]);
	}

	/*
	 * For MSI interrupt, tx rings[0] will use RTxQ[1].
	 */
	if (eicr & 0x2) {
		ixgbe_intr_tx_work(&ixgbe->tx_rings[0]);
	}

	/* any interrupt type other than tx/rx */
	if (eicr & ixgbe->capab->other_intr) {
		mutex_enter(&ixgbe->gen_lock);
		switch (hw->mac.type) {
		case ixgbe_mac_82598EB:
			ixgbe->eims &= ~(eicr & IXGBE_OTHER_INTR);
			break;

		case ixgbe_mac_82599EB:
		case ixgbe_mac_X540:
		case ixgbe_mac_X550:
		case ixgbe_mac_X550EM_x:
			ixgbe->eimc = IXGBE_82599_OTHER_INTR;
			IXGBE_WRITE_REG(hw, IXGBE_EIMC, ixgbe->eimc);
			break;

		default:
			break;
		}
		ixgbe_intr_other_work(ixgbe, eicr);
		ixgbe->eims &= ~(eicr & IXGBE_OTHER_INTR);
		mutex_exit(&ixgbe->gen_lock);
	}

	/* re-enable the interrupts which were automasked */
	IXGBE_WRITE_REG(hw, IXGBE_EIMS, ixgbe->eims);

	return (DDI_INTR_CLAIMED);
}

/*
 * ixgbe_intr_msix - Interrupt handler for MSI-X.
 */
static uint_t
ixgbe_intr_msix(void *arg1, void *arg2)
{
	ixgbe_intr_vector_t *vect = (ixgbe_intr_vector_t *)arg1;
	ixgbe_t *ixgbe = vect->ixgbe;
	struct ixgbe_hw *hw = &ixgbe->hw;
	uint32_t eicr;
	int r_idx = 0;

	_NOTE(ARGUNUSED(arg2));

	/*
	 * Clean each rx ring that has its bit set in the map
	 */
	r_idx = bt_getlowbit(vect->rx_map, 0, (ixgbe->num_rx_rings - 1));
	while (r_idx >= 0) {
		ixgbe_intr_rx_work(&ixgbe->rx_rings[r_idx]);
		r_idx = bt_getlowbit(vect->rx_map, (r_idx + 1),
		    (ixgbe->num_rx_rings - 1));
	}

	/*
	 * Clean each tx ring that has its bit set in the map
	 */
	r_idx = bt_getlowbit(vect->tx_map, 0, (ixgbe->num_tx_rings - 1));
	while (r_idx >= 0) {
		ixgbe_intr_tx_work(&ixgbe->tx_rings[r_idx]);
		r_idx = bt_getlowbit(vect->tx_map, (r_idx + 1),
		    (ixgbe->num_tx_rings - 1));
	}


	/*
	 * Clean other interrupt (link change) that has its bit set in the map
	 */
	if (BT_TEST(vect->other_map, 0) == 1) {
		eicr = IXGBE_READ_REG(hw, IXGBE_EICR);

		if (ixgbe_check_acc_handle(ixgbe->osdep.reg_handle) !=
		    DDI_FM_OK) {
			ddi_fm_service_impact(ixgbe->dip,
			    DDI_SERVICE_DEGRADED);
			atomic_or_32(&ixgbe->ixgbe_state, IXGBE_ERROR);
			return (DDI_INTR_CLAIMED);
		}

		/*
		 * Check "other" cause bits: any interrupt type other than tx/rx
		 */
		if (eicr & ixgbe->capab->other_intr) {
			mutex_enter(&ixgbe->gen_lock);
			switch (hw->mac.type) {
			case ixgbe_mac_82598EB:
				ixgbe->eims &= ~(eicr & IXGBE_OTHER_INTR);
				ixgbe_intr_other_work(ixgbe, eicr);
				break;

			case ixgbe_mac_82599EB:
			case ixgbe_mac_X540:
			case ixgbe_mac_X550:
			case ixgbe_mac_X550EM_x:
				ixgbe->eims |= IXGBE_EICR_RTX_QUEUE;
				ixgbe_intr_other_work(ixgbe, eicr);
				break;

			default:
				break;
			}
			mutex_exit(&ixgbe->gen_lock);
		}

		/* re-enable the interrupts which were automasked */
		IXGBE_WRITE_REG(hw, IXGBE_EIMS, ixgbe->eims);
	}

	return (DDI_INTR_CLAIMED);
}

/*
 * ixgbe_alloc_intrs - Allocate interrupts for the driver.
 *
 * Normal sequence is to try MSI-X; if not sucessful, try MSI;
 * if not successful, try Legacy.
 * ixgbe->intr_force can be used to force sequence to start with
 * any of the 3 types.
 * If MSI-X is not used, number of tx/rx rings is forced to 1.
 */
static int
ixgbe_alloc_intrs(ixgbe_t *ixgbe)
{
	dev_info_t *devinfo;
	int intr_types;
	int rc;

	devinfo = ixgbe->dip;

	/*
	 * Get supported interrupt types
	 */
	rc = ddi_intr_get_supported_types(devinfo, &intr_types);

	if (rc != DDI_SUCCESS) {
		ixgbe_log(ixgbe,
		    "Get supported interrupt types failed: %d", rc);
		return (IXGBE_FAILURE);
	}
	IXGBE_DEBUGLOG_1(ixgbe, "Supported interrupt types: %x", intr_types);

	ixgbe->intr_type = 0;

	/*
	 * Install MSI-X interrupts
	 */
	if ((intr_types & DDI_INTR_TYPE_MSIX) &&
	    (ixgbe->intr_force <= IXGBE_INTR_MSIX)) {
		rc = ixgbe_alloc_intr_handles(ixgbe, DDI_INTR_TYPE_MSIX);
		if (rc == IXGBE_SUCCESS)
			return (IXGBE_SUCCESS);

		ixgbe_log(ixgbe,
		    "Allocate MSI-X failed, trying MSI interrupts...");
	}

	/*
	 * MSI-X not used, force rings and groups to 1
	 */
	ixgbe->num_rx_rings = 1;
	ixgbe->num_rx_groups = 1;
	ixgbe->num_tx_rings = 1;
	ixgbe->classify_mode = IXGBE_CLASSIFY_NONE;
	ixgbe_log(ixgbe,
	    "MSI-X not used, force rings and groups number to 1");

	/*
	 * Install MSI interrupts
	 */
	if ((intr_types & DDI_INTR_TYPE_MSI) &&
	    (ixgbe->intr_force <= IXGBE_INTR_MSI)) {
		rc = ixgbe_alloc_intr_handles(ixgbe, DDI_INTR_TYPE_MSI);
		if (rc == IXGBE_SUCCESS)
			return (IXGBE_SUCCESS);

		ixgbe_log(ixgbe,
		    "Allocate MSI failed, trying Legacy interrupts...");
	}

	/*
	 * Install legacy interrupts
	 */
	if (intr_types & DDI_INTR_TYPE_FIXED) {
		/*
		 * Disallow legacy interrupts for X550. X550 has a silicon
		 * bug which prevents Shared Legacy interrupts from working.
		 * For details, please reference:
		 *
		 * Intel Ethernet Controller X550 Specification Update rev. 2.1
		 * May 2016, erratum 22: PCIe Interrupt Status Bit
		 */
		if (ixgbe->hw.mac.type == ixgbe_mac_X550 ||
		    ixgbe->hw.mac.type == ixgbe_mac_X550EM_x ||
		    ixgbe->hw.mac.type == ixgbe_mac_X550_vf ||
		    ixgbe->hw.mac.type == ixgbe_mac_X550EM_x_vf) {
			ixgbe_log(ixgbe,
			    "Legacy interrupts are not supported on this "
			    "adapter. Please use MSI or MSI-X instead.");
			return (IXGBE_FAILURE);
		}
		rc = ixgbe_alloc_intr_handles(ixgbe, DDI_INTR_TYPE_FIXED);
		if (rc == IXGBE_SUCCESS)
			return (IXGBE_SUCCESS);

		ixgbe_log(ixgbe,
		    "Allocate Legacy interrupts failed");
	}

	/*
	 * If none of the 3 types succeeded, return failure
	 */
	return (IXGBE_FAILURE);
}

/*
 * ixgbe_alloc_intr_handles - Allocate interrupt handles.
 *
 * For legacy and MSI, only 1 handle is needed.  For MSI-X,
 * if fewer than 2 handles are available, return failure.
 * Upon success, this maps the vectors to rx and tx rings for
 * interrupts.
 */
static int
ixgbe_alloc_intr_handles(ixgbe_t *ixgbe, int intr_type)
{
	dev_info_t *devinfo;
	int request, count, actual;
	int minimum;
	int rc;
	uint32_t ring_per_group;

	devinfo = ixgbe->dip;

	switch (intr_type) {
	case DDI_INTR_TYPE_FIXED:
		request = 1;	/* Request 1 legacy interrupt handle */
		minimum = 1;
		IXGBE_DEBUGLOG_0(ixgbe, "interrupt type: legacy");
		break;

	case DDI_INTR_TYPE_MSI:
		request = 1;	/* Request 1 MSI interrupt handle */
		minimum = 1;
		IXGBE_DEBUGLOG_0(ixgbe, "interrupt type: MSI");
		break;

	case DDI_INTR_TYPE_MSIX:
		/*
		 * Best number of vectors for the adapter is
		 * (# rx rings + # tx rings), however we will
		 * limit the request number.
		 */
		request = min(16, ixgbe->num_rx_rings + ixgbe->num_tx_rings);
		if (request > ixgbe->capab->max_ring_vect)
			request = ixgbe->capab->max_ring_vect;
		minimum = 1;
		IXGBE_DEBUGLOG_0(ixgbe, "interrupt type: MSI-X");
		break;

	default:
		ixgbe_log(ixgbe,
		    "invalid call to ixgbe_alloc_intr_handles(): %d\n",
		    intr_type);
		return (IXGBE_FAILURE);
	}
	IXGBE_DEBUGLOG_2(ixgbe, "interrupt handles requested: %d  minimum: %d",
	    request, minimum);

	/*
	 * Get number of supported interrupts
	 */
	rc = ddi_intr_get_nintrs(devinfo, intr_type, &count);
	if ((rc != DDI_SUCCESS) || (count < minimum)) {
		ixgbe_log(ixgbe,
		    "Get interrupt number failed. Return: %d, count: %d",
		    rc, count);
		return (IXGBE_FAILURE);
	}
	IXGBE_DEBUGLOG_1(ixgbe, "interrupts supported: %d", count);

	actual = 0;
	ixgbe->intr_cnt = 0;
	ixgbe->intr_cnt_max = 0;
	ixgbe->intr_cnt_min = 0;

	/*
	 * Allocate an array of interrupt handles
	 */
	ixgbe->intr_size = request * sizeof (ddi_intr_handle_t);
	ixgbe->htable = kmem_alloc(ixgbe->intr_size, KM_SLEEP);

	rc = ddi_intr_alloc(devinfo, ixgbe->htable, intr_type, 0,
	    request, &actual, DDI_INTR_ALLOC_NORMAL);
	if (rc != DDI_SUCCESS) {
		ixgbe_log(ixgbe, "Allocate interrupts failed. "
		    "return: %d, request: %d, actual: %d",
		    rc, request, actual);
		goto alloc_handle_fail;
	}
	IXGBE_DEBUGLOG_1(ixgbe, "interrupts actually allocated: %d", actual);

	/*
	 * upper/lower limit of interrupts
	 */
	ixgbe->intr_cnt = actual;
	ixgbe->intr_cnt_max = request;
	ixgbe->intr_cnt_min = minimum;

	/*
	 * rss number per group should not exceed the rx interrupt number,
	 * else need to adjust rx ring number.
	 */
	ring_per_group = ixgbe->num_rx_rings / ixgbe->num_rx_groups;
	ASSERT((ixgbe->num_rx_rings % ixgbe->num_rx_groups) == 0);
	if (actual < ring_per_group) {
		ixgbe->num_rx_rings = ixgbe->num_rx_groups * actual;
		ixgbe_setup_vmdq_rss_conf(ixgbe);
	}

	/*
	 * Now we know the actual number of vectors.  Here we map the vector
	 * to other, rx rings and tx ring.
	 */
	if (actual < minimum) {
		ixgbe_log(ixgbe, "Insufficient interrupt handles available: %d",
		    actual);
		goto alloc_handle_fail;
	}

	/*
	 * Get priority for first vector, assume remaining are all the same
	 */
	rc = ddi_intr_get_pri(ixgbe->htable[0], &ixgbe->intr_pri);
	if (rc != DDI_SUCCESS) {
		ixgbe_log(ixgbe,
		    "Get interrupt priority failed: %d", rc);
		goto alloc_handle_fail;
	}

	rc = ddi_intr_get_cap(ixgbe->htable[0], &ixgbe->intr_cap);
	if (rc != DDI_SUCCESS) {
		ixgbe_log(ixgbe,
		    "Get interrupt cap failed: %d", rc);
		goto alloc_handle_fail;
	}

	ixgbe->intr_type = intr_type;

	return (IXGBE_SUCCESS);

alloc_handle_fail:
	ixgbe_rem_intrs(ixgbe);

	return (IXGBE_FAILURE);
}

/*
 * ixgbe_add_intr_handlers - Add interrupt handlers based on the interrupt type.
 *
 * Before adding the interrupt handlers, the interrupt vectors have
 * been allocated, and the rx/tx rings have also been allocated.
 */
static int
ixgbe_add_intr_handlers(ixgbe_t *ixgbe)
{
	int vector = 0;
	int rc;

	switch (ixgbe->intr_type) {
	case DDI_INTR_TYPE_MSIX:
		/*
		 * Add interrupt handler for all vectors
		 */
		for (vector = 0; vector < ixgbe->intr_cnt; vector++) {
			/*
			 * install pointer to vect_map[vector]
			 */
			rc = ddi_intr_add_handler(ixgbe->htable[vector],
			    (ddi_intr_handler_t *)ixgbe_intr_msix,
			    (void *)&ixgbe->vect_map[vector], NULL);

			if (rc != DDI_SUCCESS) {
				ixgbe_log(ixgbe,
				    "Add interrupt handler failed. "
				    "return: %d, vector: %d", rc, vector);
				for (vector--; vector >= 0; vector--) {
					(void) ddi_intr_remove_handler(
					    ixgbe->htable[vector]);
				}
				return (IXGBE_FAILURE);
			}
		}

		break;

	case DDI_INTR_TYPE_MSI:
		/*
		 * Add interrupt handlers for the only vector
		 */
		rc = ddi_intr_add_handler(ixgbe->htable[vector],
		    (ddi_intr_handler_t *)ixgbe_intr_msi,
		    (void *)ixgbe, NULL);

		if (rc != DDI_SUCCESS) {
			ixgbe_log(ixgbe,
			    "Add MSI interrupt handler failed: %d", rc);
			return (IXGBE_FAILURE);
		}

		break;

	case DDI_INTR_TYPE_FIXED:
		/*
		 * Add interrupt handlers for the only vector
		 */
		rc = ddi_intr_add_handler(ixgbe->htable[vector],
		    (ddi_intr_handler_t *)ixgbe_intr_legacy,
		    (void *)ixgbe, NULL);

		if (rc != DDI_SUCCESS) {
			ixgbe_log(ixgbe,
			    "Add legacy interrupt handler failed: %d", rc);
			return (IXGBE_FAILURE);
		}

		break;

	default:
		return (IXGBE_FAILURE);
	}

	return (IXGBE_SUCCESS);
}

#pragma inline(ixgbe_map_rxring_to_vector)
/*
 * ixgbe_map_rxring_to_vector - Map given rx ring to given interrupt vector.
 */
static void
ixgbe_map_rxring_to_vector(ixgbe_t *ixgbe, int r_idx, int v_idx)
{
	/*
	 * Set bit in map
	 */
	BT_SET(ixgbe->vect_map[v_idx].rx_map, r_idx);

	/*
	 * Count bits set
	 */
	ixgbe->vect_map[v_idx].rxr_cnt++;

	/*
	 * Remember bit position
	 */
	ixgbe->rx_rings[r_idx].intr_vector = v_idx;
	ixgbe->rx_rings[r_idx].vect_bit = 1 << v_idx;
}

#pragma inline(ixgbe_map_txring_to_vector)
/*
 * ixgbe_map_txring_to_vector - Map given tx ring to given interrupt vector.
 */
static void
ixgbe_map_txring_to_vector(ixgbe_t *ixgbe, int t_idx, int v_idx)
{
	/*
	 * Set bit in map
	 */
	BT_SET(ixgbe->vect_map[v_idx].tx_map, t_idx);

	/*
	 * Count bits set
	 */
	ixgbe->vect_map[v_idx].txr_cnt++;

	/*
	 * Remember bit position
	 */
	ixgbe->tx_rings[t_idx].intr_vector = v_idx;
	ixgbe->tx_rings[t_idx].vect_bit = 1 << v_idx;
}

/*
 * ixgbe_setup_ivar - Set the given entry in the given interrupt vector
 * allocation register (IVAR).
 * cause:
 *   -1 : other cause
 *    0 : rx
 *    1 : tx
 */
static void
ixgbe_setup_ivar(ixgbe_t *ixgbe, uint16_t intr_alloc_entry, uint8_t msix_vector,
    int8_t cause)
{
	struct ixgbe_hw *hw = &ixgbe->hw;
	u32 ivar, index;

	switch (hw->mac.type) {
	case ixgbe_mac_82598EB:
		msix_vector |= IXGBE_IVAR_ALLOC_VAL;
		if (cause == -1) {
			cause = 0;
		}
		index = (((cause * 64) + intr_alloc_entry) >> 2) & 0x1F;
		ivar = IXGBE_READ_REG(hw, IXGBE_IVAR(index));
		ivar &= ~(0xFF << (8 * (intr_alloc_entry & 0x3)));
		ivar |= (msix_vector << (8 * (intr_alloc_entry & 0x3)));
		IXGBE_WRITE_REG(hw, IXGBE_IVAR(index), ivar);
		break;

	case ixgbe_mac_82599EB:
	case ixgbe_mac_X540:
	case ixgbe_mac_X550:
	case ixgbe_mac_X550EM_x:
		if (cause == -1) {
			/* other causes */
			msix_vector |= IXGBE_IVAR_ALLOC_VAL;
			index = (intr_alloc_entry & 1) * 8;
			ivar = IXGBE_READ_REG(hw, IXGBE_IVAR_MISC);
			ivar &= ~(0xFF << index);
			ivar |= (msix_vector << index);
			IXGBE_WRITE_REG(hw, IXGBE_IVAR_MISC, ivar);
		} else {
			/* tx or rx causes */
			msix_vector |= IXGBE_IVAR_ALLOC_VAL;
			index = ((16 * (intr_alloc_entry & 1)) + (8 * cause));
			ivar = IXGBE_READ_REG(hw,
			    IXGBE_IVAR(intr_alloc_entry >> 1));
			ivar &= ~(0xFF << index);
			ivar |= (msix_vector << index);
			IXGBE_WRITE_REG(hw, IXGBE_IVAR(intr_alloc_entry >> 1),
			    ivar);
		}
		break;

	default:
		break;
	}
}

/*
 * ixgbe_enable_ivar - Enable the given entry by setting the VAL bit of
 * given interrupt vector allocation register (IVAR).
 * cause:
 *   -1 : other cause
 *    0 : rx
 *    1 : tx
 */
static void
ixgbe_enable_ivar(ixgbe_t *ixgbe, uint16_t intr_alloc_entry, int8_t cause)
{
	struct ixgbe_hw *hw = &ixgbe->hw;
	u32 ivar, index;

	switch (hw->mac.type) {
	case ixgbe_mac_82598EB:
		if (cause == -1) {
			cause = 0;
		}
		index = (((cause * 64) + intr_alloc_entry) >> 2) & 0x1F;
		ivar = IXGBE_READ_REG(hw, IXGBE_IVAR(index));
		ivar |= (IXGBE_IVAR_ALLOC_VAL << (8 *
		    (intr_alloc_entry & 0x3)));
		IXGBE_WRITE_REG(hw, IXGBE_IVAR(index), ivar);
		break;

	case ixgbe_mac_82599EB:
	case ixgbe_mac_X540:
	case ixgbe_mac_X550:
	case ixgbe_mac_X550EM_x:
		if (cause == -1) {
			/* other causes */
			index = (intr_alloc_entry & 1) * 8;
			ivar = IXGBE_READ_REG(hw, IXGBE_IVAR_MISC);
			ivar |= (IXGBE_IVAR_ALLOC_VAL << index);
			IXGBE_WRITE_REG(hw, IXGBE_IVAR_MISC, ivar);
		} else {
			/* tx or rx causes */
			index = ((16 * (intr_alloc_entry & 1)) + (8 * cause));
			ivar = IXGBE_READ_REG(hw,
			    IXGBE_IVAR(intr_alloc_entry >> 1));
			ivar |= (IXGBE_IVAR_ALLOC_VAL << index);
			IXGBE_WRITE_REG(hw, IXGBE_IVAR(intr_alloc_entry >> 1),
			    ivar);
		}
		break;

	default:
		break;
	}
}

/*
 * ixgbe_disable_ivar - Disble the given entry by clearing the VAL bit of
 * given interrupt vector allocation register (IVAR).
 * cause:
 *   -1 : other cause
 *    0 : rx
 *    1 : tx
 */
static void
ixgbe_disable_ivar(ixgbe_t *ixgbe, uint16_t intr_alloc_entry, int8_t cause)
{
	struct ixgbe_hw *hw = &ixgbe->hw;
	u32 ivar, index;

	switch (hw->mac.type) {
	case ixgbe_mac_82598EB:
		if (cause == -1) {
			cause = 0;
		}
		index = (((cause * 64) + intr_alloc_entry) >> 2) & 0x1F;
		ivar = IXGBE_READ_REG(hw, IXGBE_IVAR(index));
		ivar &= ~(IXGBE_IVAR_ALLOC_VAL<< (8 *
		    (intr_alloc_entry & 0x3)));
		IXGBE_WRITE_REG(hw, IXGBE_IVAR(index), ivar);
		break;

	case ixgbe_mac_82599EB:
	case ixgbe_mac_X540:
	case ixgbe_mac_X550:
	case ixgbe_mac_X550EM_x:
		if (cause == -1) {
			/* other causes */
			index = (intr_alloc_entry & 1) * 8;
			ivar = IXGBE_READ_REG(hw, IXGBE_IVAR_MISC);
			ivar &= ~(IXGBE_IVAR_ALLOC_VAL << index);
			IXGBE_WRITE_REG(hw, IXGBE_IVAR_MISC, ivar);
		} else {
			/* tx or rx causes */
			index = ((16 * (intr_alloc_entry & 1)) + (8 * cause));
			ivar = IXGBE_READ_REG(hw,
			    IXGBE_IVAR(intr_alloc_entry >> 1));
			ivar &= ~(IXGBE_IVAR_ALLOC_VAL << index);
			IXGBE_WRITE_REG(hw, IXGBE_IVAR(intr_alloc_entry >> 1),
			    ivar);
		}
		break;

	default:
		break;
	}
}

/*
 * Convert the rx ring index driver maintained to the rx ring index
 * in h/w.
 */
static uint32_t
ixgbe_get_hw_rx_index(ixgbe_t *ixgbe, uint32_t sw_rx_index)
{

	struct ixgbe_hw *hw = &ixgbe->hw;
	uint32_t rx_ring_per_group, hw_rx_index;

	if (ixgbe->classify_mode == IXGBE_CLASSIFY_RSS ||
	    ixgbe->classify_mode == IXGBE_CLASSIFY_NONE) {
		return (sw_rx_index);
	} else if (ixgbe->classify_mode == IXGBE_CLASSIFY_VMDQ) {
		switch (hw->mac.type) {
		case ixgbe_mac_82598EB:
			return (sw_rx_index);

		case ixgbe_mac_82599EB:
		case ixgbe_mac_X540:
		case ixgbe_mac_X550:
		case ixgbe_mac_X550EM_x:
			return (sw_rx_index * 2);

		default:
			break;
		}
	} else if (ixgbe->classify_mode == IXGBE_CLASSIFY_VMDQ_RSS) {
		rx_ring_per_group = ixgbe->num_rx_rings / ixgbe->num_rx_groups;

		switch (hw->mac.type) {
		case ixgbe_mac_82598EB:
			hw_rx_index = (sw_rx_index / rx_ring_per_group) *
			    16 + (sw_rx_index % rx_ring_per_group);
			return (hw_rx_index);

		case ixgbe_mac_82599EB:
		case ixgbe_mac_X540:
		case ixgbe_mac_X550:
		case ixgbe_mac_X550EM_x:
			if (ixgbe->num_rx_groups > 32) {
				hw_rx_index = (sw_rx_index /
				    rx_ring_per_group) * 2 +
				    (sw_rx_index % rx_ring_per_group);
			} else {
				hw_rx_index = (sw_rx_index /
				    rx_ring_per_group) * 4 +
				    (sw_rx_index % rx_ring_per_group);
			}
			return (hw_rx_index);

		default:
			break;
		}
	}

	/*
	 * Should never reach. Just to make compiler happy.
	 */
	return (sw_rx_index);
}

/*
 * ixgbe_map_intrs_to_vectors - Map different interrupts to MSI-X vectors.
 *
 * For MSI-X, here will map rx interrupt, tx interrupt and other interrupt
 * to vector[0 - (intr_cnt -1)].
 */
static int
ixgbe_map_intrs_to_vectors(ixgbe_t *ixgbe)
{
	int i, vector = 0;

	/* initialize vector map */
	bzero(&ixgbe->vect_map, sizeof (ixgbe->vect_map));
	for (i = 0; i < ixgbe->intr_cnt; i++) {
		ixgbe->vect_map[i].ixgbe = ixgbe;
	}

	/*
	 * non-MSI-X case is very simple: rx rings[0] on RTxQ[0],
	 * tx rings[0] on RTxQ[1].
	 */
	if (ixgbe->intr_type != DDI_INTR_TYPE_MSIX) {
		ixgbe_map_rxring_to_vector(ixgbe, 0, 0);
		ixgbe_map_txring_to_vector(ixgbe, 0, 1);
		return (IXGBE_SUCCESS);
	}

	/*
	 * Interrupts/vectors mapping for MSI-X
	 */

	/*
	 * Map other interrupt to vector 0,
	 * Set bit in map and count the bits set.
	 */
	BT_SET(ixgbe->vect_map[vector].other_map, 0);
	ixgbe->vect_map[vector].other_cnt++;

	/*
	 * Map rx ring interrupts to vectors
	 */
	for (i = 0; i < ixgbe->num_rx_rings; i++) {
		ixgbe_map_rxring_to_vector(ixgbe, i, vector);
		vector = (vector +1) % ixgbe->intr_cnt;
	}

	/*
	 * Map tx ring interrupts to vectors
	 */
	for (i = 0; i < ixgbe->num_tx_rings; i++) {
		ixgbe_map_txring_to_vector(ixgbe, i, vector);
		vector = (vector +1) % ixgbe->intr_cnt;
	}

	return (IXGBE_SUCCESS);
}

/*
 * ixgbe_setup_adapter_vector - Setup the adapter interrupt vector(s).
 *
 * This relies on ring/vector mapping already set up in the
 * vect_map[] structures
 */
static void
ixgbe_setup_adapter_vector(ixgbe_t *ixgbe)
{
	struct ixgbe_hw *hw = &ixgbe->hw;
	ixgbe_intr_vector_t *vect;	/* vector bitmap */
	int r_idx;	/* ring index */
	int v_idx;	/* vector index */
	uint32_t hw_index;

	/*
	 * Clear any previous entries
	 */
	switch (hw->mac.type) {
	case ixgbe_mac_82598EB:
		for (v_idx = 0; v_idx < 25; v_idx++)
			IXGBE_WRITE_REG(hw, IXGBE_IVAR(v_idx), 0);
		break;

	case ixgbe_mac_82599EB:
	case ixgbe_mac_X540:
	case ixgbe_mac_X550:
	case ixgbe_mac_X550EM_x:
		for (v_idx = 0; v_idx < 64; v_idx++)
			IXGBE_WRITE_REG(hw, IXGBE_IVAR(v_idx), 0);
		IXGBE_WRITE_REG(hw, IXGBE_IVAR_MISC, 0);
		break;

	default:
		break;
	}

	/*
	 * For non MSI-X interrupt, rx rings[0] will use RTxQ[0], and
	 * tx rings[0] will use RTxQ[1].
	 */
	if (ixgbe->intr_type != DDI_INTR_TYPE_MSIX) {
		ixgbe_setup_ivar(ixgbe, 0, 0, 0);
		ixgbe_setup_ivar(ixgbe, 0, 1, 1);
		return;
	}

	/*
	 * For MSI-X interrupt, "Other" is always on vector[0].
	 */
	ixgbe_setup_ivar(ixgbe, IXGBE_IVAR_OTHER_CAUSES_INDEX, 0, -1);

	/*
	 * For each interrupt vector, populate the IVAR table
	 */
	for (v_idx = 0; v_idx < ixgbe->intr_cnt; v_idx++) {
		vect = &ixgbe->vect_map[v_idx];

		/*
		 * For each rx ring bit set
		 */
		r_idx = bt_getlowbit(vect->rx_map, 0,
		    (ixgbe->num_rx_rings - 1));

		while (r_idx >= 0) {
			hw_index = ixgbe->rx_rings[r_idx].hw_index;
			ixgbe_setup_ivar(ixgbe, hw_index, v_idx, 0);
			r_idx = bt_getlowbit(vect->rx_map, (r_idx + 1),
			    (ixgbe->num_rx_rings - 1));
		}

		/*
		 * For each tx ring bit set
		 */
		r_idx = bt_getlowbit(vect->tx_map, 0,
		    (ixgbe->num_tx_rings - 1));

		while (r_idx >= 0) {
			ixgbe_setup_ivar(ixgbe, r_idx, v_idx, 1);
			r_idx = bt_getlowbit(vect->tx_map, (r_idx + 1),
			    (ixgbe->num_tx_rings - 1));
		}
	}
}

/*
 * ixgbe_rem_intr_handlers - Remove the interrupt handlers.
 */
static void
ixgbe_rem_intr_handlers(ixgbe_t *ixgbe)
{
	int i;
	int rc;

	for (i = 0; i < ixgbe->intr_cnt; i++) {
		rc = ddi_intr_remove_handler(ixgbe->htable[i]);
		if (rc != DDI_SUCCESS) {
			IXGBE_DEBUGLOG_1(ixgbe,
			    "Remove intr handler failed: %d", rc);
		}
	}
}

/*
 * ixgbe_rem_intrs - Remove the allocated interrupts.
 */
static void
ixgbe_rem_intrs(ixgbe_t *ixgbe)
{
	int i;
	int rc;

	for (i = 0; i < ixgbe->intr_cnt; i++) {
		rc = ddi_intr_free(ixgbe->htable[i]);
		if (rc != DDI_SUCCESS) {
			IXGBE_DEBUGLOG_1(ixgbe,
			    "Free intr failed: %d", rc);
		}
	}

	kmem_free(ixgbe->htable, ixgbe->intr_size);
	ixgbe->htable = NULL;
}

/*
 * ixgbe_enable_intrs - Enable all the ddi interrupts.
 */
static int
ixgbe_enable_intrs(ixgbe_t *ixgbe)
{
	int i;
	int rc;

	/*
	 * Enable interrupts
	 */
	if (ixgbe->intr_cap & DDI_INTR_FLAG_BLOCK) {
		/*
		 * Call ddi_intr_block_enable() for MSI
		 */
		rc = ddi_intr_block_enable(ixgbe->htable, ixgbe->intr_cnt);
		if (rc != DDI_SUCCESS) {
			ixgbe_log(ixgbe,
			    "Enable block intr failed: %d", rc);
			return (IXGBE_FAILURE);
		}
	} else {
		/*
		 * Call ddi_intr_enable() for Legacy/MSI non block enable
		 */
		for (i = 0; i < ixgbe->intr_cnt; i++) {
			rc = ddi_intr_enable(ixgbe->htable[i]);
			if (rc != DDI_SUCCESS) {
				ixgbe_log(ixgbe,
				    "Enable intr failed: %d", rc);
				return (IXGBE_FAILURE);
			}
		}
	}

	return (IXGBE_SUCCESS);
}

/*
 * ixgbe_disable_intrs - Disable all the interrupts.
 */
static int
ixgbe_disable_intrs(ixgbe_t *ixgbe)
{
	int i;
	int rc;

	/*
	 * Disable all interrupts
	 */
	if (ixgbe->intr_cap & DDI_INTR_FLAG_BLOCK) {
		rc = ddi_intr_block_disable(ixgbe->htable, ixgbe->intr_cnt);
		if (rc != DDI_SUCCESS) {
			ixgbe_log(ixgbe,
			    "Disable block intr failed: %d", rc);
			return (IXGBE_FAILURE);
		}
	} else {
		for (i = 0; i < ixgbe->intr_cnt; i++) {
			rc = ddi_intr_disable(ixgbe->htable[i]);
			if (rc != DDI_SUCCESS) {
				ixgbe_log(ixgbe,
				    "Disable intr failed: %d", rc);
				return (IXGBE_FAILURE);
			}
		}
	}

	return (IXGBE_SUCCESS);
}

/*
 * ixgbe_get_hw_state - Get and save parameters related to adapter hardware.
 */
static void
ixgbe_get_hw_state(ixgbe_t *ixgbe)
{
	struct ixgbe_hw *hw = &ixgbe->hw;
	ixgbe_link_speed speed = 0;
	boolean_t link_up = B_FALSE;
	uint32_t pcs1g_anlp = 0;

	ASSERT(mutex_owned(&ixgbe->gen_lock));
	ixgbe->param_lp_1000fdx_cap = 0;
	ixgbe->param_lp_100fdx_cap  = 0;

	/* check for link, don't wait */
	(void) ixgbe_check_link(hw, &speed, &link_up, B_FALSE);

	/*
	 * Update the observed Link Partner's capabilities. Not all adapters
	 * can provide full information on the LP's capable speeds, so we
	 * provide what we can.
	 */
	if (link_up) {
		pcs1g_anlp = IXGBE_READ_REG(hw, IXGBE_PCS1GANLP);

		ixgbe->param_lp_1000fdx_cap =
		    (pcs1g_anlp & IXGBE_PCS1GANLP_LPFD) ? 1 : 0;
		ixgbe->param_lp_100fdx_cap =
		    (pcs1g_anlp & IXGBE_PCS1GANLP_LPFD) ? 1 : 0;
	}

	/*
	 * Update GLD's notion of the adapter's currently advertised speeds.
	 * Since the common code doesn't always record the current autonegotiate
	 * settings in the phy struct for all parts (specifically, adapters with
	 * SFPs) we first test to see if it is 0, and if so, we fall back to
	 * using the adapter's speed capabilities which we saved during instance
	 * init in ixgbe_init_params().
	 *
	 * Adapters with SFPs will always be shown as advertising all of their
	 * supported speeds, and adapters with baseT PHYs (where the phy struct
	 * is maintained by the common code) will always have a factual view of
	 * their currently-advertised speeds. In the case of SFPs, this is
	 * acceptable as we default to advertising all speeds that the adapter
	 * claims to support, and those properties are immutable; unlike on
	 * baseT (copper) PHYs, where speeds can be enabled or disabled at will.
	 */
	speed = hw->phy.autoneg_advertised;
	if (speed == 0)
		speed = ixgbe->speeds_supported;

	ixgbe->param_adv_10000fdx_cap =
	    (speed & IXGBE_LINK_SPEED_10GB_FULL) ? 1 : 0;
	ixgbe->param_adv_5000fdx_cap =
	    (speed & IXGBE_LINK_SPEED_5GB_FULL) ? 1 : 0;
	ixgbe->param_adv_2500fdx_cap =
	    (speed & IXGBE_LINK_SPEED_2_5GB_FULL) ? 1 : 0;
	ixgbe->param_adv_1000fdx_cap =
	    (speed & IXGBE_LINK_SPEED_1GB_FULL) ? 1 : 0;
	ixgbe->param_adv_100fdx_cap =
	    (speed & IXGBE_LINK_SPEED_100_FULL) ? 1 : 0;
}

/*
 * ixgbe_get_driver_control - Notify that driver is in control of device.
 */
static void
ixgbe_get_driver_control(struct ixgbe_hw *hw)
{
	uint32_t ctrl_ext;

	/*
	 * Notify firmware that driver is in control of device
	 */
	ctrl_ext = IXGBE_READ_REG(hw, IXGBE_CTRL_EXT);
	ctrl_ext |= IXGBE_CTRL_EXT_DRV_LOAD;
	IXGBE_WRITE_REG(hw, IXGBE_CTRL_EXT, ctrl_ext);
}

/*
 * ixgbe_release_driver_control - Notify that driver is no longer in control
 * of device.
 */
static void
ixgbe_release_driver_control(struct ixgbe_hw *hw)
{
	uint32_t ctrl_ext;

	/*
	 * Notify firmware that driver is no longer in control of device
	 */
	ctrl_ext = IXGBE_READ_REG(hw, IXGBE_CTRL_EXT);
	ctrl_ext &= ~IXGBE_CTRL_EXT_DRV_LOAD;
	IXGBE_WRITE_REG(hw, IXGBE_CTRL_EXT, ctrl_ext);
}

/*
 * ixgbe_atomic_reserve - Atomic decrease operation.
 */
int
ixgbe_atomic_reserve(uint32_t *count_p, uint32_t n)
{
	uint32_t oldval;
	uint32_t newval;

	/*
	 * ATOMICALLY
	 */
	do {
		oldval = *count_p;
		if (oldval < n)
			return (-1);
		newval = oldval - n;
	} while (atomic_cas_32(count_p, oldval, newval) != oldval);

	return (newval);
}

/*
 * ixgbe_mc_table_itr - Traverse the entries in the multicast table.
 */
static uint8_t *
ixgbe_mc_table_itr(struct ixgbe_hw *hw, uint8_t **upd_ptr, uint32_t *vmdq)
{
	uint8_t *addr = *upd_ptr;
	uint8_t *new_ptr;

	_NOTE(ARGUNUSED(hw));
	_NOTE(ARGUNUSED(vmdq));

	new_ptr = addr + IXGBE_ETH_LENGTH_OF_ADDRESS;
	*upd_ptr = new_ptr;
	return (addr);
}

/*
 * FMA support
 */
int
ixgbe_check_acc_handle(ddi_acc_handle_t handle)
{
	ddi_fm_error_t de;

	ddi_fm_acc_err_get(handle, &de, DDI_FME_VERSION);
	ddi_fm_acc_err_clear(handle, DDI_FME_VERSION);
	return (de.fme_status);
}

int
ixgbe_check_dma_handle(ddi_dma_handle_t handle)
{
	ddi_fm_error_t de;

	ddi_fm_dma_err_get(handle, &de, DDI_FME_VERSION);
	return (de.fme_status);
}

/*
 * ixgbe_fm_error_cb - The IO fault service error handling callback function.
 */
static int
ixgbe_fm_error_cb(dev_info_t *dip, ddi_fm_error_t *err, const void *impl_data)
{
	_NOTE(ARGUNUSED(impl_data));
	/*
	 * as the driver can always deal with an error in any dma or
	 * access handle, we can just return the fme_status value.
	 */
	pci_ereport_post(dip, err, NULL);
	return (err->fme_status);
}

static void
ixgbe_fm_init(ixgbe_t *ixgbe)
{
	ddi_iblock_cookie_t iblk;
	int fma_dma_flag;

	/*
	 * Only register with IO Fault Services if we have some capability
	 */
	if (ixgbe->fm_capabilities & DDI_FM_ACCCHK_CAPABLE) {
		ixgbe_regs_acc_attr.devacc_attr_access = DDI_FLAGERR_ACC;
	} else {
		ixgbe_regs_acc_attr.devacc_attr_access = DDI_DEFAULT_ACC;
	}

	if (ixgbe->fm_capabilities & DDI_FM_DMACHK_CAPABLE) {
		fma_dma_flag = 1;
	} else {
		fma_dma_flag = 0;
	}

	ixgbe_set_fma_flags(fma_dma_flag);

	if (ixgbe->fm_capabilities) {

		/*
		 * Register capabilities with IO Fault Services
		 */
		ddi_fm_init(ixgbe->dip, &ixgbe->fm_capabilities, &iblk);

		/*
		 * Initialize pci ereport capabilities if ereport capable
		 */
		if (DDI_FM_EREPORT_CAP(ixgbe->fm_capabilities) ||
		    DDI_FM_ERRCB_CAP(ixgbe->fm_capabilities))
			pci_ereport_setup(ixgbe->dip);

		/*
		 * Register error callback if error callback capable
		 */
		if (DDI_FM_ERRCB_CAP(ixgbe->fm_capabilities))
			ddi_fm_handler_register(ixgbe->dip,
			    ixgbe_fm_error_cb, (void*) ixgbe);
	}
}

static void
ixgbe_fm_fini(ixgbe_t *ixgbe)
{
	/*
	 * Only unregister FMA capabilities if they are registered
	 */
	if (ixgbe->fm_capabilities) {

		/*
		 * Release any resources allocated by pci_ereport_setup()
		 */
		if (DDI_FM_EREPORT_CAP(ixgbe->fm_capabilities) ||
		    DDI_FM_ERRCB_CAP(ixgbe->fm_capabilities))
			pci_ereport_teardown(ixgbe->dip);

		/*
		 * Un-register error callback if error callback capable
		 */
		if (DDI_FM_ERRCB_CAP(ixgbe->fm_capabilities))
			ddi_fm_handler_unregister(ixgbe->dip);

		/*
		 * Unregister from IO Fault Service
		 */
		ddi_fm_fini(ixgbe->dip);
	}
}

void
ixgbe_fm_ereport(ixgbe_t *ixgbe, char *detail)
{
	uint64_t ena;
	char buf[FM_MAX_CLASS];

	(void) snprintf(buf, FM_MAX_CLASS, "%s.%s", DDI_FM_DEVICE, detail);
	ena = fm_ena_generate(0, FM_ENA_FMT1);
	if (DDI_FM_EREPORT_CAP(ixgbe->fm_capabilities)) {
		ddi_fm_ereport_post(ixgbe->dip, buf, ena, DDI_NOSLEEP,
		    FM_VERSION, DATA_TYPE_UINT8, FM_EREPORT_VERS0, NULL);
	}
}

static int
ixgbe_ring_start(mac_ring_driver_t rh, uint64_t mr_gen_num)
{
	ixgbe_rx_ring_t *rx_ring = (ixgbe_rx_ring_t *)rh;

	mutex_enter(&rx_ring->rx_lock);
	rx_ring->ring_gen_num = mr_gen_num;
	mutex_exit(&rx_ring->rx_lock);
	return (0);
}

/*
 * Get the global ring index by a ring index within a group.
 */
static int
ixgbe_get_rx_ring_index(ixgbe_t *ixgbe, int gindex, int rindex)
{
	ixgbe_rx_ring_t *rx_ring;
	int i;

	for (i = 0; i < ixgbe->num_rx_rings; i++) {
		rx_ring = &ixgbe->rx_rings[i];
		if (rx_ring->group_index == gindex)
			rindex--;
		if (rindex < 0)
			return (i);
	}

	return (-1);
}

/*
 * Callback funtion for MAC layer to register all rings.
 */
/* ARGSUSED */
void
ixgbe_fill_ring(void *arg, mac_ring_type_t rtype, const int group_index,
    const int ring_index, mac_ring_info_t *infop, mac_ring_handle_t rh)
{
	ixgbe_t *ixgbe = (ixgbe_t *)arg;
	mac_intr_t *mintr = &infop->mri_intr;

	switch (rtype) {
	case MAC_RING_TYPE_RX: {
		/*
		 * 'index' is the ring index within the group.
		 * Need to get the global ring index by searching in groups.
		 */
		int global_ring_index = ixgbe_get_rx_ring_index(
		    ixgbe, group_index, ring_index);

		ASSERT(global_ring_index >= 0);

		ixgbe_rx_ring_t *rx_ring = &ixgbe->rx_rings[global_ring_index];
		rx_ring->ring_handle = rh;

		infop->mri_driver = (mac_ring_driver_t)rx_ring;
		infop->mri_start = ixgbe_ring_start;
		infop->mri_stop = NULL;
		infop->mri_poll = ixgbe_ring_rx_poll;
		infop->mri_stat = ixgbe_rx_ring_stat;

		mintr->mi_handle = (mac_intr_handle_t)rx_ring;
		mintr->mi_enable = ixgbe_rx_ring_intr_enable;
		mintr->mi_disable = ixgbe_rx_ring_intr_disable;
		if (ixgbe->intr_type &
		    (DDI_INTR_TYPE_MSIX | DDI_INTR_TYPE_MSI)) {
			mintr->mi_ddi_handle =
			    ixgbe->htable[rx_ring->intr_vector];
		}

		break;
	}
	case MAC_RING_TYPE_TX: {
		ASSERT(group_index == -1);
		ASSERT(ring_index < ixgbe->num_tx_rings);

		ixgbe_tx_ring_t *tx_ring = &ixgbe->tx_rings[ring_index];
		tx_ring->ring_handle = rh;

		infop->mri_driver = (mac_ring_driver_t)tx_ring;
		infop->mri_start = NULL;
		infop->mri_stop = NULL;
		infop->mri_tx = ixgbe_ring_tx;
		infop->mri_stat = ixgbe_tx_ring_stat;
		if (ixgbe->intr_type &
		    (DDI_INTR_TYPE_MSIX | DDI_INTR_TYPE_MSI)) {
			mintr->mi_ddi_handle =
			    ixgbe->htable[tx_ring->intr_vector];
		}
		break;
	}
	default:
		break;
	}
}

/*
 * Callback funtion for MAC layer to register all groups.
 */
void
ixgbe_fill_group(void *arg, mac_ring_type_t rtype, const int index,
    mac_group_info_t *infop, mac_group_handle_t gh)
{
	ixgbe_t *ixgbe = (ixgbe_t *)arg;

	switch (rtype) {
	case MAC_RING_TYPE_RX: {
		ixgbe_rx_group_t *rx_group;

		rx_group = &ixgbe->rx_groups[index];
		rx_group->group_handle = gh;

		infop->mgi_driver = (mac_group_driver_t)rx_group;
		infop->mgi_start = NULL;
		infop->mgi_stop = NULL;
		infop->mgi_addmac = ixgbe_addmac;
		infop->mgi_remmac = ixgbe_remmac;
		infop->mgi_count = (ixgbe->num_rx_rings / ixgbe->num_rx_groups);

		break;
	}
	case MAC_RING_TYPE_TX:
		break;
	default:
		break;
	}
}

/*
 * Enable interrupt on the specificed rx ring.
 */
int
ixgbe_rx_ring_intr_enable(mac_intr_handle_t intrh)
{
	ixgbe_rx_ring_t *rx_ring = (ixgbe_rx_ring_t *)intrh;
	ixgbe_t *ixgbe = rx_ring->ixgbe;
	int r_idx = rx_ring->index;
	int hw_r_idx = rx_ring->hw_index;
	int v_idx = rx_ring->intr_vector;

	mutex_enter(&ixgbe->gen_lock);
	if (ixgbe->ixgbe_state & IXGBE_INTR_ADJUST) {
		mutex_exit(&ixgbe->gen_lock);
		/*
		 * Simply return 0.
		 * Interrupts are being adjusted. ixgbe_intr_adjust()
		 * will eventually re-enable the interrupt when it's
		 * done with the adjustment.
		 */
		return (0);
	}

	/*
	 * To enable interrupt by setting the VAL bit of given interrupt
	 * vector allocation register (IVAR).
	 */
	ixgbe_enable_ivar(ixgbe, hw_r_idx, 0);

	BT_SET(ixgbe->vect_map[v_idx].rx_map, r_idx);

	/*
	 * Trigger a Rx interrupt on this ring
	 */
	IXGBE_WRITE_REG(&ixgbe->hw, IXGBE_EICS, (1 << v_idx));
	IXGBE_WRITE_FLUSH(&ixgbe->hw);

	mutex_exit(&ixgbe->gen_lock);

	return (0);
}

/*
 * Disable interrupt on the specificed rx ring.
 */
int
ixgbe_rx_ring_intr_disable(mac_intr_handle_t intrh)
{
	ixgbe_rx_ring_t *rx_ring = (ixgbe_rx_ring_t *)intrh;
	ixgbe_t *ixgbe = rx_ring->ixgbe;
	int r_idx = rx_ring->index;
	int hw_r_idx = rx_ring->hw_index;
	int v_idx = rx_ring->intr_vector;

	mutex_enter(&ixgbe->gen_lock);
	if (ixgbe->ixgbe_state & IXGBE_INTR_ADJUST) {
		mutex_exit(&ixgbe->gen_lock);
		/*
		 * Simply return 0.
		 * In the rare case where an interrupt is being
		 * disabled while interrupts are being adjusted,
		 * we don't fail the operation. No interrupts will
		 * be generated while they are adjusted, and
		 * ixgbe_intr_adjust() will cause the interrupts
		 * to be re-enabled once it completes. Note that
		 * in this case, packets may be delivered to the
		 * stack via interrupts before xgbe_rx_ring_intr_enable()
		 * is called again. This is acceptable since interrupt
		 * adjustment is infrequent, and the stack will be
		 * able to handle these packets.
		 */
		return (0);
	}

	/*
	 * To disable interrupt by clearing the VAL bit of given interrupt
	 * vector allocation register (IVAR).
	 */
	ixgbe_disable_ivar(ixgbe, hw_r_idx, 0);

	BT_CLEAR(ixgbe->vect_map[v_idx].rx_map, r_idx);

	mutex_exit(&ixgbe->gen_lock);

	return (0);
}

/*
 * Add a mac address.
 */
static int
ixgbe_addmac(void *arg, const uint8_t *mac_addr)
{
	ixgbe_rx_group_t *rx_group = (ixgbe_rx_group_t *)arg;
	ixgbe_t *ixgbe = rx_group->ixgbe;
	struct ixgbe_hw *hw = &ixgbe->hw;
	int slot, i;

	mutex_enter(&ixgbe->gen_lock);

	if (ixgbe->ixgbe_state & IXGBE_SUSPENDED) {
		mutex_exit(&ixgbe->gen_lock);
		return (ECANCELED);
	}

	if (ixgbe->unicst_avail == 0) {
		/* no slots available */
		mutex_exit(&ixgbe->gen_lock);
		return (ENOSPC);
	}

	/*
	 * The first ixgbe->num_rx_groups slots are reserved for each respective
	 * group. The rest slots are shared by all groups. While adding a
	 * MAC address, reserved slots are firstly checked then the shared
	 * slots are searched.
	 */
	slot = -1;
	if (ixgbe->unicst_addr[rx_group->index].mac.set == 1) {
		for (i = ixgbe->num_rx_groups; i < ixgbe->unicst_total; i++) {
			if (ixgbe->unicst_addr[i].mac.set == 0) {
				slot = i;
				break;
			}
		}
	} else {
		slot = rx_group->index;
	}

	if (slot == -1) {
		/* no slots available */
		mutex_exit(&ixgbe->gen_lock);
		return (ENOSPC);
	}

	bcopy(mac_addr, ixgbe->unicst_addr[slot].mac.addr, ETHERADDRL);
	(void) ixgbe_set_rar(hw, slot, ixgbe->unicst_addr[slot].mac.addr,
	    rx_group->index, IXGBE_RAH_AV);
	ixgbe->unicst_addr[slot].mac.set = 1;
	ixgbe->unicst_addr[slot].mac.group_index = rx_group->index;
	ixgbe->unicst_avail--;

	mutex_exit(&ixgbe->gen_lock);

	return (0);
}

/*
 * Remove a mac address.
 */
static int
ixgbe_remmac(void *arg, const uint8_t *mac_addr)
{
	ixgbe_rx_group_t *rx_group = (ixgbe_rx_group_t *)arg;
	ixgbe_t *ixgbe = rx_group->ixgbe;
	struct ixgbe_hw *hw = &ixgbe->hw;
	int slot;

	mutex_enter(&ixgbe->gen_lock);

	if (ixgbe->ixgbe_state & IXGBE_SUSPENDED) {
		mutex_exit(&ixgbe->gen_lock);
		return (ECANCELED);
	}

	slot = ixgbe_unicst_find(ixgbe, mac_addr);
	if (slot == -1) {
		mutex_exit(&ixgbe->gen_lock);
		return (EINVAL);
	}

	if (ixgbe->unicst_addr[slot].mac.set == 0) {
		mutex_exit(&ixgbe->gen_lock);
		return (EINVAL);
	}

	bzero(ixgbe->unicst_addr[slot].mac.addr, ETHERADDRL);
	(void) ixgbe_clear_rar(hw, slot);
	ixgbe->unicst_addr[slot].mac.set = 0;
	ixgbe->unicst_avail++;

	mutex_exit(&ixgbe->gen_lock);

	return (0);
}<|MERGE_RESOLUTION|>--- conflicted
+++ resolved
@@ -25,11 +25,7 @@
 
 /*
  * Copyright (c) 2008, 2010, Oracle and/or its affiliates. All rights reserved.
-<<<<<<< HEAD
- * Copyright (c) 2017, Joyent, Inc.
-=======
  * Copyright 2017, Joyent, Inc.
->>>>>>> b7daf799
  * Copyright 2012 Nexenta Systems, Inc. All rights reserved.
  * Copyright (c) 2013 Saso Kiselkov. All rights reserved.
  * Copyright (c) 2013 OSN Online Service Nuernberg GmbH. All rights reserved.
