/*
 * This file and its contents are supplied under the terms of the
 * Common Development and Distribution License ("CDDL"), version 1.0.
 * You may only use this file in accordance with the terms of version
 * 1.0 of the CDDL.
 *
 * A full copy of the text of the CDDL should have accompanied this
 * source.  A copy of the CDDL is also available via the Internet at
 * http://www.illumos.org/license/CDDL.
 */

/*
 * Copyright 2016 Nexenta Systems, Inc. All rights reserved.
 * Copyright 2016 Tegile Systems, Inc. All rights reserved.
 * Copyright (c) 2016 The MathWorks, Inc.  All rights reserved.
 * Copyright 2017 Joyent, Inc.
 */

/*
 * blkdev driver for NVMe compliant storage devices
 *
 * This driver was written to conform to version 1.2.1 of the NVMe
 * specification.  It may work with newer versions, but that is completely
 * untested and disabled by default.
 *
 * The driver has only been tested on x86 systems and will not work on big-
 * endian systems without changes to the code accessing registers and data
 * structures used by the hardware.
 *
 *
 * Interrupt Usage:
 *
 * The driver will use a single interrupt while configuring the device as the
 * specification requires, but contrary to the specification it will try to use
 * a single-message MSI(-X) or FIXED interrupt. Later in the attach process it
 * will switch to multiple-message MSI(-X) if supported. The driver wants to
 * have one interrupt vector per CPU, but it will work correctly if less are
 * available. Interrupts can be shared by queues, the interrupt handler will
 * iterate through the I/O queue array by steps of n_intr_cnt. Usually only
 * the admin queue will share an interrupt with one I/O queue. The interrupt
 * handler will retrieve completed commands from all queues sharing an interrupt
 * vector and will post them to a taskq for completion processing.
 *
 *
 * Command Processing:
 *
 * NVMe devices can have up to 65535 I/O queue pairs, with each queue holding up
 * to 65536 I/O commands. The driver will configure one I/O queue pair per
 * available interrupt vector, with the queue length usually much smaller than
 * the maximum of 65536. If the hardware doesn't provide enough queues, fewer
 * interrupt vectors will be used.
 *
 * Additionally the hardware provides a single special admin queue pair that can
 * hold up to 4096 admin commands.
 *
 * From the hardware perspective both queues of a queue pair are independent,
 * but they share some driver state: the command array (holding pointers to
 * commands currently being processed by the hardware) and the active command
 * counter. Access to a queue pair and the shared state is protected by
 * nq_mutex.
 *
 * When a command is submitted to a queue pair the active command counter is
 * incremented and a pointer to the command is stored in the command array. The
 * array index is used as command identifier (CID) in the submission queue
 * entry. Some commands may take a very long time to complete, and if the queue
 * wraps around in that time a submission may find the next array slot to still
 * be used by a long-running command. In this case the array is sequentially
 * searched for the next free slot. The length of the command array is the same
 * as the configured queue length. Queue overrun is prevented by the semaphore,
 * so a command submission may block if the queue is full.
 *
 *
 * Polled I/O Support:
 *
 * For kernel core dump support the driver can do polled I/O. As interrupts are
 * turned off while dumping the driver will just submit a command in the regular
 * way, and then repeatedly attempt a command retrieval until it gets the
 * command back.
 *
 *
 * Namespace Support:
 *
 * NVMe devices can have multiple namespaces, each being a independent data
 * store. The driver supports multiple namespaces and creates a blkdev interface
 * for each namespace found. Namespaces can have various attributes to support
 * thin provisioning and protection information. This driver does not support
 * any of this and ignores namespaces that have these attributes.
 *
 * As of NVMe 1.1 namespaces can have an 64bit Extended Unique Identifier
 * (EUI64). This driver uses the EUI64 if present to generate the devid and
 * passes it to blkdev to use it in the device node names. As this is currently
 * untested namespaces with EUI64 are ignored by default.
 *
 * We currently support only (2 << NVME_MINOR_INST_SHIFT) - 2 namespaces in a
 * single controller. This is an artificial limit imposed by the driver to be
 * able to address a reasonable number of controllers and namespaces using a
 * 32bit minor node number.
 *
 *
 * Minor nodes:
 *
 * For each NVMe device the driver exposes one minor node for the controller and
 * one minor node for each namespace. The only operations supported by those
 * minor nodes are open(9E), close(9E), and ioctl(9E). This serves as the
 * interface for the nvmeadm(1M) utility.
 *
 *
 * Blkdev Interface:
 *
 * This driver uses blkdev to do all the heavy lifting involved with presenting
 * a disk device to the system. As a result, the processing of I/O requests is
 * relatively simple as blkdev takes care of partitioning, boundary checks, DMA
 * setup, and splitting of transfers into manageable chunks.
 *
 * I/O requests coming in from blkdev are turned into NVM commands and posted to
 * an I/O queue. The queue is selected by taking the CPU id modulo the number of
 * queues. There is currently no timeout handling of I/O commands.
 *
 * Blkdev also supports querying device/media information and generating a
 * devid. The driver reports the best block size as determined by the namespace
 * format back to blkdev as physical block size to support partition and block
 * alignment. The devid is either based on the namespace EUI64, if present, or
 * composed using the device vendor ID, model number, serial number, and the
 * namespace ID.
 *
 *
 * Error Handling:
 *
 * Error handling is currently limited to detecting fatal hardware errors,
 * either by asynchronous events, or synchronously through command status or
 * admin command timeouts. In case of severe errors the device is fenced off,
 * all further requests will return EIO. FMA is then called to fault the device.
 *
 * The hardware has a limit for outstanding asynchronous event requests. Before
 * this limit is known the driver assumes it is at least 1 and posts a single
 * asynchronous request. Later when the limit is known more asynchronous event
 * requests are posted to allow quicker reception of error information. When an
 * asynchronous event is posted by the hardware the driver will parse the error
 * status fields and log information or fault the device, depending on the
 * severity of the asynchronous event. The asynchronous event request is then
 * reused and posted to the admin queue again.
 *
 * On command completion the command status is checked for errors. In case of
 * errors indicating a driver bug the driver panics. Almost all other error
 * status values just cause EIO to be returned.
 *
 * Command timeouts are currently detected for all admin commands except
 * asynchronous event requests. If a command times out and the hardware appears
 * to be healthy the driver attempts to abort the command. The original command
 * timeout is also applied to the abort command. If the abort times out too the
 * driver assumes the device to be dead, fences it off, and calls FMA to retire
 * it. In all other cases the aborted command should return immediately with a
 * status indicating it was aborted, and the driver will wait indefinitely for
 * that to happen. No timeout handling of normal I/O commands is presently done.
 *
 * Any command that times out due to the controller dropping dead will be put on
 * nvme_lost_cmds list if it references DMA memory. This will prevent the DMA
 * memory being reused by the system and later be written to by a "dead" NVMe
 * controller.
 *
 *
 * Locking:
 *
 * Each queue pair has its own nq_mutex, which must be held when accessing the
 * associated queue registers or the shared state of the queue pair. Callers of
 * nvme_unqueue_cmd() must make sure that nq_mutex is held, while
 * nvme_submit_cmd() and nvme_retrieve_cmd() take care of this themselves.
 *
 * Each command also has its own nc_mutex, which is associated with the
 * condition variable nc_cv. It is only used on admin commands which are run
 * synchronously. In that case it must be held across calls to nvme_submit_cmd()
 * and nvme_wait_cmd(), which is taken care of by nvme_admin_cmd(). It must also
 * be held whenever the completion state of the command is changed or while a
 * admin command timeout is handled.
 *
 * If both nc_mutex and nq_mutex must be held, nc_mutex must be acquired first.
 * More than one nc_mutex may only be held when aborting commands. In this case,
 * the nc_mutex of the command to be aborted must be held across the call to
 * nvme_abort_cmd() to prevent the command from completing while the abort is in
 * progress.
 *
 * Each minor node has its own nm_mutex, which protects the open count nm_ocnt
 * and exclusive-open flag nm_oexcl.
 *
 *
 * Quiesce / Fast Reboot:
 *
 * The driver currently does not support fast reboot. A quiesce(9E) entry point
 * is still provided which is used to send a shutdown notification to the
 * device.
 *
 *
 * Driver Configuration:
 *
 * The following driver properties can be changed to control some aspects of the
 * drivers operation:
 * - strict-version: can be set to 0 to allow devices conforming to newer
 *   versions or namespaces with EUI64 to be used
 * - ignore-unknown-vendor-status: can be set to 1 to not handle any vendor
 *   specific command status as a fatal error leading device faulting
 * - admin-queue-len: the maximum length of the admin queue (16-4096)
 * - io-queue-len: the maximum length of the I/O queues (16-65536)
 * - async-event-limit: the maximum number of asynchronous event requests to be
 *   posted by the driver
 * - volatile-write-cache-enable: can be set to 0 to disable the volatile write
 *   cache
 * - min-phys-block-size: the minimum physical block size to report to blkdev,
 *   which is among other things the basis for ZFS vdev ashift
 *
 *
 * TODO:
 * - figure out sane default for I/O queue depth reported to blkdev
 * - FMA handling of media errors
 * - support for devices supporting very large I/O requests using chained PRPs
 * - support for configuring hardware parameters like interrupt coalescing
 * - support for media formatting and hard partitioning into namespaces
 * - support for big-endian systems
 * - support for fast reboot
 * - support for firmware updates
 * - support for NVMe Subsystem Reset (1.1)
 * - support for Scatter/Gather lists (1.1)
 * - support for Reservations (1.1)
 * - support for power management
 */

#include <sys/byteorder.h>
#ifdef _BIG_ENDIAN
#error nvme driver needs porting for big-endian platforms
#endif

#include <sys/modctl.h>
#include <sys/conf.h>
#include <sys/devops.h>
#include <sys/ddi.h>
#include <sys/sunddi.h>
#include <sys/sunndi.h>
#include <sys/bitmap.h>
#include <sys/sysmacros.h>
#include <sys/param.h>
#include <sys/varargs.h>
#include <sys/cpuvar.h>
#include <sys/disp.h>
#include <sys/blkdev.h>
#include <sys/atomic.h>
#include <sys/archsystm.h>
#include <sys/sata/sata_hba.h>
#include <sys/stat.h>
#include <sys/policy.h>
#include <sys/list.h>

#include <sys/nvme.h>

#ifdef __x86
#include <sys/x86_archext.h>
#endif

#include "nvme_reg.h"
#include "nvme_var.h"


/* NVMe spec version supported */
static const int nvme_version_major = 1;
static const int nvme_version_minor = 2;

/* tunable for admin command timeout in seconds, default is 1s */
int nvme_admin_cmd_timeout = 1;

/* tunable for FORMAT NVM command timeout in seconds, default is 600s */
int nvme_format_cmd_timeout = 600;

static int nvme_attach(dev_info_t *, ddi_attach_cmd_t);
static int nvme_detach(dev_info_t *, ddi_detach_cmd_t);
static int nvme_quiesce(dev_info_t *);
static int nvme_fm_errcb(dev_info_t *, ddi_fm_error_t *, const void *);
static int nvme_setup_interrupts(nvme_t *, int, int);
static void nvme_release_interrupts(nvme_t *);
static uint_t nvme_intr(caddr_t, caddr_t);

static void nvme_shutdown(nvme_t *, int, boolean_t);
static boolean_t nvme_reset(nvme_t *, boolean_t);
static int nvme_init(nvme_t *);
static nvme_cmd_t *nvme_alloc_cmd(nvme_t *, int);
static void nvme_free_cmd(nvme_cmd_t *);
static nvme_cmd_t *nvme_create_nvm_cmd(nvme_namespace_t *, uint8_t,
    bd_xfer_t *);
static void nvme_admin_cmd(nvme_cmd_t *, int);
static void nvme_submit_cmd(nvme_qpair_t *, nvme_cmd_t *);
static nvme_cmd_t *nvme_unqueue_cmd(nvme_t *, nvme_qpair_t *, int);
static nvme_cmd_t *nvme_retrieve_cmd(nvme_t *, nvme_qpair_t *);
static void nvme_wait_cmd(nvme_cmd_t *, uint_t);
static void nvme_wakeup_cmd(void *);
static void nvme_async_event_task(void *);

static int nvme_check_unknown_cmd_status(nvme_cmd_t *);
static int nvme_check_vendor_cmd_status(nvme_cmd_t *);
static int nvme_check_integrity_cmd_status(nvme_cmd_t *);
static int nvme_check_specific_cmd_status(nvme_cmd_t *);
static int nvme_check_generic_cmd_status(nvme_cmd_t *);
static inline int nvme_check_cmd_status(nvme_cmd_t *);

static int nvme_abort_cmd(nvme_cmd_t *, uint_t);
static void nvme_async_event(nvme_t *);
static int nvme_format_nvm(nvme_t *, uint32_t, uint8_t, boolean_t, uint8_t,
    boolean_t, uint8_t);
static int nvme_get_logpage(nvme_t *, void **, size_t *, uint8_t, ...);
static int nvme_identify(nvme_t *, uint32_t, void **);
static int nvme_set_features(nvme_t *, uint32_t, uint8_t, uint32_t,
    uint32_t *);
static int nvme_get_features(nvme_t *, uint32_t, uint8_t, uint32_t *,
    void **, size_t *);
static int nvme_write_cache_set(nvme_t *, boolean_t);
static int nvme_set_nqueues(nvme_t *, uint16_t *);

static void nvme_free_dma(nvme_dma_t *);
static int nvme_zalloc_dma(nvme_t *, size_t, uint_t, ddi_dma_attr_t *,
    nvme_dma_t **);
static int nvme_zalloc_queue_dma(nvme_t *, uint32_t, uint16_t, uint_t,
    nvme_dma_t **);
static void nvme_free_qpair(nvme_qpair_t *);
static int nvme_alloc_qpair(nvme_t *, uint32_t, nvme_qpair_t **, int);
static int nvme_create_io_qpair(nvme_t *, nvme_qpair_t *, uint16_t);

static inline void nvme_put64(nvme_t *, uintptr_t, uint64_t);
static inline void nvme_put32(nvme_t *, uintptr_t, uint32_t);
static inline uint64_t nvme_get64(nvme_t *, uintptr_t);
static inline uint32_t nvme_get32(nvme_t *, uintptr_t);

static boolean_t nvme_check_regs_hdl(nvme_t *);
static boolean_t nvme_check_dma_hdl(nvme_dma_t *);

static int nvme_fill_prp(nvme_cmd_t *, bd_xfer_t *);

static void nvme_bd_xfer_done(void *);
static void nvme_bd_driveinfo(void *, bd_drive_t *);
static int nvme_bd_mediainfo(void *, bd_media_t *);
static int nvme_bd_cmd(nvme_namespace_t *, bd_xfer_t *, uint8_t);
static int nvme_bd_read(void *, bd_xfer_t *);
static int nvme_bd_write(void *, bd_xfer_t *);
static int nvme_bd_sync(void *, bd_xfer_t *);
static int nvme_bd_devid(void *, dev_info_t *, ddi_devid_t *);

static int nvme_prp_dma_constructor(void *, void *, int);
static void nvme_prp_dma_destructor(void *, void *);

static void nvme_prepare_devid(nvme_t *, uint32_t);

static int nvme_open(dev_t *, int, int, cred_t *);
static int nvme_close(dev_t, int, int, cred_t *);
static int nvme_ioctl(dev_t, int, intptr_t, int, cred_t *, int *);

#define	NVME_MINOR_INST_SHIFT	14
#define	NVME_MINOR(inst, nsid)	(((inst) << NVME_MINOR_INST_SHIFT) | (nsid))
#define	NVME_MINOR_INST(minor)	((minor) >> NVME_MINOR_INST_SHIFT)
#define	NVME_MINOR_NSID(minor)	((minor) & ((1 << NVME_MINOR_INST_SHIFT) - 1))
#define	NVME_MINOR_MAX		(NVME_MINOR(1, 0) - 2)

static void *nvme_state;
static kmem_cache_t *nvme_cmd_cache;

/*
 * DMA attributes for queue DMA memory
 *
 * Queue DMA memory must be page aligned. The maximum length of a queue is
 * 65536 entries, and an entry can be 64 bytes long.
 */
static ddi_dma_attr_t nvme_queue_dma_attr = {
	.dma_attr_version	= DMA_ATTR_V0,
	.dma_attr_addr_lo	= 0,
	.dma_attr_addr_hi	= 0xffffffffffffffffULL,
	.dma_attr_count_max	= (UINT16_MAX + 1) * sizeof (nvme_sqe_t) - 1,
	.dma_attr_align		= 0x1000,
	.dma_attr_burstsizes	= 0x7ff,
	.dma_attr_minxfer	= 0x1000,
	.dma_attr_maxxfer	= (UINT16_MAX + 1) * sizeof (nvme_sqe_t),
	.dma_attr_seg		= 0xffffffffffffffffULL,
	.dma_attr_sgllen	= 1,
	.dma_attr_granular	= 1,
	.dma_attr_flags		= 0,
};

/*
 * DMA attributes for transfers using Physical Region Page (PRP) entries
 *
 * A PRP entry describes one page of DMA memory using the page size specified
 * in the controller configuration's memory page size register (CC.MPS). It uses
 * a 64bit base address aligned to this page size. There is no limitation on
 * chaining PRPs together for arbitrarily large DMA transfers.
 */
static ddi_dma_attr_t nvme_prp_dma_attr = {
	.dma_attr_version	= DMA_ATTR_V0,
	.dma_attr_addr_lo	= 0,
	.dma_attr_addr_hi	= 0xffffffffffffffffULL,
	.dma_attr_count_max	= 0xfff,
	.dma_attr_align		= 0x1000,
	.dma_attr_burstsizes	= 0x7ff,
	.dma_attr_minxfer	= 0x1000,
	.dma_attr_maxxfer	= 0x1000,
	.dma_attr_seg		= 0xfff,
	.dma_attr_sgllen	= -1,
	.dma_attr_granular	= 1,
	.dma_attr_flags		= 0,
};

/*
 * DMA attributes for transfers using scatter/gather lists
 *
 * A SGL entry describes a chunk of DMA memory using a 64bit base address and a
 * 32bit length field. SGL Segment and SGL Last Segment entries require the
 * length to be a multiple of 16 bytes.
 */
static ddi_dma_attr_t nvme_sgl_dma_attr = {
	.dma_attr_version	= DMA_ATTR_V0,
	.dma_attr_addr_lo	= 0,
	.dma_attr_addr_hi	= 0xffffffffffffffffULL,
	.dma_attr_count_max	= 0xffffffffUL,
	.dma_attr_align		= 1,
	.dma_attr_burstsizes	= 0x7ff,
	.dma_attr_minxfer	= 0x10,
	.dma_attr_maxxfer	= 0xfffffffffULL,
	.dma_attr_seg		= 0xffffffffffffffffULL,
	.dma_attr_sgllen	= -1,
	.dma_attr_granular	= 0x10,
	.dma_attr_flags		= 0
};

static ddi_device_acc_attr_t nvme_reg_acc_attr = {
	.devacc_attr_version	= DDI_DEVICE_ATTR_V0,
	.devacc_attr_endian_flags = DDI_STRUCTURE_LE_ACC,
	.devacc_attr_dataorder	= DDI_STRICTORDER_ACC
};

static struct cb_ops nvme_cb_ops = {
	.cb_open	= nvme_open,
	.cb_close	= nvme_close,
	.cb_strategy	= nodev,
	.cb_print	= nodev,
	.cb_dump	= nodev,
	.cb_read	= nodev,
	.cb_write	= nodev,
	.cb_ioctl	= nvme_ioctl,
	.cb_devmap	= nodev,
	.cb_mmap	= nodev,
	.cb_segmap	= nodev,
	.cb_chpoll	= nochpoll,
	.cb_prop_op	= ddi_prop_op,
	.cb_str		= 0,
	.cb_flag	= D_NEW | D_MP,
	.cb_rev		= CB_REV,
	.cb_aread	= nodev,
	.cb_awrite	= nodev
};

static struct dev_ops nvme_dev_ops = {
	.devo_rev	= DEVO_REV,
	.devo_refcnt	= 0,
	.devo_getinfo	= ddi_no_info,
	.devo_identify	= nulldev,
	.devo_probe	= nulldev,
	.devo_attach	= nvme_attach,
	.devo_detach	= nvme_detach,
	.devo_reset	= nodev,
	.devo_cb_ops	= &nvme_cb_ops,
	.devo_bus_ops	= NULL,
	.devo_power	= NULL,
	.devo_quiesce	= nvme_quiesce,
};

static struct modldrv nvme_modldrv = {
	.drv_modops	= &mod_driverops,
	.drv_linkinfo	= "NVMe v1.1b",
	.drv_dev_ops	= &nvme_dev_ops
};

static struct modlinkage nvme_modlinkage = {
	.ml_rev		= MODREV_1,
	.ml_linkage	= { &nvme_modldrv, NULL }
};

static bd_ops_t nvme_bd_ops = {
	.o_version	= BD_OPS_VERSION_0,
	.o_drive_info	= nvme_bd_driveinfo,
	.o_media_info	= nvme_bd_mediainfo,
	.o_devid_init	= nvme_bd_devid,
	.o_sync_cache	= nvme_bd_sync,
	.o_read		= nvme_bd_read,
	.o_write	= nvme_bd_write,
};

/*
 * This list will hold commands that have timed out and couldn't be aborted.
 * As we don't know what the hardware may still do with the DMA memory we can't
 * free them, so we'll keep them forever on this list where we can easily look
 * at them with mdb.
 */
static struct list nvme_lost_cmds;
static kmutex_t nvme_lc_mutex;

int
_init(void)
{
	int error;

	error = ddi_soft_state_init(&nvme_state, sizeof (nvme_t), 1);
	if (error != DDI_SUCCESS)
		return (error);

	nvme_cmd_cache = kmem_cache_create("nvme_cmd_cache",
	    sizeof (nvme_cmd_t), 64, NULL, NULL, NULL, NULL, NULL, 0);

	mutex_init(&nvme_lc_mutex, NULL, MUTEX_DRIVER, NULL);
	list_create(&nvme_lost_cmds, sizeof (nvme_cmd_t),
	    offsetof(nvme_cmd_t, nc_list));

	bd_mod_init(&nvme_dev_ops);

	error = mod_install(&nvme_modlinkage);
	if (error != DDI_SUCCESS) {
		ddi_soft_state_fini(&nvme_state);
		mutex_destroy(&nvme_lc_mutex);
		list_destroy(&nvme_lost_cmds);
		bd_mod_fini(&nvme_dev_ops);
	}

	return (error);
}

int
_fini(void)
{
	int error;

	if (!list_is_empty(&nvme_lost_cmds))
		return (DDI_FAILURE);

	error = mod_remove(&nvme_modlinkage);
	if (error == DDI_SUCCESS) {
		ddi_soft_state_fini(&nvme_state);
		kmem_cache_destroy(nvme_cmd_cache);
		mutex_destroy(&nvme_lc_mutex);
		list_destroy(&nvme_lost_cmds);
		bd_mod_fini(&nvme_dev_ops);
	}

	return (error);
}

int
_info(struct modinfo *modinfop)
{
	return (mod_info(&nvme_modlinkage, modinfop));
}

static inline void
nvme_put64(nvme_t *nvme, uintptr_t reg, uint64_t val)
{
	ASSERT(((uintptr_t)(nvme->n_regs + reg) & 0x7) == 0);

	/*LINTED: E_BAD_PTR_CAST_ALIGN*/
	ddi_put64(nvme->n_regh, (uint64_t *)(nvme->n_regs + reg), val);
}

static inline void
nvme_put32(nvme_t *nvme, uintptr_t reg, uint32_t val)
{
	ASSERT(((uintptr_t)(nvme->n_regs + reg) & 0x3) == 0);

	/*LINTED: E_BAD_PTR_CAST_ALIGN*/
	ddi_put32(nvme->n_regh, (uint32_t *)(nvme->n_regs + reg), val);
}

static inline uint64_t
nvme_get64(nvme_t *nvme, uintptr_t reg)
{
	uint64_t val;

	ASSERT(((uintptr_t)(nvme->n_regs + reg) & 0x7) == 0);

	/*LINTED: E_BAD_PTR_CAST_ALIGN*/
	val = ddi_get64(nvme->n_regh, (uint64_t *)(nvme->n_regs + reg));

	return (val);
}

static inline uint32_t
nvme_get32(nvme_t *nvme, uintptr_t reg)
{
	uint32_t val;

	ASSERT(((uintptr_t)(nvme->n_regs + reg) & 0x3) == 0);

	/*LINTED: E_BAD_PTR_CAST_ALIGN*/
	val = ddi_get32(nvme->n_regh, (uint32_t *)(nvme->n_regs + reg));

	return (val);
}

static boolean_t
nvme_check_regs_hdl(nvme_t *nvme)
{
	ddi_fm_error_t error;

	ddi_fm_acc_err_get(nvme->n_regh, &error, DDI_FME_VERSION);

	if (error.fme_status != DDI_FM_OK)
		return (B_TRUE);

	return (B_FALSE);
}

static boolean_t
nvme_check_dma_hdl(nvme_dma_t *dma)
{
	ddi_fm_error_t error;

	if (dma == NULL)
		return (B_FALSE);

	ddi_fm_dma_err_get(dma->nd_dmah, &error, DDI_FME_VERSION);

	if (error.fme_status != DDI_FM_OK)
		return (B_TRUE);

	return (B_FALSE);
}

static void
nvme_free_dma_common(nvme_dma_t *dma)
{
	if (dma->nd_dmah != NULL)
		(void) ddi_dma_unbind_handle(dma->nd_dmah);
	if (dma->nd_acch != NULL)
		ddi_dma_mem_free(&dma->nd_acch);
	if (dma->nd_dmah != NULL)
		ddi_dma_free_handle(&dma->nd_dmah);
}

static void
nvme_free_dma(nvme_dma_t *dma)
{
	nvme_free_dma_common(dma);
	kmem_free(dma, sizeof (*dma));
}

/* ARGSUSED */
static void
nvme_prp_dma_destructor(void *buf, void *private)
{
	nvme_dma_t *dma = (nvme_dma_t *)buf;

	nvme_free_dma_common(dma);
}

static int
nvme_alloc_dma_common(nvme_t *nvme, nvme_dma_t *dma,
    size_t len, uint_t flags, ddi_dma_attr_t *dma_attr)
{
	if (ddi_dma_alloc_handle(nvme->n_dip, dma_attr, DDI_DMA_SLEEP, NULL,
	    &dma->nd_dmah) != DDI_SUCCESS) {
		/*
		 * Due to DDI_DMA_SLEEP this can't be DDI_DMA_NORESOURCES, and
		 * the only other possible error is DDI_DMA_BADATTR which
		 * indicates a driver bug which should cause a panic.
		 */
		dev_err(nvme->n_dip, CE_PANIC,
		    "!failed to get DMA handle, check DMA attributes");
		return (DDI_FAILURE);
	}

	/*
	 * ddi_dma_mem_alloc() can only fail when DDI_DMA_NOSLEEP is specified
	 * or the flags are conflicting, which isn't the case here.
	 */
	(void) ddi_dma_mem_alloc(dma->nd_dmah, len, &nvme->n_reg_acc_attr,
	    DDI_DMA_CONSISTENT, DDI_DMA_SLEEP, NULL, &dma->nd_memp,
	    &dma->nd_len, &dma->nd_acch);

	if (ddi_dma_addr_bind_handle(dma->nd_dmah, NULL, dma->nd_memp,
	    dma->nd_len, flags | DDI_DMA_CONSISTENT, DDI_DMA_SLEEP, NULL,
	    &dma->nd_cookie, &dma->nd_ncookie) != DDI_DMA_MAPPED) {
		dev_err(nvme->n_dip, CE_WARN,
		    "!failed to bind DMA memory");
		atomic_inc_32(&nvme->n_dma_bind_err);
		nvme_free_dma_common(dma);
		return (DDI_FAILURE);
	}

	return (DDI_SUCCESS);
}

static int
nvme_zalloc_dma(nvme_t *nvme, size_t len, uint_t flags,
    ddi_dma_attr_t *dma_attr, nvme_dma_t **ret)
{
	nvme_dma_t *dma = kmem_zalloc(sizeof (nvme_dma_t), KM_SLEEP);

	if (nvme_alloc_dma_common(nvme, dma, len, flags, dma_attr) !=
	    DDI_SUCCESS) {
		*ret = NULL;
		kmem_free(dma, sizeof (nvme_dma_t));
		return (DDI_FAILURE);
	}

	bzero(dma->nd_memp, dma->nd_len);

	*ret = dma;
	return (DDI_SUCCESS);
}

/* ARGSUSED */
static int
nvme_prp_dma_constructor(void *buf, void *private, int flags)
{
	nvme_dma_t *dma = (nvme_dma_t *)buf;
	nvme_t *nvme = (nvme_t *)private;

	dma->nd_dmah = NULL;
	dma->nd_acch = NULL;

	if (nvme_alloc_dma_common(nvme, dma, nvme->n_pagesize,
	    DDI_DMA_READ, &nvme->n_prp_dma_attr) != DDI_SUCCESS) {
		return (-1);
	}

	ASSERT(dma->nd_ncookie == 1);

	dma->nd_cached = B_TRUE;

	return (0);
}

static int
nvme_zalloc_queue_dma(nvme_t *nvme, uint32_t nentry, uint16_t qe_len,
    uint_t flags, nvme_dma_t **dma)
{
	uint32_t len = nentry * qe_len;
	ddi_dma_attr_t q_dma_attr = nvme->n_queue_dma_attr;

	len = roundup(len, nvme->n_pagesize);

	q_dma_attr.dma_attr_minxfer = len;

	if (nvme_zalloc_dma(nvme, len, flags, &q_dma_attr, dma)
	    != DDI_SUCCESS) {
		dev_err(nvme->n_dip, CE_WARN,
		    "!failed to get DMA memory for queue");
		goto fail;
	}

	if ((*dma)->nd_ncookie != 1) {
		dev_err(nvme->n_dip, CE_WARN,
		    "!got too many cookies for queue DMA");
		goto fail;
	}

	return (DDI_SUCCESS);

fail:
	if (*dma) {
		nvme_free_dma(*dma);
		*dma = NULL;
	}

	return (DDI_FAILURE);
}

static void
nvme_free_qpair(nvme_qpair_t *qp)
{
	int i;

	mutex_destroy(&qp->nq_mutex);
	sema_destroy(&qp->nq_sema);

	if (qp->nq_sqdma != NULL)
		nvme_free_dma(qp->nq_sqdma);
	if (qp->nq_cqdma != NULL)
		nvme_free_dma(qp->nq_cqdma);

	if (qp->nq_active_cmds > 0)
		for (i = 0; i != qp->nq_nentry; i++)
			if (qp->nq_cmd[i] != NULL)
				nvme_free_cmd(qp->nq_cmd[i]);

	if (qp->nq_cmd != NULL)
		kmem_free(qp->nq_cmd, sizeof (nvme_cmd_t *) * qp->nq_nentry);

	kmem_free(qp, sizeof (nvme_qpair_t));
}

static int
nvme_alloc_qpair(nvme_t *nvme, uint32_t nentry, nvme_qpair_t **nqp,
    int idx)
{
	nvme_qpair_t *qp = kmem_zalloc(sizeof (*qp), KM_SLEEP);

	mutex_init(&qp->nq_mutex, NULL, MUTEX_DRIVER,
	    DDI_INTR_PRI(nvme->n_intr_pri));
	sema_init(&qp->nq_sema, nentry, NULL, SEMA_DRIVER, NULL);

	if (nvme_zalloc_queue_dma(nvme, nentry, sizeof (nvme_sqe_t),
	    DDI_DMA_WRITE, &qp->nq_sqdma) != DDI_SUCCESS)
		goto fail;

	if (nvme_zalloc_queue_dma(nvme, nentry, sizeof (nvme_cqe_t),
	    DDI_DMA_READ, &qp->nq_cqdma) != DDI_SUCCESS)
		goto fail;

	qp->nq_sq = (nvme_sqe_t *)qp->nq_sqdma->nd_memp;
	qp->nq_cq = (nvme_cqe_t *)qp->nq_cqdma->nd_memp;
	qp->nq_nentry = nentry;

	qp->nq_sqtdbl = NVME_REG_SQTDBL(nvme, idx);
	qp->nq_cqhdbl = NVME_REG_CQHDBL(nvme, idx);

	qp->nq_cmd = kmem_zalloc(sizeof (nvme_cmd_t *) * nentry, KM_SLEEP);
	qp->nq_next_cmd = 0;

	*nqp = qp;
	return (DDI_SUCCESS);

fail:
	nvme_free_qpair(qp);
	*nqp = NULL;

	return (DDI_FAILURE);
}

static nvme_cmd_t *
nvme_alloc_cmd(nvme_t *nvme, int kmflag)
{
	nvme_cmd_t *cmd = kmem_cache_alloc(nvme_cmd_cache, kmflag);

	if (cmd == NULL)
		return (cmd);

	bzero(cmd, sizeof (nvme_cmd_t));

	cmd->nc_nvme = nvme;

	mutex_init(&cmd->nc_mutex, NULL, MUTEX_DRIVER,
	    DDI_INTR_PRI(nvme->n_intr_pri));
	cv_init(&cmd->nc_cv, NULL, CV_DRIVER, NULL);

	return (cmd);
}

static void
nvme_free_cmd(nvme_cmd_t *cmd)
{
	/* Don't free commands on the lost commands list. */
	if (list_link_active(&cmd->nc_list))
		return;

	if (cmd->nc_dma) {
		if (cmd->nc_dma->nd_cached)
			kmem_cache_free(cmd->nc_nvme->n_prp_cache,
			    cmd->nc_dma);
		else
			nvme_free_dma(cmd->nc_dma);
		cmd->nc_dma = NULL;
	}

	cv_destroy(&cmd->nc_cv);
	mutex_destroy(&cmd->nc_mutex);

	kmem_cache_free(nvme_cmd_cache, cmd);
}

static void
nvme_submit_cmd(nvme_qpair_t *qp, nvme_cmd_t *cmd)
{
	nvme_reg_sqtdbl_t tail = { 0 };

	sema_p(&qp->nq_sema);
	mutex_enter(&qp->nq_mutex);
	cmd->nc_completed = B_FALSE;

	/*
	 * Try to insert the cmd into the active cmd array at the nq_next_cmd
	 * slot. If the slot is already occupied advance to the next slot and
	 * try again. This can happen for long running commands like async event
	 * requests.
	 */
	while (qp->nq_cmd[qp->nq_next_cmd] != NULL)
		qp->nq_next_cmd = (qp->nq_next_cmd + 1) % qp->nq_nentry;
	qp->nq_cmd[qp->nq_next_cmd] = cmd;

	qp->nq_active_cmds++;

	cmd->nc_sqe.sqe_cid = qp->nq_next_cmd;
	bcopy(&cmd->nc_sqe, &qp->nq_sq[qp->nq_sqtail], sizeof (nvme_sqe_t));
	(void) ddi_dma_sync(qp->nq_sqdma->nd_dmah,
	    sizeof (nvme_sqe_t) * qp->nq_sqtail,
	    sizeof (nvme_sqe_t), DDI_DMA_SYNC_FORDEV);
	qp->nq_next_cmd = (qp->nq_next_cmd + 1) % qp->nq_nentry;

	tail.b.sqtdbl_sqt = qp->nq_sqtail = (qp->nq_sqtail + 1) % qp->nq_nentry;
	nvme_put32(cmd->nc_nvme, qp->nq_sqtdbl, tail.r);

	mutex_exit(&qp->nq_mutex);
}

static nvme_cmd_t *
nvme_unqueue_cmd(nvme_t *nvme, nvme_qpair_t *qp, int cid)
{
	nvme_cmd_t *cmd;

	ASSERT(mutex_owned(&qp->nq_mutex));
	ASSERT3S(cid, <, qp->nq_nentry);

	cmd = qp->nq_cmd[cid];
	qp->nq_cmd[cid] = NULL;
	ASSERT3U(qp->nq_active_cmds, >, 0);
	qp->nq_active_cmds--;
	sema_v(&qp->nq_sema);

	ASSERT3P(cmd, !=, NULL);
	ASSERT3P(cmd->nc_nvme, ==, nvme);
	ASSERT3S(cmd->nc_sqe.sqe_cid, ==, cid);

	return (cmd);
}

static nvme_cmd_t *
nvme_retrieve_cmd(nvme_t *nvme, nvme_qpair_t *qp)
{
	nvme_reg_cqhdbl_t head = { 0 };

	nvme_cqe_t *cqe;
	nvme_cmd_t *cmd;

	(void) ddi_dma_sync(qp->nq_cqdma->nd_dmah, 0,
	    sizeof (nvme_cqe_t) * qp->nq_nentry, DDI_DMA_SYNC_FORKERNEL);

	mutex_enter(&qp->nq_mutex);
	cqe = &qp->nq_cq[qp->nq_cqhead];

	/* Check phase tag of CQE. Hardware inverts it for new entries. */
	if (cqe->cqe_sf.sf_p == qp->nq_phase) {
		mutex_exit(&qp->nq_mutex);
		return (NULL);
	}

	ASSERT(nvme->n_ioq[cqe->cqe_sqid] == qp);

<<<<<<< HEAD
	cmd = nvme_unqueue_cmd(nvme, qp, cqe->cqe_cid);
=======
	cmd = qp->nq_cmd[cqe->cqe_cid];
	qp->nq_cmd[cqe->cqe_cid] = NULL;
	qp->nq_active_cmds--;
>>>>>>> a2f77ecd

	ASSERT(cmd->nc_sqid == cqe->cqe_sqid);
	bcopy(cqe, &cmd->nc_cqe, sizeof (nvme_cqe_t));

	qp->nq_sqhead = cqe->cqe_sqhd;

	head.b.cqhdbl_cqh = qp->nq_cqhead = (qp->nq_cqhead + 1) % qp->nq_nentry;

	/* Toggle phase on wrap-around. */
	if (qp->nq_cqhead == 0)
		qp->nq_phase = qp->nq_phase ? 0 : 1;

	nvme_put32(cmd->nc_nvme, qp->nq_cqhdbl, head.r);
	mutex_exit(&qp->nq_mutex);

	return (cmd);
}

static int
nvme_check_unknown_cmd_status(nvme_cmd_t *cmd)
{
	nvme_cqe_t *cqe = &cmd->nc_cqe;

	dev_err(cmd->nc_nvme->n_dip, CE_WARN,
	    "!unknown command status received: opc = %x, sqid = %d, cid = %d, "
	    "sc = %x, sct = %x, dnr = %d, m = %d", cmd->nc_sqe.sqe_opc,
	    cqe->cqe_sqid, cqe->cqe_cid, cqe->cqe_sf.sf_sc, cqe->cqe_sf.sf_sct,
	    cqe->cqe_sf.sf_dnr, cqe->cqe_sf.sf_m);

	if (cmd->nc_xfer != NULL)
		bd_error(cmd->nc_xfer, BD_ERR_ILLRQ);

	if (cmd->nc_nvme->n_strict_version) {
		cmd->nc_nvme->n_dead = B_TRUE;
		ddi_fm_service_impact(cmd->nc_nvme->n_dip, DDI_SERVICE_LOST);
	}

	return (EIO);
}

static int
nvme_check_vendor_cmd_status(nvme_cmd_t *cmd)
{
	nvme_cqe_t *cqe = &cmd->nc_cqe;

	dev_err(cmd->nc_nvme->n_dip, CE_WARN,
	    "!unknown command status received: opc = %x, sqid = %d, cid = %d, "
	    "sc = %x, sct = %x, dnr = %d, m = %d", cmd->nc_sqe.sqe_opc,
	    cqe->cqe_sqid, cqe->cqe_cid, cqe->cqe_sf.sf_sc, cqe->cqe_sf.sf_sct,
	    cqe->cqe_sf.sf_dnr, cqe->cqe_sf.sf_m);
	if (!cmd->nc_nvme->n_ignore_unknown_vendor_status) {
		cmd->nc_nvme->n_dead = B_TRUE;
		ddi_fm_service_impact(cmd->nc_nvme->n_dip, DDI_SERVICE_LOST);
	}

	return (EIO);
}

static int
nvme_check_integrity_cmd_status(nvme_cmd_t *cmd)
{
	nvme_cqe_t *cqe = &cmd->nc_cqe;

	switch (cqe->cqe_sf.sf_sc) {
	case NVME_CQE_SC_INT_NVM_WRITE:
		/* write fail */
		/* TODO: post ereport */
		if (cmd->nc_xfer != NULL)
			bd_error(cmd->nc_xfer, BD_ERR_MEDIA);
		return (EIO);

	case NVME_CQE_SC_INT_NVM_READ:
		/* read fail */
		/* TODO: post ereport */
		if (cmd->nc_xfer != NULL)
			bd_error(cmd->nc_xfer, BD_ERR_MEDIA);
		return (EIO);

	default:
		return (nvme_check_unknown_cmd_status(cmd));
	}
}

static int
nvme_check_generic_cmd_status(nvme_cmd_t *cmd)
{
	nvme_cqe_t *cqe = &cmd->nc_cqe;

	switch (cqe->cqe_sf.sf_sc) {
	case NVME_CQE_SC_GEN_SUCCESS:
		return (0);

	/*
	 * Errors indicating a bug in the driver should cause a panic.
	 */
	case NVME_CQE_SC_GEN_INV_OPC:
		/* Invalid Command Opcode */
		dev_err(cmd->nc_nvme->n_dip, CE_PANIC, "programming error: "
		    "invalid opcode in cmd %p", (void *)cmd);
		return (0);

	case NVME_CQE_SC_GEN_INV_FLD:
		/* Invalid Field in Command */
		if (!cmd->nc_dontpanic)
			dev_err(cmd->nc_nvme->n_dip, CE_PANIC,
			    "programming error: invalid field in cmd %p",
			    (void *)cmd);
		return (EIO);

	case NVME_CQE_SC_GEN_ID_CNFL:
		/* Command ID Conflict */
		dev_err(cmd->nc_nvme->n_dip, CE_PANIC, "programming error: "
		    "cmd ID conflict in cmd %p", (void *)cmd);
		return (0);

	case NVME_CQE_SC_GEN_INV_NS:
		/* Invalid Namespace or Format */
		if (!cmd->nc_dontpanic)
			dev_err(cmd->nc_nvme->n_dip, CE_PANIC,
			    "programming error: " "invalid NS/format in cmd %p",
			    (void *)cmd);
		return (EINVAL);

	case NVME_CQE_SC_GEN_NVM_LBA_RANGE:
		/* LBA Out Of Range */
		dev_err(cmd->nc_nvme->n_dip, CE_PANIC, "programming error: "
		    "LBA out of range in cmd %p", (void *)cmd);
		return (0);

	/*
	 * Non-fatal errors, handle gracefully.
	 */
	case NVME_CQE_SC_GEN_DATA_XFR_ERR:
		/* Data Transfer Error (DMA) */
		/* TODO: post ereport */
		atomic_inc_32(&cmd->nc_nvme->n_data_xfr_err);
		if (cmd->nc_xfer != NULL)
			bd_error(cmd->nc_xfer, BD_ERR_NTRDY);
		return (EIO);

	case NVME_CQE_SC_GEN_INTERNAL_ERR:
		/*
		 * Internal Error. The spec (v1.0, section 4.5.1.2) says
		 * detailed error information is returned as async event,
		 * so we pretty much ignore the error here and handle it
		 * in the async event handler.
		 */
		atomic_inc_32(&cmd->nc_nvme->n_internal_err);
		if (cmd->nc_xfer != NULL)
			bd_error(cmd->nc_xfer, BD_ERR_NTRDY);
		return (EIO);

	case NVME_CQE_SC_GEN_ABORT_REQUEST:
		/*
		 * Command Abort Requested. This normally happens only when a
		 * command times out.
		 */
		/* TODO: post ereport or change blkdev to handle this? */
		atomic_inc_32(&cmd->nc_nvme->n_abort_rq_err);
		return (ECANCELED);

	case NVME_CQE_SC_GEN_ABORT_PWRLOSS:
		/* Command Aborted due to Power Loss Notification */
		ddi_fm_service_impact(cmd->nc_nvme->n_dip, DDI_SERVICE_LOST);
		cmd->nc_nvme->n_dead = B_TRUE;
		return (EIO);

	case NVME_CQE_SC_GEN_ABORT_SQ_DEL:
		/* Command Aborted due to SQ Deletion */
		atomic_inc_32(&cmd->nc_nvme->n_abort_sq_del);
		return (EIO);

	case NVME_CQE_SC_GEN_NVM_CAP_EXC:
		/* Capacity Exceeded */
		atomic_inc_32(&cmd->nc_nvme->n_nvm_cap_exc);
		if (cmd->nc_xfer != NULL)
			bd_error(cmd->nc_xfer, BD_ERR_MEDIA);
		return (EIO);

	case NVME_CQE_SC_GEN_NVM_NS_NOTRDY:
		/* Namespace Not Ready */
		atomic_inc_32(&cmd->nc_nvme->n_nvm_ns_notrdy);
		if (cmd->nc_xfer != NULL)
			bd_error(cmd->nc_xfer, BD_ERR_NTRDY);
		return (EIO);

	default:
		return (nvme_check_unknown_cmd_status(cmd));
	}
}

static int
nvme_check_specific_cmd_status(nvme_cmd_t *cmd)
{
	nvme_cqe_t *cqe = &cmd->nc_cqe;

	switch (cqe->cqe_sf.sf_sc) {
	case NVME_CQE_SC_SPC_INV_CQ:
		/* Completion Queue Invalid */
		ASSERT(cmd->nc_sqe.sqe_opc == NVME_OPC_CREATE_SQUEUE);
		atomic_inc_32(&cmd->nc_nvme->n_inv_cq_err);
		return (EINVAL);

	case NVME_CQE_SC_SPC_INV_QID:
		/* Invalid Queue Identifier */
		ASSERT(cmd->nc_sqe.sqe_opc == NVME_OPC_CREATE_SQUEUE ||
		    cmd->nc_sqe.sqe_opc == NVME_OPC_DELETE_SQUEUE ||
		    cmd->nc_sqe.sqe_opc == NVME_OPC_CREATE_CQUEUE ||
		    cmd->nc_sqe.sqe_opc == NVME_OPC_DELETE_CQUEUE);
		atomic_inc_32(&cmd->nc_nvme->n_inv_qid_err);
		return (EINVAL);

	case NVME_CQE_SC_SPC_MAX_QSZ_EXC:
		/* Max Queue Size Exceeded */
		ASSERT(cmd->nc_sqe.sqe_opc == NVME_OPC_CREATE_SQUEUE ||
		    cmd->nc_sqe.sqe_opc == NVME_OPC_CREATE_CQUEUE);
		atomic_inc_32(&cmd->nc_nvme->n_max_qsz_exc);
		return (EINVAL);

	case NVME_CQE_SC_SPC_ABRT_CMD_EXC:
		/* Abort Command Limit Exceeded */
		ASSERT(cmd->nc_sqe.sqe_opc == NVME_OPC_ABORT);
		dev_err(cmd->nc_nvme->n_dip, CE_PANIC, "programming error: "
		    "abort command limit exceeded in cmd %p", (void *)cmd);
		return (0);

	case NVME_CQE_SC_SPC_ASYNC_EVREQ_EXC:
		/* Async Event Request Limit Exceeded */
		ASSERT(cmd->nc_sqe.sqe_opc == NVME_OPC_ASYNC_EVENT);
		dev_err(cmd->nc_nvme->n_dip, CE_PANIC, "programming error: "
		    "async event request limit exceeded in cmd %p",
		    (void *)cmd);
		return (0);

	case NVME_CQE_SC_SPC_INV_INT_VECT:
		/* Invalid Interrupt Vector */
		ASSERT(cmd->nc_sqe.sqe_opc == NVME_OPC_CREATE_CQUEUE);
		atomic_inc_32(&cmd->nc_nvme->n_inv_int_vect);
		return (EINVAL);

	case NVME_CQE_SC_SPC_INV_LOG_PAGE:
		/* Invalid Log Page */
		ASSERT(cmd->nc_sqe.sqe_opc == NVME_OPC_GET_LOG_PAGE);
		atomic_inc_32(&cmd->nc_nvme->n_inv_log_page);
		return (EINVAL);

	case NVME_CQE_SC_SPC_INV_FORMAT:
		/* Invalid Format */
		ASSERT(cmd->nc_sqe.sqe_opc == NVME_OPC_NVM_FORMAT);
		atomic_inc_32(&cmd->nc_nvme->n_inv_format);
		if (cmd->nc_xfer != NULL)
			bd_error(cmd->nc_xfer, BD_ERR_ILLRQ);
		return (EINVAL);

	case NVME_CQE_SC_SPC_INV_Q_DEL:
		/* Invalid Queue Deletion */
		ASSERT(cmd->nc_sqe.sqe_opc == NVME_OPC_DELETE_CQUEUE);
		atomic_inc_32(&cmd->nc_nvme->n_inv_q_del);
		return (EINVAL);

	case NVME_CQE_SC_SPC_NVM_CNFL_ATTR:
		/* Conflicting Attributes */
		ASSERT(cmd->nc_sqe.sqe_opc == NVME_OPC_NVM_DSET_MGMT ||
		    cmd->nc_sqe.sqe_opc == NVME_OPC_NVM_READ ||
		    cmd->nc_sqe.sqe_opc == NVME_OPC_NVM_WRITE);
		atomic_inc_32(&cmd->nc_nvme->n_cnfl_attr);
		if (cmd->nc_xfer != NULL)
			bd_error(cmd->nc_xfer, BD_ERR_ILLRQ);
		return (EINVAL);

	case NVME_CQE_SC_SPC_NVM_INV_PROT:
		/* Invalid Protection Information */
		ASSERT(cmd->nc_sqe.sqe_opc == NVME_OPC_NVM_COMPARE ||
		    cmd->nc_sqe.sqe_opc == NVME_OPC_NVM_READ ||
		    cmd->nc_sqe.sqe_opc == NVME_OPC_NVM_WRITE);
		atomic_inc_32(&cmd->nc_nvme->n_inv_prot);
		if (cmd->nc_xfer != NULL)
			bd_error(cmd->nc_xfer, BD_ERR_ILLRQ);
		return (EINVAL);

	case NVME_CQE_SC_SPC_NVM_READONLY:
		/* Write to Read Only Range */
		ASSERT(cmd->nc_sqe.sqe_opc == NVME_OPC_NVM_WRITE);
		atomic_inc_32(&cmd->nc_nvme->n_readonly);
		if (cmd->nc_xfer != NULL)
			bd_error(cmd->nc_xfer, BD_ERR_ILLRQ);
		return (EROFS);

	default:
		return (nvme_check_unknown_cmd_status(cmd));
	}
}

static inline int
nvme_check_cmd_status(nvme_cmd_t *cmd)
{
	nvme_cqe_t *cqe = &cmd->nc_cqe;

	/*
	 * Take a shortcut if the controller is dead, or if
	 * command status indicates no error.
	 */
	if (cmd->nc_nvme->n_dead)
		return (EIO);

	if (cqe->cqe_sf.sf_sct == NVME_CQE_SCT_GENERIC &&
	    cqe->cqe_sf.sf_sc == NVME_CQE_SC_GEN_SUCCESS)
		return (0);

	if (cqe->cqe_sf.sf_sct == NVME_CQE_SCT_GENERIC)
		return (nvme_check_generic_cmd_status(cmd));
	else if (cqe->cqe_sf.sf_sct == NVME_CQE_SCT_SPECIFIC)
		return (nvme_check_specific_cmd_status(cmd));
	else if (cqe->cqe_sf.sf_sct == NVME_CQE_SCT_INTEGRITY)
		return (nvme_check_integrity_cmd_status(cmd));
	else if (cqe->cqe_sf.sf_sct == NVME_CQE_SCT_VENDOR)
		return (nvme_check_vendor_cmd_status(cmd));

	return (nvme_check_unknown_cmd_status(cmd));
}

static int
nvme_abort_cmd(nvme_cmd_t *abort_cmd, uint_t sec)
{
	nvme_t *nvme = abort_cmd->nc_nvme;
	nvme_cmd_t *cmd = nvme_alloc_cmd(nvme, KM_SLEEP);
	nvme_abort_cmd_t ac = { 0 };
	int ret = 0;

	sema_p(&nvme->n_abort_sema);

	ac.b.ac_cid = abort_cmd->nc_sqe.sqe_cid;
	ac.b.ac_sqid = abort_cmd->nc_sqid;

	cmd->nc_sqid = 0;
	cmd->nc_sqe.sqe_opc = NVME_OPC_ABORT;
	cmd->nc_callback = nvme_wakeup_cmd;
	cmd->nc_sqe.sqe_cdw10 = ac.r;

	/*
	 * Send the ABORT to the hardware. The ABORT command will return _after_
	 * the aborted command has completed (aborted or otherwise), but since
	 * we still hold the aborted command's mutex its callback hasn't been
	 * processed yet.
	 */
	nvme_admin_cmd(cmd, sec);
	sema_v(&nvme->n_abort_sema);

	if ((ret = nvme_check_cmd_status(cmd)) != 0) {
		dev_err(nvme->n_dip, CE_WARN,
		    "!ABORT failed with sct = %x, sc = %x",
		    cmd->nc_cqe.cqe_sf.sf_sct, cmd->nc_cqe.cqe_sf.sf_sc);
		atomic_inc_32(&nvme->n_abort_failed);
	} else {
		dev_err(nvme->n_dip, CE_WARN,
		    "!ABORT of command %d/%d %ssuccessful",
		    abort_cmd->nc_sqe.sqe_cid, abort_cmd->nc_sqid,
		    cmd->nc_cqe.cqe_dw0 & 1 ? "un" : "");
		if ((cmd->nc_cqe.cqe_dw0 & 1) == 0)
			atomic_inc_32(&nvme->n_cmd_aborted);
	}

	nvme_free_cmd(cmd);
	return (ret);
}

/*
 * nvme_wait_cmd -- wait for command completion or timeout
 *
 * In case of a serious error or a timeout of the abort command the hardware
 * will be declared dead and FMA will be notified.
 */
static void
nvme_wait_cmd(nvme_cmd_t *cmd, uint_t sec)
{
	clock_t timeout = ddi_get_lbolt() + drv_usectohz(sec * MICROSEC);
	nvme_t *nvme = cmd->nc_nvme;
	nvme_reg_csts_t csts;
	nvme_qpair_t *qp;

	ASSERT(mutex_owned(&cmd->nc_mutex));

	while (!cmd->nc_completed) {
		if (cv_timedwait(&cmd->nc_cv, &cmd->nc_mutex, timeout) == -1)
			break;
	}

	if (cmd->nc_completed)
		return;

	/*
	 * The command timed out.
	 *
	 * Check controller for fatal status, any errors associated with the
	 * register or DMA handle, or for a double timeout (abort command timed
	 * out). If necessary log a warning and call FMA.
	 */
	csts.r = nvme_get32(nvme, NVME_REG_CSTS);
	dev_err(nvme->n_dip, CE_WARN, "!command %d/%d timeout, "
	    "OPC = %x, CFS = %d", cmd->nc_sqe.sqe_cid, cmd->nc_sqid,
	    cmd->nc_sqe.sqe_opc, csts.b.csts_cfs);
	atomic_inc_32(&nvme->n_cmd_timeout);

	if (csts.b.csts_cfs ||
	    nvme_check_regs_hdl(nvme) ||
	    nvme_check_dma_hdl(cmd->nc_dma) ||
	    cmd->nc_sqe.sqe_opc == NVME_OPC_ABORT) {
		ddi_fm_service_impact(nvme->n_dip, DDI_SERVICE_LOST);
		nvme->n_dead = B_TRUE;
	} else if (nvme_abort_cmd(cmd, sec) == 0) {
		/*
		 * If the abort succeeded the command should complete
		 * immediately with an appropriate status.
		 */
		while (!cmd->nc_completed)
			cv_wait(&cmd->nc_cv, &cmd->nc_mutex);

		return;
	}

	qp = nvme->n_ioq[cmd->nc_sqid];

	mutex_enter(&qp->nq_mutex);
	(void) nvme_unqueue_cmd(nvme, qp, cmd->nc_sqe.sqe_cid);
	mutex_exit(&qp->nq_mutex);

	/*
	 * As we don't know what the presumed dead hardware might still do with
	 * the DMA memory, we'll put the command on the lost commands list if it
	 * has any DMA memory.
	 */
	if (cmd->nc_dma != NULL) {
		mutex_enter(&nvme_lc_mutex);
		list_insert_head(&nvme_lost_cmds, cmd);
		mutex_exit(&nvme_lc_mutex);
	}
}

static void
nvme_wakeup_cmd(void *arg)
{
	nvme_cmd_t *cmd = arg;

	mutex_enter(&cmd->nc_mutex);
	cmd->nc_completed = B_TRUE;
	cv_signal(&cmd->nc_cv);
	mutex_exit(&cmd->nc_mutex);
}

static void
nvme_async_event_task(void *arg)
{
	nvme_cmd_t *cmd = arg;
	nvme_t *nvme = cmd->nc_nvme;
	nvme_error_log_entry_t *error_log = NULL;
	nvme_health_log_t *health_log = NULL;
	size_t logsize = 0;
	nvme_async_event_t event;

	/*
	 * Check for errors associated with the async request itself. The only
	 * command-specific error is "async event limit exceeded", which
	 * indicates a programming error in the driver and causes a panic in
	 * nvme_check_cmd_status().
	 *
	 * Other possible errors are various scenarios where the async request
	 * was aborted, or internal errors in the device. Internal errors are
	 * reported to FMA, the command aborts need no special handling here.
	 */
	if (nvme_check_cmd_status(cmd) != 0) {
		dev_err(cmd->nc_nvme->n_dip, CE_WARN,
		    "!async event request returned failure, sct = %x, "
		    "sc = %x, dnr = %d, m = %d", cmd->nc_cqe.cqe_sf.sf_sct,
		    cmd->nc_cqe.cqe_sf.sf_sc, cmd->nc_cqe.cqe_sf.sf_dnr,
		    cmd->nc_cqe.cqe_sf.sf_m);

		if (cmd->nc_cqe.cqe_sf.sf_sct == NVME_CQE_SCT_GENERIC &&
		    cmd->nc_cqe.cqe_sf.sf_sc == NVME_CQE_SC_GEN_INTERNAL_ERR) {
			cmd->nc_nvme->n_dead = B_TRUE;
			ddi_fm_service_impact(cmd->nc_nvme->n_dip,
			    DDI_SERVICE_LOST);
		}
		nvme_free_cmd(cmd);
		return;
	}


	event.r = cmd->nc_cqe.cqe_dw0;

	/* Clear CQE and re-submit the async request. */
	bzero(&cmd->nc_cqe, sizeof (nvme_cqe_t));
	nvme_submit_cmd(nvme->n_adminq, cmd);

	switch (event.b.ae_type) {
	case NVME_ASYNC_TYPE_ERROR:
		if (event.b.ae_logpage == NVME_LOGPAGE_ERROR) {
			(void) nvme_get_logpage(nvme, (void **)&error_log,
			    &logsize, event.b.ae_logpage);
		} else {
			dev_err(nvme->n_dip, CE_WARN, "!wrong logpage in "
			    "async event reply: %d", event.b.ae_logpage);
			atomic_inc_32(&nvme->n_wrong_logpage);
		}

		switch (event.b.ae_info) {
		case NVME_ASYNC_ERROR_INV_SQ:
			dev_err(nvme->n_dip, CE_PANIC, "programming error: "
			    "invalid submission queue");
			return;

		case NVME_ASYNC_ERROR_INV_DBL:
			dev_err(nvme->n_dip, CE_PANIC, "programming error: "
			    "invalid doorbell write value");
			return;

		case NVME_ASYNC_ERROR_DIAGFAIL:
			dev_err(nvme->n_dip, CE_WARN, "!diagnostic failure");
			ddi_fm_service_impact(nvme->n_dip, DDI_SERVICE_LOST);
			nvme->n_dead = B_TRUE;
			atomic_inc_32(&nvme->n_diagfail_event);
			break;

		case NVME_ASYNC_ERROR_PERSISTENT:
			dev_err(nvme->n_dip, CE_WARN, "!persistent internal "
			    "device error");
			ddi_fm_service_impact(nvme->n_dip, DDI_SERVICE_LOST);
			nvme->n_dead = B_TRUE;
			atomic_inc_32(&nvme->n_persistent_event);
			break;

		case NVME_ASYNC_ERROR_TRANSIENT:
			dev_err(nvme->n_dip, CE_WARN, "!transient internal "
			    "device error");
			/* TODO: send ereport */
			atomic_inc_32(&nvme->n_transient_event);
			break;

		case NVME_ASYNC_ERROR_FW_LOAD:
			dev_err(nvme->n_dip, CE_WARN,
			    "!firmware image load error");
			atomic_inc_32(&nvme->n_fw_load_event);
			break;
		}
		break;

	case NVME_ASYNC_TYPE_HEALTH:
		if (event.b.ae_logpage == NVME_LOGPAGE_HEALTH) {
			(void) nvme_get_logpage(nvme, (void **)&health_log,
			    &logsize, event.b.ae_logpage, -1);
		} else {
			dev_err(nvme->n_dip, CE_WARN, "!wrong logpage in "
			    "async event reply: %d", event.b.ae_logpage);
			atomic_inc_32(&nvme->n_wrong_logpage);
		}

		switch (event.b.ae_info) {
		case NVME_ASYNC_HEALTH_RELIABILITY:
			dev_err(nvme->n_dip, CE_WARN,
			    "!device reliability compromised");
			/* TODO: send ereport */
			atomic_inc_32(&nvme->n_reliability_event);
			break;

		case NVME_ASYNC_HEALTH_TEMPERATURE:
			dev_err(nvme->n_dip, CE_WARN,
			    "!temperature above threshold");
			/* TODO: send ereport */
			atomic_inc_32(&nvme->n_temperature_event);
			break;

		case NVME_ASYNC_HEALTH_SPARE:
			dev_err(nvme->n_dip, CE_WARN,
			    "!spare space below threshold");
			/* TODO: send ereport */
			atomic_inc_32(&nvme->n_spare_event);
			break;
		}
		break;

	case NVME_ASYNC_TYPE_VENDOR:
		dev_err(nvme->n_dip, CE_WARN, "!vendor specific async event "
		    "received, info = %x, logpage = %x", event.b.ae_info,
		    event.b.ae_logpage);
		atomic_inc_32(&nvme->n_vendor_event);
		break;

	default:
		dev_err(nvme->n_dip, CE_WARN, "!unknown async event received, "
		    "type = %x, info = %x, logpage = %x", event.b.ae_type,
		    event.b.ae_info, event.b.ae_logpage);
		atomic_inc_32(&nvme->n_unknown_event);
		break;
	}

	if (error_log)
		kmem_free(error_log, logsize);

	if (health_log)
		kmem_free(health_log, logsize);
}

static void
nvme_admin_cmd(nvme_cmd_t *cmd, int sec)
{
	mutex_enter(&cmd->nc_mutex);
	nvme_submit_cmd(cmd->nc_nvme->n_adminq, cmd);
	nvme_wait_cmd(cmd, sec);
	mutex_exit(&cmd->nc_mutex);
}

static void
nvme_async_event(nvme_t *nvme)
{
	nvme_cmd_t *cmd = nvme_alloc_cmd(nvme, KM_SLEEP);

	cmd->nc_sqid = 0;
	cmd->nc_sqe.sqe_opc = NVME_OPC_ASYNC_EVENT;
	cmd->nc_callback = nvme_async_event_task;

	nvme_submit_cmd(nvme->n_adminq, cmd);
}

static int
nvme_format_nvm(nvme_t *nvme, uint32_t nsid, uint8_t lbaf, boolean_t ms,
    uint8_t pi, boolean_t pil, uint8_t ses)
{
	nvme_cmd_t *cmd = nvme_alloc_cmd(nvme, KM_SLEEP);
	nvme_format_nvm_t format_nvm = { 0 };
	int ret;

	format_nvm.b.fm_lbaf = lbaf & 0xf;
	format_nvm.b.fm_ms = ms ? 1 : 0;
	format_nvm.b.fm_pi = pi & 0x7;
	format_nvm.b.fm_pil = pil ? 1 : 0;
	format_nvm.b.fm_ses = ses & 0x7;

	cmd->nc_sqid = 0;
	cmd->nc_callback = nvme_wakeup_cmd;
	cmd->nc_sqe.sqe_nsid = nsid;
	cmd->nc_sqe.sqe_opc = NVME_OPC_NVM_FORMAT;
	cmd->nc_sqe.sqe_cdw10 = format_nvm.r;

	/*
	 * Some devices like Samsung SM951 don't allow formatting of all
	 * namespaces in one command. Handle that gracefully.
	 */
	if (nsid == (uint32_t)-1)
		cmd->nc_dontpanic = B_TRUE;

	nvme_admin_cmd(cmd, nvme_format_cmd_timeout);

	if ((ret = nvme_check_cmd_status(cmd)) != 0) {
		dev_err(nvme->n_dip, CE_WARN,
		    "!FORMAT failed with sct = %x, sc = %x",
		    cmd->nc_cqe.cqe_sf.sf_sct, cmd->nc_cqe.cqe_sf.sf_sc);
	}

	nvme_free_cmd(cmd);
	return (ret);
}

static int
nvme_get_logpage(nvme_t *nvme, void **buf, size_t *bufsize, uint8_t logpage,
    ...)
{
	nvme_cmd_t *cmd = nvme_alloc_cmd(nvme, KM_SLEEP);
	nvme_getlogpage_t getlogpage = { 0 };
	va_list ap;
	int ret;

	va_start(ap, logpage);

	cmd->nc_sqid = 0;
	cmd->nc_callback = nvme_wakeup_cmd;
	cmd->nc_sqe.sqe_opc = NVME_OPC_GET_LOG_PAGE;

	getlogpage.b.lp_lid = logpage;

	switch (logpage) {
	case NVME_LOGPAGE_ERROR:
		cmd->nc_sqe.sqe_nsid = (uint32_t)-1;
		/*
		 * The GET LOG PAGE command can use at most 2 pages to return
		 * data, PRP lists are not supported.
		 */
		*bufsize = MIN(2 * nvme->n_pagesize,
		    nvme->n_error_log_len * sizeof (nvme_error_log_entry_t));
		break;

	case NVME_LOGPAGE_HEALTH:
		cmd->nc_sqe.sqe_nsid = va_arg(ap, uint32_t);
		*bufsize = sizeof (nvme_health_log_t);
		break;

	case NVME_LOGPAGE_FWSLOT:
		cmd->nc_sqe.sqe_nsid = (uint32_t)-1;
		*bufsize = sizeof (nvme_fwslot_log_t);
		break;

	default:
		dev_err(nvme->n_dip, CE_WARN, "!unknown log page requested: %d",
		    logpage);
		atomic_inc_32(&nvme->n_unknown_logpage);
		ret = EINVAL;
		goto fail;
	}

	va_end(ap);

	getlogpage.b.lp_numd = *bufsize / sizeof (uint32_t) - 1;

	cmd->nc_sqe.sqe_cdw10 = getlogpage.r;

	if (nvme_zalloc_dma(nvme, getlogpage.b.lp_numd * sizeof (uint32_t),
	    DDI_DMA_READ, &nvme->n_prp_dma_attr, &cmd->nc_dma) != DDI_SUCCESS) {
		dev_err(nvme->n_dip, CE_WARN,
		    "!nvme_zalloc_dma failed for GET LOG PAGE");
		ret = ENOMEM;
		goto fail;
	}

	if (cmd->nc_dma->nd_ncookie > 2) {
		dev_err(nvme->n_dip, CE_WARN,
		    "!too many DMA cookies for GET LOG PAGE");
		atomic_inc_32(&nvme->n_too_many_cookies);
		ret = ENOMEM;
		goto fail;
	}

	cmd->nc_sqe.sqe_dptr.d_prp[0] = cmd->nc_dma->nd_cookie.dmac_laddress;
	if (cmd->nc_dma->nd_ncookie > 1) {
		ddi_dma_nextcookie(cmd->nc_dma->nd_dmah,
		    &cmd->nc_dma->nd_cookie);
		cmd->nc_sqe.sqe_dptr.d_prp[1] =
		    cmd->nc_dma->nd_cookie.dmac_laddress;
	}

	nvme_admin_cmd(cmd, nvme_admin_cmd_timeout);

	if ((ret = nvme_check_cmd_status(cmd)) != 0) {
		dev_err(nvme->n_dip, CE_WARN,
		    "!GET LOG PAGE failed with sct = %x, sc = %x",
		    cmd->nc_cqe.cqe_sf.sf_sct, cmd->nc_cqe.cqe_sf.sf_sc);
		goto fail;
	}

	*buf = kmem_alloc(*bufsize, KM_SLEEP);
	bcopy(cmd->nc_dma->nd_memp, *buf, *bufsize);

fail:
	nvme_free_cmd(cmd);

	return (ret);
}

static int
nvme_identify(nvme_t *nvme, uint32_t nsid, void **buf)
{
	nvme_cmd_t *cmd = nvme_alloc_cmd(nvme, KM_SLEEP);
	int ret;

	if (buf == NULL)
		return (EINVAL);

	cmd->nc_sqid = 0;
	cmd->nc_callback = nvme_wakeup_cmd;
	cmd->nc_sqe.sqe_opc = NVME_OPC_IDENTIFY;
	cmd->nc_sqe.sqe_nsid = nsid;
	cmd->nc_sqe.sqe_cdw10 = nsid ? NVME_IDENTIFY_NSID : NVME_IDENTIFY_CTRL;

	if (nvme_zalloc_dma(nvme, NVME_IDENTIFY_BUFSIZE, DDI_DMA_READ,
	    &nvme->n_prp_dma_attr, &cmd->nc_dma) != DDI_SUCCESS) {
		dev_err(nvme->n_dip, CE_WARN,
		    "!nvme_zalloc_dma failed for IDENTIFY");
		ret = ENOMEM;
		goto fail;
	}

	if (cmd->nc_dma->nd_ncookie > 2) {
		dev_err(nvme->n_dip, CE_WARN,
		    "!too many DMA cookies for IDENTIFY");
		atomic_inc_32(&nvme->n_too_many_cookies);
		ret = ENOMEM;
		goto fail;
	}

	cmd->nc_sqe.sqe_dptr.d_prp[0] = cmd->nc_dma->nd_cookie.dmac_laddress;
	if (cmd->nc_dma->nd_ncookie > 1) {
		ddi_dma_nextcookie(cmd->nc_dma->nd_dmah,
		    &cmd->nc_dma->nd_cookie);
		cmd->nc_sqe.sqe_dptr.d_prp[1] =
		    cmd->nc_dma->nd_cookie.dmac_laddress;
	}

	nvme_admin_cmd(cmd, nvme_admin_cmd_timeout);

	if ((ret = nvme_check_cmd_status(cmd)) != 0) {
		dev_err(nvme->n_dip, CE_WARN,
		    "!IDENTIFY failed with sct = %x, sc = %x",
		    cmd->nc_cqe.cqe_sf.sf_sct, cmd->nc_cqe.cqe_sf.sf_sc);
		goto fail;
	}

	*buf = kmem_alloc(NVME_IDENTIFY_BUFSIZE, KM_SLEEP);
	bcopy(cmd->nc_dma->nd_memp, *buf, NVME_IDENTIFY_BUFSIZE);

fail:
	nvme_free_cmd(cmd);

	return (ret);
}

static int
nvme_set_features(nvme_t *nvme, uint32_t nsid, uint8_t feature, uint32_t val,
    uint32_t *res)
{
	_NOTE(ARGUNUSED(nsid));
	nvme_cmd_t *cmd = nvme_alloc_cmd(nvme, KM_SLEEP);
	int ret = EINVAL;

	ASSERT(res != NULL);

	cmd->nc_sqid = 0;
	cmd->nc_callback = nvme_wakeup_cmd;
	cmd->nc_sqe.sqe_opc = NVME_OPC_SET_FEATURES;
	cmd->nc_sqe.sqe_cdw10 = feature;
	cmd->nc_sqe.sqe_cdw11 = val;

	switch (feature) {
	case NVME_FEAT_WRITE_CACHE:
		if (!nvme->n_write_cache_present)
			goto fail;
		break;

	case NVME_FEAT_NQUEUES:
		break;

	default:
		goto fail;
	}

	nvme_admin_cmd(cmd, nvme_admin_cmd_timeout);

	if ((ret = nvme_check_cmd_status(cmd)) != 0) {
		dev_err(nvme->n_dip, CE_WARN,
		    "!SET FEATURES %d failed with sct = %x, sc = %x",
		    feature, cmd->nc_cqe.cqe_sf.sf_sct,
		    cmd->nc_cqe.cqe_sf.sf_sc);
		goto fail;
	}

	*res = cmd->nc_cqe.cqe_dw0;

fail:
	nvme_free_cmd(cmd);
	return (ret);
}

static int
nvme_get_features(nvme_t *nvme, uint32_t nsid, uint8_t feature, uint32_t *res,
    void **buf, size_t *bufsize)
{
	nvme_cmd_t *cmd = nvme_alloc_cmd(nvme, KM_SLEEP);
	int ret = EINVAL;

	ASSERT(res != NULL);

	if (bufsize != NULL)
		*bufsize = 0;

	cmd->nc_sqid = 0;
	cmd->nc_callback = nvme_wakeup_cmd;
	cmd->nc_sqe.sqe_opc = NVME_OPC_GET_FEATURES;
	cmd->nc_sqe.sqe_cdw10 = feature;
	cmd->nc_sqe.sqe_cdw11 = *res;

	switch (feature) {
	case NVME_FEAT_ARBITRATION:
	case NVME_FEAT_POWER_MGMT:
	case NVME_FEAT_TEMPERATURE:
	case NVME_FEAT_ERROR:
	case NVME_FEAT_NQUEUES:
	case NVME_FEAT_INTR_COAL:
	case NVME_FEAT_INTR_VECT:
	case NVME_FEAT_WRITE_ATOM:
	case NVME_FEAT_ASYNC_EVENT:
	case NVME_FEAT_PROGRESS:
		break;

	case NVME_FEAT_WRITE_CACHE:
		if (!nvme->n_write_cache_present)
			goto fail;
		break;

	case NVME_FEAT_LBA_RANGE:
		if (!nvme->n_lba_range_supported)
			goto fail;

		/*
		 * The LBA Range Type feature is optional. There doesn't seem
		 * be a method of detecting whether it is supported other than
		 * using it. This will cause a "invalid field in command" error,
		 * which is normally considered a programming error and causes
		 * panic in nvme_check_generic_cmd_status().
		 */
		cmd->nc_dontpanic = B_TRUE;
		cmd->nc_sqe.sqe_nsid = nsid;
		ASSERT(bufsize != NULL);
		*bufsize = NVME_LBA_RANGE_BUFSIZE;

		break;

	case NVME_FEAT_AUTO_PST:
		if (!nvme->n_auto_pst_supported)
			goto fail;

		ASSERT(bufsize != NULL);
		*bufsize = NVME_AUTO_PST_BUFSIZE;
		break;

	default:
		goto fail;
	}

	if (bufsize != NULL && *bufsize != 0) {
		if (nvme_zalloc_dma(nvme, *bufsize, DDI_DMA_READ,
		    &nvme->n_prp_dma_attr, &cmd->nc_dma) != DDI_SUCCESS) {
			dev_err(nvme->n_dip, CE_WARN,
			    "!nvme_zalloc_dma failed for GET FEATURES");
			ret = ENOMEM;
			goto fail;
		}

		if (cmd->nc_dma->nd_ncookie > 2) {
			dev_err(nvme->n_dip, CE_WARN,
			    "!too many DMA cookies for GET FEATURES");
			atomic_inc_32(&nvme->n_too_many_cookies);
			ret = ENOMEM;
			goto fail;
		}

		cmd->nc_sqe.sqe_dptr.d_prp[0] =
		    cmd->nc_dma->nd_cookie.dmac_laddress;
		if (cmd->nc_dma->nd_ncookie > 1) {
			ddi_dma_nextcookie(cmd->nc_dma->nd_dmah,
			    &cmd->nc_dma->nd_cookie);
			cmd->nc_sqe.sqe_dptr.d_prp[1] =
			    cmd->nc_dma->nd_cookie.dmac_laddress;
		}
	}

	nvme_admin_cmd(cmd, nvme_admin_cmd_timeout);

	if ((ret = nvme_check_cmd_status(cmd)) != 0) {
		if (feature == NVME_FEAT_LBA_RANGE &&
		    cmd->nc_cqe.cqe_sf.sf_sct == NVME_CQE_SCT_GENERIC &&
		    cmd->nc_cqe.cqe_sf.sf_sc == NVME_CQE_SC_GEN_INV_FLD)
			nvme->n_lba_range_supported = B_FALSE;
		else
			dev_err(nvme->n_dip, CE_WARN,
			    "!GET FEATURES %d failed with sct = %x, sc = %x",
			    feature, cmd->nc_cqe.cqe_sf.sf_sct,
			    cmd->nc_cqe.cqe_sf.sf_sc);
		goto fail;
	}

	if (bufsize != NULL && *bufsize != 0) {
		ASSERT(buf != NULL);
		*buf = kmem_alloc(*bufsize, KM_SLEEP);
		bcopy(cmd->nc_dma->nd_memp, *buf, *bufsize);
	}

	*res = cmd->nc_cqe.cqe_dw0;

fail:
	nvme_free_cmd(cmd);
	return (ret);
}

static int
nvme_write_cache_set(nvme_t *nvme, boolean_t enable)
{
	nvme_write_cache_t nwc = { 0 };

	if (enable)
		nwc.b.wc_wce = 1;

	return (nvme_set_features(nvme, 0, NVME_FEAT_WRITE_CACHE, nwc.r,
	    &nwc.r));
}

static int
nvme_set_nqueues(nvme_t *nvme, uint16_t *nqueues)
{
	nvme_nqueues_t nq = { 0 };
	int ret;

	nq.b.nq_nsq = nq.b.nq_ncq = *nqueues - 1;

	ret = nvme_set_features(nvme, 0, NVME_FEAT_NQUEUES, nq.r, &nq.r);

	if (ret == 0) {
		/*
		 * Always use the same number of submission and completion
		 * queues, and never use more than the requested number of
		 * queues.
		 */
		*nqueues = MIN(*nqueues, MIN(nq.b.nq_nsq, nq.b.nq_ncq) + 1);
	}

	return (ret);
}

static int
nvme_create_io_qpair(nvme_t *nvme, nvme_qpair_t *qp, uint16_t idx)
{
	nvme_cmd_t *cmd = nvme_alloc_cmd(nvme, KM_SLEEP);
	nvme_create_queue_dw10_t dw10 = { 0 };
	nvme_create_cq_dw11_t c_dw11 = { 0 };
	nvme_create_sq_dw11_t s_dw11 = { 0 };
	int ret;

	dw10.b.q_qid = idx;
	dw10.b.q_qsize = qp->nq_nentry - 1;

	c_dw11.b.cq_pc = 1;
	c_dw11.b.cq_ien = 1;
	c_dw11.b.cq_iv = idx % nvme->n_intr_cnt;

	cmd->nc_sqid = 0;
	cmd->nc_callback = nvme_wakeup_cmd;
	cmd->nc_sqe.sqe_opc = NVME_OPC_CREATE_CQUEUE;
	cmd->nc_sqe.sqe_cdw10 = dw10.r;
	cmd->nc_sqe.sqe_cdw11 = c_dw11.r;
	cmd->nc_sqe.sqe_dptr.d_prp[0] = qp->nq_cqdma->nd_cookie.dmac_laddress;

	nvme_admin_cmd(cmd, nvme_admin_cmd_timeout);

	if ((ret = nvme_check_cmd_status(cmd)) != 0) {
		dev_err(nvme->n_dip, CE_WARN,
		    "!CREATE CQUEUE failed with sct = %x, sc = %x",
		    cmd->nc_cqe.cqe_sf.sf_sct, cmd->nc_cqe.cqe_sf.sf_sc);
		goto fail;
	}

	nvme_free_cmd(cmd);

	s_dw11.b.sq_pc = 1;
	s_dw11.b.sq_cqid = idx;

	cmd = nvme_alloc_cmd(nvme, KM_SLEEP);
	cmd->nc_sqid = 0;
	cmd->nc_callback = nvme_wakeup_cmd;
	cmd->nc_sqe.sqe_opc = NVME_OPC_CREATE_SQUEUE;
	cmd->nc_sqe.sqe_cdw10 = dw10.r;
	cmd->nc_sqe.sqe_cdw11 = s_dw11.r;
	cmd->nc_sqe.sqe_dptr.d_prp[0] = qp->nq_sqdma->nd_cookie.dmac_laddress;

	nvme_admin_cmd(cmd, nvme_admin_cmd_timeout);

	if ((ret = nvme_check_cmd_status(cmd)) != 0) {
		dev_err(nvme->n_dip, CE_WARN,
		    "!CREATE SQUEUE failed with sct = %x, sc = %x",
		    cmd->nc_cqe.cqe_sf.sf_sct, cmd->nc_cqe.cqe_sf.sf_sc);
		goto fail;
	}

fail:
	nvme_free_cmd(cmd);

	return (ret);
}

static boolean_t
nvme_reset(nvme_t *nvme, boolean_t quiesce)
{
	nvme_reg_csts_t csts;
	int i;

	nvme_put32(nvme, NVME_REG_CC, 0);

	csts.r = nvme_get32(nvme, NVME_REG_CSTS);
	if (csts.b.csts_rdy == 1) {
		nvme_put32(nvme, NVME_REG_CC, 0);
		for (i = 0; i != nvme->n_timeout * 10; i++) {
			csts.r = nvme_get32(nvme, NVME_REG_CSTS);
			if (csts.b.csts_rdy == 0)
				break;

			if (quiesce)
				drv_usecwait(50000);
			else
				delay(drv_usectohz(50000));
		}
	}

	nvme_put32(nvme, NVME_REG_AQA, 0);
	nvme_put32(nvme, NVME_REG_ASQ, 0);
	nvme_put32(nvme, NVME_REG_ACQ, 0);

	csts.r = nvme_get32(nvme, NVME_REG_CSTS);
	return (csts.b.csts_rdy == 0 ? B_TRUE : B_FALSE);
}

static void
nvme_shutdown(nvme_t *nvme, int mode, boolean_t quiesce)
{
	nvme_reg_cc_t cc;
	nvme_reg_csts_t csts;
	int i;

	ASSERT(mode == NVME_CC_SHN_NORMAL || mode == NVME_CC_SHN_ABRUPT);

	cc.r = nvme_get32(nvme, NVME_REG_CC);
	cc.b.cc_shn = mode & 0x3;
	nvme_put32(nvme, NVME_REG_CC, cc.r);

	for (i = 0; i != 10; i++) {
		csts.r = nvme_get32(nvme, NVME_REG_CSTS);
		if (csts.b.csts_shst == NVME_CSTS_SHN_COMPLETE)
			break;

		if (quiesce)
			drv_usecwait(100000);
		else
			delay(drv_usectohz(100000));
	}
}


static void
nvme_prepare_devid(nvme_t *nvme, uint32_t nsid)
{
	/*
	 * Section 7.7 of the spec describes how to get a unique ID for
	 * the controller: the vendor ID, the model name and the serial
	 * number shall be unique when combined.
	 *
	 * If a namespace has no EUI64 we use the above and add the hex
	 * namespace ID to get a unique ID for the namespace.
	 */
	char model[sizeof (nvme->n_idctl->id_model) + 1];
	char serial[sizeof (nvme->n_idctl->id_serial) + 1];

	bcopy(nvme->n_idctl->id_model, model, sizeof (nvme->n_idctl->id_model));
	bcopy(nvme->n_idctl->id_serial, serial,
	    sizeof (nvme->n_idctl->id_serial));

	model[sizeof (nvme->n_idctl->id_model)] = '\0';
	serial[sizeof (nvme->n_idctl->id_serial)] = '\0';

	nvme->n_ns[nsid - 1].ns_devid = kmem_asprintf("%4X-%s-%s-%X",
	    nvme->n_idctl->id_vid, model, serial, nsid);
}

static int
nvme_init_ns(nvme_t *nvme, int nsid)
{
	nvme_namespace_t *ns = &nvme->n_ns[nsid - 1];
	nvme_identify_nsid_t *idns;
	int last_rp;

	ns->ns_nvme = nvme;

	if (nvme_identify(nvme, nsid, (void **)&idns) != 0) {
		dev_err(nvme->n_dip, CE_WARN,
		    "!failed to identify namespace %d", nsid);
		return (DDI_FAILURE);
	}

	ns->ns_idns = idns;
	ns->ns_id = nsid;
	ns->ns_block_count = idns->id_nsize;
	ns->ns_block_size =
	    1 << idns->id_lbaf[idns->id_flbas.lba_format].lbaf_lbads;
	ns->ns_best_block_size = ns->ns_block_size;

	/*
	 * Get the EUI64 if present. Use it for devid and device node names.
	 */
	if (NVME_VERSION_ATLEAST(&nvme->n_version, 1, 1))
		bcopy(idns->id_eui64, ns->ns_eui64, sizeof (ns->ns_eui64));

	/*LINTED: E_BAD_PTR_CAST_ALIGN*/
	if (*(uint64_t *)ns->ns_eui64 != 0) {
		uint8_t *eui64 = ns->ns_eui64;

		(void) snprintf(ns->ns_name, sizeof (ns->ns_name),
		    "%02x%02x%02x%02x%02x%02x%02x%02x",
		    eui64[0], eui64[1], eui64[2], eui64[3],
		    eui64[4], eui64[5], eui64[6], eui64[7]);
	} else {
		(void) snprintf(ns->ns_name, sizeof (ns->ns_name), "%d",
		    ns->ns_id);

		nvme_prepare_devid(nvme, ns->ns_id);
	}

	/*
	 * Find the LBA format with no metadata and the best relative
	 * performance. A value of 3 means "degraded", 0 is best.
	 */
	last_rp = 3;
	for (int j = 0; j <= idns->id_nlbaf; j++) {
		if (idns->id_lbaf[j].lbaf_lbads == 0)
			break;
		if (idns->id_lbaf[j].lbaf_ms != 0)
			continue;
		if (idns->id_lbaf[j].lbaf_rp >= last_rp)
			continue;
		last_rp = idns->id_lbaf[j].lbaf_rp;
		ns->ns_best_block_size =
		    1 << idns->id_lbaf[j].lbaf_lbads;
	}

	if (ns->ns_best_block_size < nvme->n_min_block_size)
		ns->ns_best_block_size = nvme->n_min_block_size;

	/*
	 * We currently don't support namespaces that use either:
	 * - thin provisioning
	 * - protection information
	 * - illegal block size (< 512)
	 */
	if (idns->id_nsfeat.f_thin ||
	    idns->id_dps.dp_pinfo) {
		dev_err(nvme->n_dip, CE_WARN,
		    "!ignoring namespace %d, unsupported features: "
		    "thin = %d, pinfo = %d", nsid,
		    idns->id_nsfeat.f_thin, idns->id_dps.dp_pinfo);
		ns->ns_ignore = B_TRUE;
	} else if (ns->ns_block_size < 512) {
		dev_err(nvme->n_dip, CE_WARN,
		    "!ignoring namespace %d, unsupported block size %"PRIu64,
		    nsid, (uint64_t)ns->ns_block_size);
		ns->ns_ignore = B_TRUE;
	} else {
		ns->ns_ignore = B_FALSE;
	}

	return (DDI_SUCCESS);
}

static int
nvme_init(nvme_t *nvme)
{
	nvme_reg_cc_t cc = { 0 };
	nvme_reg_aqa_t aqa = { 0 };
	nvme_reg_asq_t asq = { 0 };
	nvme_reg_acq_t acq = { 0 };
	nvme_reg_cap_t cap;
	nvme_reg_vs_t vs;
	nvme_reg_csts_t csts;
	int i = 0;
	uint16_t nqueues;
	char model[sizeof (nvme->n_idctl->id_model) + 1];
	char *vendor, *product;

	/* Check controller version */
	vs.r = nvme_get32(nvme, NVME_REG_VS);
	nvme->n_version.v_major = vs.b.vs_mjr;
	nvme->n_version.v_minor = vs.b.vs_mnr;
	dev_err(nvme->n_dip, CE_CONT, "?NVMe spec version %d.%d",
	    nvme->n_version.v_major, nvme->n_version.v_minor);

	if (NVME_VERSION_HIGHER(&nvme->n_version,
	    nvme_version_major, nvme_version_minor)) {
		dev_err(nvme->n_dip, CE_WARN, "!no support for version > %d.%d",
		    nvme_version_major, nvme_version_minor);
		if (nvme->n_strict_version)
			goto fail;
	}

	/* retrieve controller configuration */
	cap.r = nvme_get64(nvme, NVME_REG_CAP);

	if ((cap.b.cap_css & NVME_CAP_CSS_NVM) == 0) {
		dev_err(nvme->n_dip, CE_WARN,
		    "!NVM command set not supported by hardware");
		goto fail;
	}

	nvme->n_nssr_supported = cap.b.cap_nssrs;
	nvme->n_doorbell_stride = 4 << cap.b.cap_dstrd;
	nvme->n_timeout = cap.b.cap_to;
	nvme->n_arbitration_mechanisms = cap.b.cap_ams;
	nvme->n_cont_queues_reqd = cap.b.cap_cqr;
	nvme->n_max_queue_entries = cap.b.cap_mqes + 1;

	/*
	 * The MPSMIN and MPSMAX fields in the CAP register use 0 to specify
	 * the base page size of 4k (1<<12), so add 12 here to get the real
	 * page size value.
	 */
	nvme->n_pageshift = MIN(MAX(cap.b.cap_mpsmin + 12, PAGESHIFT),
	    cap.b.cap_mpsmax + 12);
	nvme->n_pagesize = 1UL << (nvme->n_pageshift);

	/*
	 * Set up Queue DMA to transfer at least 1 page-aligned page at a time.
	 */
	nvme->n_queue_dma_attr.dma_attr_align = nvme->n_pagesize;
	nvme->n_queue_dma_attr.dma_attr_minxfer = nvme->n_pagesize;

	/*
	 * Set up PRP DMA to transfer 1 page-aligned page at a time.
	 * Maxxfer may be increased after we identified the controller limits.
	 */
	nvme->n_prp_dma_attr.dma_attr_maxxfer = nvme->n_pagesize;
	nvme->n_prp_dma_attr.dma_attr_minxfer = nvme->n_pagesize;
	nvme->n_prp_dma_attr.dma_attr_align = nvme->n_pagesize;
	nvme->n_prp_dma_attr.dma_attr_seg = nvme->n_pagesize - 1;

	/*
	 * Reset controller if it's still in ready state.
	 */
	if (nvme_reset(nvme, B_FALSE) == B_FALSE) {
		dev_err(nvme->n_dip, CE_WARN, "!unable to reset controller");
		ddi_fm_service_impact(nvme->n_dip, DDI_SERVICE_LOST);
		nvme->n_dead = B_TRUE;
		goto fail;
	}

	/*
	 * Create the admin queue pair.
	 */
	if (nvme_alloc_qpair(nvme, nvme->n_admin_queue_len, &nvme->n_adminq, 0)
	    != DDI_SUCCESS) {
		dev_err(nvme->n_dip, CE_WARN,
		    "!unable to allocate admin qpair");
		goto fail;
	}
	nvme->n_ioq = kmem_alloc(sizeof (nvme_qpair_t *), KM_SLEEP);
	nvme->n_ioq[0] = nvme->n_adminq;

	nvme->n_progress |= NVME_ADMIN_QUEUE;

	(void) ddi_prop_update_int(DDI_DEV_T_NONE, nvme->n_dip,
	    "admin-queue-len", nvme->n_admin_queue_len);

	aqa.b.aqa_asqs = aqa.b.aqa_acqs = nvme->n_admin_queue_len - 1;
	asq = nvme->n_adminq->nq_sqdma->nd_cookie.dmac_laddress;
	acq = nvme->n_adminq->nq_cqdma->nd_cookie.dmac_laddress;

	ASSERT((asq & (nvme->n_pagesize - 1)) == 0);
	ASSERT((acq & (nvme->n_pagesize - 1)) == 0);

	nvme_put32(nvme, NVME_REG_AQA, aqa.r);
	nvme_put64(nvme, NVME_REG_ASQ, asq);
	nvme_put64(nvme, NVME_REG_ACQ, acq);

	cc.b.cc_ams = 0;	/* use Round-Robin arbitration */
	cc.b.cc_css = 0;	/* use NVM command set */
	cc.b.cc_mps = nvme->n_pageshift - 12;
	cc.b.cc_shn = 0;	/* no shutdown in progress */
	cc.b.cc_en = 1;		/* enable controller */
	cc.b.cc_iosqes = 6;	/* submission queue entry is 2^6 bytes long */
	cc.b.cc_iocqes = 4;	/* completion queue entry is 2^4 bytes long */

	nvme_put32(nvme, NVME_REG_CC, cc.r);

	/*
	 * Wait for the controller to become ready.
	 */
	csts.r = nvme_get32(nvme, NVME_REG_CSTS);
	if (csts.b.csts_rdy == 0) {
		for (i = 0; i != nvme->n_timeout * 10; i++) {
			delay(drv_usectohz(50000));
			csts.r = nvme_get32(nvme, NVME_REG_CSTS);

			if (csts.b.csts_cfs == 1) {
				dev_err(nvme->n_dip, CE_WARN,
				    "!controller fatal status at init");
				ddi_fm_service_impact(nvme->n_dip,
				    DDI_SERVICE_LOST);
				nvme->n_dead = B_TRUE;
				goto fail;
			}

			if (csts.b.csts_rdy == 1)
				break;
		}
	}

	if (csts.b.csts_rdy == 0) {
		dev_err(nvme->n_dip, CE_WARN, "!controller not ready");
		ddi_fm_service_impact(nvme->n_dip, DDI_SERVICE_LOST);
		nvme->n_dead = B_TRUE;
		goto fail;
	}

	/*
	 * Assume an abort command limit of 1. We'll destroy and re-init
	 * that later when we know the true abort command limit.
	 */
	sema_init(&nvme->n_abort_sema, 1, NULL, SEMA_DRIVER, NULL);

	/*
	 * Setup initial interrupt for admin queue.
	 */
	if ((nvme_setup_interrupts(nvme, DDI_INTR_TYPE_MSIX, 1)
	    != DDI_SUCCESS) &&
	    (nvme_setup_interrupts(nvme, DDI_INTR_TYPE_MSI, 1)
	    != DDI_SUCCESS) &&
	    (nvme_setup_interrupts(nvme, DDI_INTR_TYPE_FIXED, 1)
	    != DDI_SUCCESS)) {
		dev_err(nvme->n_dip, CE_WARN,
		    "!failed to setup initial interrupt");
		goto fail;
	}

	/*
	 * Post an asynchronous event command to catch errors.
	 */
	nvme_async_event(nvme);

	/*
	 * Identify Controller
	 */
	if (nvme_identify(nvme, 0, (void **)&nvme->n_idctl) != 0) {
		dev_err(nvme->n_dip, CE_WARN,
		    "!failed to identify controller");
		goto fail;
	}

	/*
	 * Get Vendor & Product ID
	 */
	bcopy(nvme->n_idctl->id_model, model, sizeof (nvme->n_idctl->id_model));
	model[sizeof (nvme->n_idctl->id_model)] = '\0';
	sata_split_model(model, &vendor, &product);

	if (vendor == NULL)
		nvme->n_vendor = strdup("NVMe");
	else
		nvme->n_vendor = strdup(vendor);

	nvme->n_product = strdup(product);

	/*
	 * Get controller limits.
	 */
	nvme->n_async_event_limit = MAX(NVME_MIN_ASYNC_EVENT_LIMIT,
	    MIN(nvme->n_admin_queue_len / 10,
	    MIN(nvme->n_idctl->id_aerl + 1, nvme->n_async_event_limit)));

	(void) ddi_prop_update_int(DDI_DEV_T_NONE, nvme->n_dip,
	    "async-event-limit", nvme->n_async_event_limit);

	nvme->n_abort_command_limit = nvme->n_idctl->id_acl + 1;

	/*
	 * Reinitialize the semaphore with the true abort command limit
	 * supported by the hardware. It's not necessary to disable interrupts
	 * as only command aborts use the semaphore, and no commands are
	 * executed or aborted while we're here.
	 */
	sema_destroy(&nvme->n_abort_sema);
	sema_init(&nvme->n_abort_sema, nvme->n_abort_command_limit - 1, NULL,
	    SEMA_DRIVER, NULL);

	nvme->n_progress |= NVME_CTRL_LIMITS;

	if (nvme->n_idctl->id_mdts == 0)
		nvme->n_max_data_transfer_size = nvme->n_pagesize * 65536;
	else
		nvme->n_max_data_transfer_size =
		    1ull << (nvme->n_pageshift + nvme->n_idctl->id_mdts);

	nvme->n_error_log_len = nvme->n_idctl->id_elpe + 1;

	/*
	 * Limit n_max_data_transfer_size to what we can handle in one PRP.
	 * Chained PRPs are currently unsupported.
	 *
	 * This is a no-op on hardware which doesn't support a transfer size
	 * big enough to require chained PRPs.
	 */
	nvme->n_max_data_transfer_size = MIN(nvme->n_max_data_transfer_size,
	    (nvme->n_pagesize / sizeof (uint64_t) * nvme->n_pagesize));

	nvme->n_prp_dma_attr.dma_attr_maxxfer = nvme->n_max_data_transfer_size;

	/*
	 * Make sure the minimum/maximum queue entry sizes are not
	 * larger/smaller than the default.
	 */

	if (((1 << nvme->n_idctl->id_sqes.qes_min) > sizeof (nvme_sqe_t)) ||
	    ((1 << nvme->n_idctl->id_sqes.qes_max) < sizeof (nvme_sqe_t)) ||
	    ((1 << nvme->n_idctl->id_cqes.qes_min) > sizeof (nvme_cqe_t)) ||
	    ((1 << nvme->n_idctl->id_cqes.qes_max) < sizeof (nvme_cqe_t)))
		goto fail;

	/*
	 * Check for the presence of a Volatile Write Cache. If present,
	 * enable or disable based on the value of the property
	 * volatile-write-cache-enable (default is enabled).
	 */
	nvme->n_write_cache_present =
	    nvme->n_idctl->id_vwc.vwc_present == 0 ? B_FALSE : B_TRUE;

	(void) ddi_prop_update_int(DDI_DEV_T_NONE, nvme->n_dip,
	    "volatile-write-cache-present",
	    nvme->n_write_cache_present ? 1 : 0);

	if (!nvme->n_write_cache_present) {
		nvme->n_write_cache_enabled = B_FALSE;
	} else if (nvme_write_cache_set(nvme, nvme->n_write_cache_enabled)
	    != 0) {
		dev_err(nvme->n_dip, CE_WARN,
		    "!failed to %sable volatile write cache",
		    nvme->n_write_cache_enabled ? "en" : "dis");
		/*
		 * Assume the cache is (still) enabled.
		 */
		nvme->n_write_cache_enabled = B_TRUE;
	}

	(void) ddi_prop_update_int(DDI_DEV_T_NONE, nvme->n_dip,
	    "volatile-write-cache-enable",
	    nvme->n_write_cache_enabled ? 1 : 0);

	/*
	 * Assume LBA Range Type feature is supported. If it isn't this
	 * will be set to B_FALSE by nvme_get_features().
	 */
	nvme->n_lba_range_supported = B_TRUE;

	/*
	 * Check support for Autonomous Power State Transition.
	 */
	if (NVME_VERSION_ATLEAST(&nvme->n_version, 1, 1))
		nvme->n_auto_pst_supported =
		    nvme->n_idctl->id_apsta.ap_sup == 0 ? B_FALSE : B_TRUE;

	/*
	 * Identify Namespaces
	 */
	nvme->n_namespace_count = nvme->n_idctl->id_nn;
	if (nvme->n_namespace_count > NVME_MINOR_MAX) {
		dev_err(nvme->n_dip, CE_WARN,
		    "!too many namespaces: %d, limiting to %d\n",
		    nvme->n_namespace_count, NVME_MINOR_MAX);
		nvme->n_namespace_count = NVME_MINOR_MAX;
	}

	nvme->n_ns = kmem_zalloc(sizeof (nvme_namespace_t) *
	    nvme->n_namespace_count, KM_SLEEP);

	for (i = 0; i != nvme->n_namespace_count; i++) {
		mutex_init(&nvme->n_ns[i].ns_minor.nm_mutex, NULL, MUTEX_DRIVER,
		    NULL);
		if (nvme_init_ns(nvme, i + 1) != DDI_SUCCESS)
			goto fail;
	}

	/*
	 * Try to set up MSI/MSI-X interrupts.
	 */
	if ((nvme->n_intr_types & (DDI_INTR_TYPE_MSI | DDI_INTR_TYPE_MSIX))
	    != 0) {
		nvme_release_interrupts(nvme);

		nqueues = MIN(UINT16_MAX, ncpus);

		if ((nvme_setup_interrupts(nvme, DDI_INTR_TYPE_MSIX,
		    nqueues) != DDI_SUCCESS) &&
		    (nvme_setup_interrupts(nvme, DDI_INTR_TYPE_MSI,
		    nqueues) != DDI_SUCCESS)) {
			dev_err(nvme->n_dip, CE_WARN,
			    "!failed to setup MSI/MSI-X interrupts");
			goto fail;
		}
	}

	nqueues = nvme->n_intr_cnt;

	/*
	 * Create I/O queue pairs.
	 */

	if (nvme_set_nqueues(nvme, &nqueues) != 0) {
		dev_err(nvme->n_dip, CE_WARN,
		    "!failed to set number of I/O queues to %d",
		    nvme->n_intr_cnt);
		goto fail;
	}

	/*
	 * Reallocate I/O queue array
	 */
	kmem_free(nvme->n_ioq, sizeof (nvme_qpair_t *));
	nvme->n_ioq = kmem_zalloc(sizeof (nvme_qpair_t *) *
	    (nqueues + 1), KM_SLEEP);
	nvme->n_ioq[0] = nvme->n_adminq;

	nvme->n_ioq_count = nqueues;

	/*
	 * If we got less queues than we asked for we might as well give
	 * some of the interrupt vectors back to the system.
	 */
	if (nvme->n_ioq_count < nvme->n_intr_cnt) {
		nvme_release_interrupts(nvme);

		if (nvme_setup_interrupts(nvme, nvme->n_intr_type,
		    nvme->n_ioq_count) != DDI_SUCCESS) {
			dev_err(nvme->n_dip, CE_WARN,
			    "!failed to reduce number of interrupts");
			goto fail;
		}
	}

	/*
	 * Alloc & register I/O queue pairs
	 */
	nvme->n_io_queue_len =
	    MIN(nvme->n_io_queue_len, nvme->n_max_queue_entries);
	(void) ddi_prop_update_int(DDI_DEV_T_NONE, nvme->n_dip, "io-queue-len",
	    nvme->n_io_queue_len);

	for (i = 1; i != nvme->n_ioq_count + 1; i++) {
		if (nvme_alloc_qpair(nvme, nvme->n_io_queue_len,
		    &nvme->n_ioq[i], i) != DDI_SUCCESS) {
			dev_err(nvme->n_dip, CE_WARN,
			    "!unable to allocate I/O qpair %d", i);
			goto fail;
		}

		if (nvme_create_io_qpair(nvme, nvme->n_ioq[i], i) != 0) {
			dev_err(nvme->n_dip, CE_WARN,
			    "!unable to create I/O qpair %d", i);
			goto fail;
		}
	}

	/*
	 * Post more asynchronous events commands to reduce event reporting
	 * latency as suggested by the spec.
	 */
	for (i = 1; i != nvme->n_async_event_limit; i++)
		nvme_async_event(nvme);

	return (DDI_SUCCESS);

fail:
	(void) nvme_reset(nvme, B_FALSE);
	return (DDI_FAILURE);
}

static uint_t
nvme_intr(caddr_t arg1, caddr_t arg2)
{
	/*LINTED: E_PTR_BAD_CAST_ALIGN*/
	nvme_t *nvme = (nvme_t *)arg1;
	int inum = (int)(uintptr_t)arg2;
	int ccnt = 0;
	int qnum;
	nvme_cmd_t *cmd;

	if (inum >= nvme->n_intr_cnt)
		return (DDI_INTR_UNCLAIMED);

	if (nvme->n_dead)
		return (nvme->n_intr_type == DDI_INTR_TYPE_FIXED ?
		    DDI_INTR_UNCLAIMED : DDI_INTR_CLAIMED);

	/*
	 * The interrupt vector a queue uses is calculated as queue_idx %
	 * intr_cnt in nvme_create_io_qpair(). Iterate through the queue array
	 * in steps of n_intr_cnt to process all queues using this vector.
	 */
	for (qnum = inum;
	    qnum < nvme->n_ioq_count + 1 && nvme->n_ioq[qnum] != NULL;
	    qnum += nvme->n_intr_cnt) {
		while ((cmd = nvme_retrieve_cmd(nvme, nvme->n_ioq[qnum]))) {
			taskq_dispatch_ent((taskq_t *)cmd->nc_nvme->n_cmd_taskq,
			    cmd->nc_callback, cmd, TQ_NOSLEEP, &cmd->nc_tqent);
			ccnt++;
		}
	}

	return (ccnt > 0 ? DDI_INTR_CLAIMED : DDI_INTR_UNCLAIMED);
}

static void
nvme_release_interrupts(nvme_t *nvme)
{
	int i;

	for (i = 0; i < nvme->n_intr_cnt; i++) {
		if (nvme->n_inth[i] == NULL)
			break;

		if (nvme->n_intr_cap & DDI_INTR_FLAG_BLOCK)
			(void) ddi_intr_block_disable(&nvme->n_inth[i], 1);
		else
			(void) ddi_intr_disable(nvme->n_inth[i]);

		(void) ddi_intr_remove_handler(nvme->n_inth[i]);
		(void) ddi_intr_free(nvme->n_inth[i]);
	}

	kmem_free(nvme->n_inth, nvme->n_inth_sz);
	nvme->n_inth = NULL;
	nvme->n_inth_sz = 0;

	nvme->n_progress &= ~NVME_INTERRUPTS;
}

static int
nvme_setup_interrupts(nvme_t *nvme, int intr_type, int nqpairs)
{
	int nintrs, navail, count;
	int ret;
	int i;

	if (nvme->n_intr_types == 0) {
		ret = ddi_intr_get_supported_types(nvme->n_dip,
		    &nvme->n_intr_types);
		if (ret != DDI_SUCCESS) {
			dev_err(nvme->n_dip, CE_WARN,
			    "!%s: ddi_intr_get_supported types failed",
			    __func__);
			return (ret);
		}
#ifdef __x86
		if (get_hwenv() == HW_VMWARE)
			nvme->n_intr_types &= ~DDI_INTR_TYPE_MSIX;
#endif
	}

	if ((nvme->n_intr_types & intr_type) == 0)
		return (DDI_FAILURE);

	ret = ddi_intr_get_nintrs(nvme->n_dip, intr_type, &nintrs);
	if (ret != DDI_SUCCESS) {
		dev_err(nvme->n_dip, CE_WARN, "!%s: ddi_intr_get_nintrs failed",
		    __func__);
		return (ret);
	}

	ret = ddi_intr_get_navail(nvme->n_dip, intr_type, &navail);
	if (ret != DDI_SUCCESS) {
		dev_err(nvme->n_dip, CE_WARN, "!%s: ddi_intr_get_navail failed",
		    __func__);
		return (ret);
	}

	/* We want at most one interrupt per queue pair. */
	if (navail > nqpairs)
		navail = nqpairs;

	nvme->n_inth_sz = sizeof (ddi_intr_handle_t) * navail;
	nvme->n_inth = kmem_zalloc(nvme->n_inth_sz, KM_SLEEP);

	ret = ddi_intr_alloc(nvme->n_dip, nvme->n_inth, intr_type, 0, navail,
	    &count, 0);
	if (ret != DDI_SUCCESS) {
		dev_err(nvme->n_dip, CE_WARN, "!%s: ddi_intr_alloc failed",
		    __func__);
		goto fail;
	}

	nvme->n_intr_cnt = count;

	ret = ddi_intr_get_pri(nvme->n_inth[0], &nvme->n_intr_pri);
	if (ret != DDI_SUCCESS) {
		dev_err(nvme->n_dip, CE_WARN, "!%s: ddi_intr_get_pri failed",
		    __func__);
		goto fail;
	}

	for (i = 0; i < count; i++) {
		ret = ddi_intr_add_handler(nvme->n_inth[i], nvme_intr,
		    (void *)nvme, (void *)(uintptr_t)i);
		if (ret != DDI_SUCCESS) {
			dev_err(nvme->n_dip, CE_WARN,
			    "!%s: ddi_intr_add_handler failed", __func__);
			goto fail;
		}
	}

	(void) ddi_intr_get_cap(nvme->n_inth[0], &nvme->n_intr_cap);

	for (i = 0; i < count; i++) {
		if (nvme->n_intr_cap & DDI_INTR_FLAG_BLOCK)
			ret = ddi_intr_block_enable(&nvme->n_inth[i], 1);
		else
			ret = ddi_intr_enable(nvme->n_inth[i]);

		if (ret != DDI_SUCCESS) {
			dev_err(nvme->n_dip, CE_WARN,
			    "!%s: enabling interrupt %d failed", __func__, i);
			goto fail;
		}
	}

	nvme->n_intr_type = intr_type;

	nvme->n_progress |= NVME_INTERRUPTS;

	return (DDI_SUCCESS);

fail:
	nvme_release_interrupts(nvme);

	return (ret);
}

static int
nvme_fm_errcb(dev_info_t *dip, ddi_fm_error_t *fm_error, const void *arg)
{
	_NOTE(ARGUNUSED(arg));

	pci_ereport_post(dip, fm_error, NULL);
	return (fm_error->fme_status);
}

static int
nvme_attach(dev_info_t *dip, ddi_attach_cmd_t cmd)
{
	nvme_t *nvme;
	int instance;
	int nregs;
	off_t regsize;
	int i;
	char name[32];

	if (cmd != DDI_ATTACH)
		return (DDI_FAILURE);

	instance = ddi_get_instance(dip);

	if (ddi_soft_state_zalloc(nvme_state, instance) != DDI_SUCCESS)
		return (DDI_FAILURE);

	nvme = ddi_get_soft_state(nvme_state, instance);
	ddi_set_driver_private(dip, nvme);
	nvme->n_dip = dip;

	mutex_init(&nvme->n_minor.nm_mutex, NULL, MUTEX_DRIVER, NULL);

	nvme->n_strict_version = ddi_prop_get_int(DDI_DEV_T_ANY, dip,
	    DDI_PROP_DONTPASS, "strict-version", 1) == 1 ? B_TRUE : B_FALSE;
	nvme->n_ignore_unknown_vendor_status = ddi_prop_get_int(DDI_DEV_T_ANY,
	    dip, DDI_PROP_DONTPASS, "ignore-unknown-vendor-status", 0) == 1 ?
	    B_TRUE : B_FALSE;
	nvme->n_admin_queue_len = ddi_prop_get_int(DDI_DEV_T_ANY, dip,
	    DDI_PROP_DONTPASS, "admin-queue-len", NVME_DEFAULT_ADMIN_QUEUE_LEN);
	nvme->n_io_queue_len = ddi_prop_get_int(DDI_DEV_T_ANY, dip,
	    DDI_PROP_DONTPASS, "io-queue-len", NVME_DEFAULT_IO_QUEUE_LEN);
	nvme->n_async_event_limit = ddi_prop_get_int(DDI_DEV_T_ANY, dip,
	    DDI_PROP_DONTPASS, "async-event-limit",
	    NVME_DEFAULT_ASYNC_EVENT_LIMIT);
	nvme->n_write_cache_enabled = ddi_prop_get_int(DDI_DEV_T_ANY, dip,
	    DDI_PROP_DONTPASS, "volatile-write-cache-enable", 1) != 0 ?
	    B_TRUE : B_FALSE;
	nvme->n_min_block_size = ddi_prop_get_int(DDI_DEV_T_ANY, dip,
	    DDI_PROP_DONTPASS, "min-phys-block-size",
	    NVME_DEFAULT_MIN_BLOCK_SIZE);

	if (!ISP2(nvme->n_min_block_size) ||
	    (nvme->n_min_block_size < NVME_DEFAULT_MIN_BLOCK_SIZE)) {
		dev_err(dip, CE_WARN, "!min-phys-block-size %s, "
		    "using default %d", ISP2(nvme->n_min_block_size) ?
		    "too low" : "not a power of 2",
		    NVME_DEFAULT_MIN_BLOCK_SIZE);
		nvme->n_min_block_size = NVME_DEFAULT_MIN_BLOCK_SIZE;
	}

	if (nvme->n_admin_queue_len < NVME_MIN_ADMIN_QUEUE_LEN)
		nvme->n_admin_queue_len = NVME_MIN_ADMIN_QUEUE_LEN;
	else if (nvme->n_admin_queue_len > NVME_MAX_ADMIN_QUEUE_LEN)
		nvme->n_admin_queue_len = NVME_MAX_ADMIN_QUEUE_LEN;

	if (nvme->n_io_queue_len < NVME_MIN_IO_QUEUE_LEN)
		nvme->n_io_queue_len = NVME_MIN_IO_QUEUE_LEN;

	if (nvme->n_async_event_limit < 1)
		nvme->n_async_event_limit = NVME_DEFAULT_ASYNC_EVENT_LIMIT;

	nvme->n_reg_acc_attr = nvme_reg_acc_attr;
	nvme->n_queue_dma_attr = nvme_queue_dma_attr;
	nvme->n_prp_dma_attr = nvme_prp_dma_attr;
	nvme->n_sgl_dma_attr = nvme_sgl_dma_attr;

	/*
	 * Setup FMA support.
	 */
	nvme->n_fm_cap = ddi_getprop(DDI_DEV_T_ANY, dip,
	    DDI_PROP_CANSLEEP | DDI_PROP_DONTPASS, "fm-capable",
	    DDI_FM_EREPORT_CAPABLE | DDI_FM_ACCCHK_CAPABLE |
	    DDI_FM_DMACHK_CAPABLE | DDI_FM_ERRCB_CAPABLE);

	ddi_fm_init(dip, &nvme->n_fm_cap, &nvme->n_fm_ibc);

	if (nvme->n_fm_cap) {
		if (nvme->n_fm_cap & DDI_FM_ACCCHK_CAPABLE)
			nvme->n_reg_acc_attr.devacc_attr_access =
			    DDI_FLAGERR_ACC;

		if (nvme->n_fm_cap & DDI_FM_DMACHK_CAPABLE) {
			nvme->n_prp_dma_attr.dma_attr_flags |= DDI_DMA_FLAGERR;
			nvme->n_sgl_dma_attr.dma_attr_flags |= DDI_DMA_FLAGERR;
		}

		if (DDI_FM_EREPORT_CAP(nvme->n_fm_cap) ||
		    DDI_FM_ERRCB_CAP(nvme->n_fm_cap))
			pci_ereport_setup(dip);

		if (DDI_FM_ERRCB_CAP(nvme->n_fm_cap))
			ddi_fm_handler_register(dip, nvme_fm_errcb,
			    (void *)nvme);
	}

	nvme->n_progress |= NVME_FMA_INIT;

	/*
	 * The spec defines several register sets. Only the controller
	 * registers (set 1) are currently used.
	 */
	if (ddi_dev_nregs(dip, &nregs) == DDI_FAILURE ||
	    nregs < 2 ||
	    ddi_dev_regsize(dip, 1, &regsize) == DDI_FAILURE)
		goto fail;

	if (ddi_regs_map_setup(dip, 1, &nvme->n_regs, 0, regsize,
	    &nvme->n_reg_acc_attr, &nvme->n_regh) != DDI_SUCCESS) {
		dev_err(dip, CE_WARN, "!failed to map regset 1");
		goto fail;
	}

	nvme->n_progress |= NVME_REGS_MAPPED;

	/*
	 * Create taskq for command completion.
	 */
	(void) snprintf(name, sizeof (name), "%s%d_cmd_taskq",
	    ddi_driver_name(dip), ddi_get_instance(dip));
	nvme->n_cmd_taskq = ddi_taskq_create(dip, name, MIN(UINT16_MAX, ncpus),
	    TASKQ_DEFAULTPRI, 0);
	if (nvme->n_cmd_taskq == NULL) {
		dev_err(dip, CE_WARN, "!failed to create cmd taskq");
		goto fail;
	}

	/*
	 * Create PRP DMA cache
	 */
	(void) snprintf(name, sizeof (name), "%s%d_prp_cache",
	    ddi_driver_name(dip), ddi_get_instance(dip));
	nvme->n_prp_cache = kmem_cache_create(name, sizeof (nvme_dma_t),
	    0, nvme_prp_dma_constructor, nvme_prp_dma_destructor,
	    NULL, (void *)nvme, NULL, 0);

	if (nvme_init(nvme) != DDI_SUCCESS)
		goto fail;

	/*
	 * Attach the blkdev driver for each namespace.
	 */
	for (i = 0; i != nvme->n_namespace_count; i++) {
		if (ddi_create_minor_node(nvme->n_dip, nvme->n_ns[i].ns_name,
		    S_IFCHR, NVME_MINOR(ddi_get_instance(nvme->n_dip), i + 1),
		    DDI_NT_NVME_ATTACHMENT_POINT, 0) != DDI_SUCCESS) {
			dev_err(dip, CE_WARN,
			    "!failed to create minor node for namespace %d", i);
			goto fail;
		}

		if (nvme->n_ns[i].ns_ignore)
			continue;

		nvme->n_ns[i].ns_bd_hdl = bd_alloc_handle(&nvme->n_ns[i],
		    &nvme_bd_ops, &nvme->n_prp_dma_attr, KM_SLEEP);

		if (nvme->n_ns[i].ns_bd_hdl == NULL) {
			dev_err(dip, CE_WARN,
			    "!failed to get blkdev handle for namespace %d", i);
			goto fail;
		}

		if (bd_attach_handle(dip, nvme->n_ns[i].ns_bd_hdl)
		    != DDI_SUCCESS) {
			dev_err(dip, CE_WARN,
			    "!failed to attach blkdev handle for namespace %d",
			    i);
			goto fail;
		}
	}

	if (ddi_create_minor_node(dip, "devctl", S_IFCHR,
	    NVME_MINOR(ddi_get_instance(dip), 0), DDI_NT_NVME_NEXUS, 0)
	    != DDI_SUCCESS) {
		dev_err(dip, CE_WARN, "nvme_attach: "
		    "cannot create devctl minor node");
		goto fail;
	}

	return (DDI_SUCCESS);

fail:
	/* attach successful anyway so that FMA can retire the device */
	if (nvme->n_dead)
		return (DDI_SUCCESS);

	(void) nvme_detach(dip, DDI_DETACH);

	return (DDI_FAILURE);
}

static int
nvme_detach(dev_info_t *dip, ddi_detach_cmd_t cmd)
{
	int instance, i;
	nvme_t *nvme;

	if (cmd != DDI_DETACH)
		return (DDI_FAILURE);

	instance = ddi_get_instance(dip);

	nvme = ddi_get_soft_state(nvme_state, instance);

	if (nvme == NULL)
		return (DDI_FAILURE);

	ddi_remove_minor_node(dip, "devctl");
	mutex_destroy(&nvme->n_minor.nm_mutex);

	if (nvme->n_ns) {
		for (i = 0; i != nvme->n_namespace_count; i++) {
			ddi_remove_minor_node(dip, nvme->n_ns[i].ns_name);
			mutex_destroy(&nvme->n_ns[i].ns_minor.nm_mutex);

			if (nvme->n_ns[i].ns_bd_hdl) {
				(void) bd_detach_handle(
				    nvme->n_ns[i].ns_bd_hdl);
				bd_free_handle(nvme->n_ns[i].ns_bd_hdl);
			}

			if (nvme->n_ns[i].ns_idns)
				kmem_free(nvme->n_ns[i].ns_idns,
				    sizeof (nvme_identify_nsid_t));
			if (nvme->n_ns[i].ns_devid)
				strfree(nvme->n_ns[i].ns_devid);
		}

		kmem_free(nvme->n_ns, sizeof (nvme_namespace_t) *
		    nvme->n_namespace_count);
	}

	if (nvme->n_progress & NVME_INTERRUPTS)
		nvme_release_interrupts(nvme);

	if (nvme->n_cmd_taskq)
		ddi_taskq_wait(nvme->n_cmd_taskq);

	if (nvme->n_ioq_count > 0) {
		for (i = 1; i != nvme->n_ioq_count + 1; i++) {
			if (nvme->n_ioq[i] != NULL) {
				/* TODO: send destroy queue commands */
				nvme_free_qpair(nvme->n_ioq[i]);
			}
		}

		kmem_free(nvme->n_ioq, sizeof (nvme_qpair_t *) *
		    (nvme->n_ioq_count + 1));
	}

	if (nvme->n_prp_cache != NULL) {
		kmem_cache_destroy(nvme->n_prp_cache);
	}

	if (nvme->n_progress & NVME_REGS_MAPPED) {
		nvme_shutdown(nvme, NVME_CC_SHN_NORMAL, B_FALSE);
		(void) nvme_reset(nvme, B_FALSE);
	}

	if (nvme->n_cmd_taskq)
		ddi_taskq_destroy(nvme->n_cmd_taskq);

	if (nvme->n_progress & NVME_CTRL_LIMITS)
		sema_destroy(&nvme->n_abort_sema);

	if (nvme->n_progress & NVME_ADMIN_QUEUE)
		nvme_free_qpair(nvme->n_adminq);

	if (nvme->n_idctl)
		kmem_free(nvme->n_idctl, NVME_IDENTIFY_BUFSIZE);

	if (nvme->n_progress & NVME_REGS_MAPPED)
		ddi_regs_map_free(&nvme->n_regh);

	if (nvme->n_progress & NVME_FMA_INIT) {
		if (DDI_FM_ERRCB_CAP(nvme->n_fm_cap))
			ddi_fm_handler_unregister(nvme->n_dip);

		if (DDI_FM_EREPORT_CAP(nvme->n_fm_cap) ||
		    DDI_FM_ERRCB_CAP(nvme->n_fm_cap))
			pci_ereport_teardown(nvme->n_dip);

		ddi_fm_fini(nvme->n_dip);
	}

	if (nvme->n_vendor != NULL)
		strfree(nvme->n_vendor);

	if (nvme->n_product != NULL)
		strfree(nvme->n_product);

	ddi_soft_state_free(nvme_state, instance);

	return (DDI_SUCCESS);
}

static int
nvme_quiesce(dev_info_t *dip)
{
	int instance;
	nvme_t *nvme;

	instance = ddi_get_instance(dip);

	nvme = ddi_get_soft_state(nvme_state, instance);

	if (nvme == NULL)
		return (DDI_FAILURE);

	nvme_shutdown(nvme, NVME_CC_SHN_ABRUPT, B_TRUE);

	(void) nvme_reset(nvme, B_TRUE);

	return (DDI_FAILURE);
}

static int
nvme_fill_prp(nvme_cmd_t *cmd, bd_xfer_t *xfer)
{
	nvme_t *nvme = cmd->nc_nvme;
	int nprp_page, nprp;
	uint64_t *prp;

	if (xfer->x_ndmac == 0)
		return (DDI_FAILURE);

	cmd->nc_sqe.sqe_dptr.d_prp[0] = xfer->x_dmac.dmac_laddress;
	ddi_dma_nextcookie(xfer->x_dmah, &xfer->x_dmac);

	if (xfer->x_ndmac == 1) {
		cmd->nc_sqe.sqe_dptr.d_prp[1] = 0;
		return (DDI_SUCCESS);
	} else if (xfer->x_ndmac == 2) {
		cmd->nc_sqe.sqe_dptr.d_prp[1] = xfer->x_dmac.dmac_laddress;
		return (DDI_SUCCESS);
	}

	xfer->x_ndmac--;

	nprp_page = nvme->n_pagesize / sizeof (uint64_t) - 1;
	ASSERT(nprp_page > 0);
	nprp = (xfer->x_ndmac + nprp_page - 1) / nprp_page;

	/*
	 * We currently don't support chained PRPs and set up our DMA
	 * attributes to reflect that. If we still get an I/O request
	 * that needs a chained PRP something is very wrong.
	 */
	VERIFY(nprp == 1);

	cmd->nc_dma = kmem_cache_alloc(nvme->n_prp_cache, KM_SLEEP);
	bzero(cmd->nc_dma->nd_memp, cmd->nc_dma->nd_len);

	cmd->nc_sqe.sqe_dptr.d_prp[1] = cmd->nc_dma->nd_cookie.dmac_laddress;

	/*LINTED: E_PTR_BAD_CAST_ALIGN*/
	for (prp = (uint64_t *)cmd->nc_dma->nd_memp;
	    xfer->x_ndmac > 0;
	    prp++, xfer->x_ndmac--) {
		*prp = xfer->x_dmac.dmac_laddress;
		ddi_dma_nextcookie(xfer->x_dmah, &xfer->x_dmac);
	}

	(void) ddi_dma_sync(cmd->nc_dma->nd_dmah, 0, cmd->nc_dma->nd_len,
	    DDI_DMA_SYNC_FORDEV);
	return (DDI_SUCCESS);
}

static nvme_cmd_t *
nvme_create_nvm_cmd(nvme_namespace_t *ns, uint8_t opc, bd_xfer_t *xfer)
{
	nvme_t *nvme = ns->ns_nvme;
	nvme_cmd_t *cmd;

	/*
	 * Blkdev only sets BD_XFER_POLL when dumping, so don't sleep.
	 */
	cmd = nvme_alloc_cmd(nvme, (xfer->x_flags & BD_XFER_POLL) ?
	    KM_NOSLEEP : KM_SLEEP);

	if (cmd == NULL)
		return (NULL);

	cmd->nc_sqe.sqe_opc = opc;
	cmd->nc_callback = nvme_bd_xfer_done;
	cmd->nc_xfer = xfer;

	switch (opc) {
	case NVME_OPC_NVM_WRITE:
	case NVME_OPC_NVM_READ:
		VERIFY(xfer->x_nblks <= 0x10000);

		cmd->nc_sqe.sqe_nsid = ns->ns_id;

		cmd->nc_sqe.sqe_cdw10 = xfer->x_blkno & 0xffffffffu;
		cmd->nc_sqe.sqe_cdw11 = (xfer->x_blkno >> 32);
		cmd->nc_sqe.sqe_cdw12 = (uint16_t)(xfer->x_nblks - 1);

		if (nvme_fill_prp(cmd, xfer) != DDI_SUCCESS)
			goto fail;
		break;

	case NVME_OPC_NVM_FLUSH:
		cmd->nc_sqe.sqe_nsid = ns->ns_id;
		break;

	default:
		goto fail;
	}

	return (cmd);

fail:
	nvme_free_cmd(cmd);
	return (NULL);
}

static void
nvme_bd_xfer_done(void *arg)
{
	nvme_cmd_t *cmd = arg;
	bd_xfer_t *xfer = cmd->nc_xfer;
	int error = 0;

	error = nvme_check_cmd_status(cmd);
	nvme_free_cmd(cmd);

	bd_xfer_done(xfer, error);
}

static void
nvme_bd_driveinfo(void *arg, bd_drive_t *drive)
{
	nvme_namespace_t *ns = arg;
	nvme_t *nvme = ns->ns_nvme;

	/*
	 * blkdev maintains one queue size per instance (namespace),
	 * but all namespace share the I/O queues.
	 * TODO: need to figure out a sane default, or use per-NS I/O queues,
	 * or change blkdev to handle EAGAIN
	 */
	drive->d_qsize = nvme->n_ioq_count * nvme->n_io_queue_len
	    / nvme->n_namespace_count;

	/*
	 * d_maxxfer is not set, which means the value is taken from the DMA
	 * attributes specified to bd_alloc_handle.
	 */

	drive->d_removable = B_FALSE;
	drive->d_hotpluggable = B_FALSE;

	bcopy(ns->ns_eui64, drive->d_eui64, sizeof (drive->d_eui64));
	drive->d_target = ns->ns_id;
	drive->d_lun = 0;

	drive->d_model = nvme->n_idctl->id_model;
	drive->d_model_len = sizeof (nvme->n_idctl->id_model);
	drive->d_vendor = nvme->n_vendor;
	drive->d_vendor_len = strlen(nvme->n_vendor);
	drive->d_product = nvme->n_product;
	drive->d_product_len = strlen(nvme->n_product);
	drive->d_serial = nvme->n_idctl->id_serial;
	drive->d_serial_len = sizeof (nvme->n_idctl->id_serial);
	drive->d_revision = nvme->n_idctl->id_fwrev;
	drive->d_revision_len = sizeof (nvme->n_idctl->id_fwrev);
}

static int
nvme_bd_mediainfo(void *arg, bd_media_t *media)
{
	nvme_namespace_t *ns = arg;

	media->m_nblks = ns->ns_block_count;
	media->m_blksize = ns->ns_block_size;
	media->m_readonly = B_FALSE;
	media->m_solidstate = B_TRUE;

	media->m_pblksize = ns->ns_best_block_size;

	return (0);
}

static int
nvme_bd_cmd(nvme_namespace_t *ns, bd_xfer_t *xfer, uint8_t opc)
{
	nvme_t *nvme = ns->ns_nvme;
	nvme_cmd_t *cmd, *ret;
	nvme_qpair_t *ioq;
	boolean_t poll;

	if (nvme->n_dead)
		return (EIO);

	cmd = nvme_create_nvm_cmd(ns, opc, xfer);
	if (cmd == NULL)
		return (ENOMEM);

	cmd->nc_sqid = (CPU->cpu_id % nvme->n_ioq_count) + 1;
	ASSERT(cmd->nc_sqid <= nvme->n_ioq_count);
	ioq = nvme->n_ioq[cmd->nc_sqid];

	/*
	 * Get the polling flag before submitting the command. The command may
	 * complete immediately after it was submitted, which means we must
	 * treat both cmd and xfer as if they have been freed already.
	 */
	poll = (xfer->x_flags & BD_XFER_POLL) != 0;

<<<<<<< HEAD
	nvme_submit_cmd(ioq, cmd);

	if (!poll)
		return (0);

	do {
		ret = nvme_retrieve_cmd(nvme, ioq);
		if (ret != NULL)
			nvme_bd_xfer_done(ret);
		else
			drv_usecwait(10);
	} while (ioq->nq_active_cmds != 0);
=======
	if (nvme_submit_cmd(ioq, cmd) != DDI_SUCCESS)
		return (EAGAIN);
>>>>>>> a2f77ecd

	if (!poll)
		return (0);

	do {
		ret = nvme_retrieve_cmd(nvme, ioq);
		if (ret != NULL)
			nvme_bd_xfer_done(ret);
		else
			drv_usecwait(10);
	} while (ioq->nq_active_cmds != 0);

	return (0);
}

static int
nvme_bd_read(void *arg, bd_xfer_t *xfer)
{
	nvme_namespace_t *ns = arg;

	return (nvme_bd_cmd(ns, xfer, NVME_OPC_NVM_READ));
}

static int
nvme_bd_write(void *arg, bd_xfer_t *xfer)
{
	nvme_namespace_t *ns = arg;

	return (nvme_bd_cmd(ns, xfer, NVME_OPC_NVM_WRITE));
}

static int
nvme_bd_sync(void *arg, bd_xfer_t *xfer)
{
	nvme_namespace_t *ns = arg;

	if (ns->ns_nvme->n_dead)
		return (EIO);

	/*
	 * If the volatile write cache is not present or not enabled the FLUSH
	 * command is a no-op, so we can take a shortcut here.
	 */
	if (!ns->ns_nvme->n_write_cache_present) {
		bd_xfer_done(xfer, ENOTSUP);
		return (0);
	}

	if (!ns->ns_nvme->n_write_cache_enabled) {
		bd_xfer_done(xfer, 0);
		return (0);
	}

	return (nvme_bd_cmd(ns, xfer, NVME_OPC_NVM_FLUSH));
}

static int
nvme_bd_devid(void *arg, dev_info_t *devinfo, ddi_devid_t *devid)
{
	nvme_namespace_t *ns = arg;

	/*LINTED: E_BAD_PTR_CAST_ALIGN*/
	if (*(uint64_t *)ns->ns_eui64 != 0) {
		return (ddi_devid_init(devinfo, DEVID_SCSI3_WWN,
		    sizeof (ns->ns_eui64), ns->ns_eui64, devid));
	} else {
		return (ddi_devid_init(devinfo, DEVID_ENCAP,
		    strlen(ns->ns_devid), ns->ns_devid, devid));
	}
}

static int
nvme_open(dev_t *devp, int flag, int otyp, cred_t *cred_p)
{
#ifndef __lock_lint
	_NOTE(ARGUNUSED(cred_p));
#endif
	minor_t minor = getminor(*devp);
	nvme_t *nvme = ddi_get_soft_state(nvme_state, NVME_MINOR_INST(minor));
	int nsid = NVME_MINOR_NSID(minor);
	nvme_minor_state_t *nm;
	int rv = 0;

	if (otyp != OTYP_CHR)
		return (EINVAL);

	if (nvme == NULL)
		return (ENXIO);

	if (nsid > nvme->n_namespace_count)
		return (ENXIO);

	if (nvme->n_dead)
		return (EIO);

	nm = nsid == 0 ? &nvme->n_minor : &nvme->n_ns[nsid - 1].ns_minor;

	mutex_enter(&nm->nm_mutex);
	if (nm->nm_oexcl) {
		rv = EBUSY;
		goto out;
	}

	if (flag & FEXCL) {
		if (nm->nm_ocnt != 0) {
			rv = EBUSY;
			goto out;
		}
		nm->nm_oexcl = B_TRUE;
	}

	nm->nm_ocnt++;

out:
	mutex_exit(&nm->nm_mutex);
	return (rv);

}

static int
nvme_close(dev_t dev, int flag, int otyp, cred_t *cred_p)
{
#ifndef __lock_lint
	_NOTE(ARGUNUSED(cred_p));
	_NOTE(ARGUNUSED(flag));
#endif
	minor_t minor = getminor(dev);
	nvme_t *nvme = ddi_get_soft_state(nvme_state, NVME_MINOR_INST(minor));
	int nsid = NVME_MINOR_NSID(minor);
	nvme_minor_state_t *nm;

	if (otyp != OTYP_CHR)
		return (ENXIO);

	if (nvme == NULL)
		return (ENXIO);

	if (nsid > nvme->n_namespace_count)
		return (ENXIO);

	nm = nsid == 0 ? &nvme->n_minor : &nvme->n_ns[nsid - 1].ns_minor;

	mutex_enter(&nm->nm_mutex);
	if (nm->nm_oexcl)
		nm->nm_oexcl = B_FALSE;

	ASSERT(nm->nm_ocnt > 0);
	nm->nm_ocnt--;
	mutex_exit(&nm->nm_mutex);

	return (0);
}

static int
nvme_ioctl_identify(nvme_t *nvme, int nsid, nvme_ioctl_t *nioc, int mode,
    cred_t *cred_p)
{
	_NOTE(ARGUNUSED(cred_p));
	int rv = 0;
	void *idctl;

	if ((mode & FREAD) == 0)
		return (EPERM);

	if (nioc->n_len < NVME_IDENTIFY_BUFSIZE)
		return (EINVAL);

	if ((rv = nvme_identify(nvme, nsid, (void **)&idctl)) != 0)
		return (rv);

	if (ddi_copyout(idctl, (void *)nioc->n_buf, NVME_IDENTIFY_BUFSIZE, mode)
	    != 0)
		rv = EFAULT;

	kmem_free(idctl, NVME_IDENTIFY_BUFSIZE);

	return (rv);
}

static int
nvme_ioctl_capabilities(nvme_t *nvme, int nsid, nvme_ioctl_t *nioc,
    int mode, cred_t *cred_p)
{
	_NOTE(ARGUNUSED(nsid, cred_p));
	int rv = 0;
	nvme_reg_cap_t cap = { 0 };
	nvme_capabilities_t nc;

	if ((mode & FREAD) == 0)
		return (EPERM);

	if (nioc->n_len < sizeof (nc))
		return (EINVAL);

	cap.r = nvme_get64(nvme, NVME_REG_CAP);

	/*
	 * The MPSMIN and MPSMAX fields in the CAP register use 0 to
	 * specify the base page size of 4k (1<<12), so add 12 here to
	 * get the real page size value.
	 */
	nc.mpsmax = 1 << (12 + cap.b.cap_mpsmax);
	nc.mpsmin = 1 << (12 + cap.b.cap_mpsmin);

	if (ddi_copyout(&nc, (void *)nioc->n_buf, sizeof (nc), mode) != 0)
		rv = EFAULT;

	return (rv);
}

static int
nvme_ioctl_get_logpage(nvme_t *nvme, int nsid, nvme_ioctl_t *nioc,
    int mode, cred_t *cred_p)
{
	_NOTE(ARGUNUSED(cred_p));
	void *log = NULL;
	size_t bufsize = 0;
	int rv = 0;

	if ((mode & FREAD) == 0)
		return (EPERM);

	switch (nioc->n_arg) {
	case NVME_LOGPAGE_ERROR:
		if (nsid != 0)
			return (EINVAL);
		break;
	case NVME_LOGPAGE_HEALTH:
		if (nsid != 0 && nvme->n_idctl->id_lpa.lp_smart == 0)
			return (EINVAL);

		if (nsid == 0)
			nsid = (uint32_t)-1;

		break;
	case NVME_LOGPAGE_FWSLOT:
		if (nsid != 0)
			return (EINVAL);
		break;
	default:
		return (EINVAL);
	}

	if (nvme_get_logpage(nvme, &log, &bufsize, nioc->n_arg, nsid)
	    != DDI_SUCCESS)
		return (EIO);

	if (nioc->n_len < bufsize) {
		kmem_free(log, bufsize);
		return (EINVAL);
	}

	if (ddi_copyout(log, (void *)nioc->n_buf, bufsize, mode) != 0)
		rv = EFAULT;

	nioc->n_len = bufsize;
	kmem_free(log, bufsize);

	return (rv);
}

static int
nvme_ioctl_get_features(nvme_t *nvme, int nsid, nvme_ioctl_t *nioc,
    int mode, cred_t *cred_p)
{
	_NOTE(ARGUNUSED(cred_p));
	void *buf = NULL;
	size_t bufsize = 0;
	uint32_t res = 0;
	uint8_t feature;
	int rv = 0;

	if ((mode & FREAD) == 0)
		return (EPERM);

	if ((nioc->n_arg >> 32) > 0xff)
		return (EINVAL);

	feature = (uint8_t)(nioc->n_arg >> 32);

	switch (feature) {
	case NVME_FEAT_ARBITRATION:
	case NVME_FEAT_POWER_MGMT:
	case NVME_FEAT_TEMPERATURE:
	case NVME_FEAT_ERROR:
	case NVME_FEAT_NQUEUES:
	case NVME_FEAT_INTR_COAL:
	case NVME_FEAT_WRITE_ATOM:
	case NVME_FEAT_ASYNC_EVENT:
	case NVME_FEAT_PROGRESS:
		if (nsid != 0)
			return (EINVAL);
		break;

	case NVME_FEAT_INTR_VECT:
		if (nsid != 0)
			return (EINVAL);

		res = nioc->n_arg & 0xffffffffUL;
		if (res >= nvme->n_intr_cnt)
			return (EINVAL);
		break;

	case NVME_FEAT_LBA_RANGE:
		if (nvme->n_lba_range_supported == B_FALSE)
			return (EINVAL);

		if (nsid == 0 ||
		    nsid > nvme->n_namespace_count)
			return (EINVAL);

		break;

	case NVME_FEAT_WRITE_CACHE:
		if (nsid != 0)
			return (EINVAL);

		if (!nvme->n_write_cache_present)
			return (EINVAL);

		break;

	case NVME_FEAT_AUTO_PST:
		if (nsid != 0)
			return (EINVAL);

		if (!nvme->n_auto_pst_supported)
			return (EINVAL);

		break;

	default:
		return (EINVAL);
	}

	rv = nvme_get_features(nvme, nsid, feature, &res, &buf, &bufsize);
	if (rv != 0)
		return (rv);

	if (nioc->n_len < bufsize) {
		kmem_free(buf, bufsize);
		return (EINVAL);
	}

	if (buf && ddi_copyout(buf, (void*)nioc->n_buf, bufsize, mode) != 0)
		rv = EFAULT;

	kmem_free(buf, bufsize);
	nioc->n_arg = res;
	nioc->n_len = bufsize;

	return (rv);
}

static int
nvme_ioctl_intr_cnt(nvme_t *nvme, int nsid, nvme_ioctl_t *nioc, int mode,
    cred_t *cred_p)
{
	_NOTE(ARGUNUSED(nsid, mode, cred_p));

	if ((mode & FREAD) == 0)
		return (EPERM);

	nioc->n_arg = nvme->n_intr_cnt;
	return (0);
}

static int
nvme_ioctl_version(nvme_t *nvme, int nsid, nvme_ioctl_t *nioc, int mode,
    cred_t *cred_p)
{
	_NOTE(ARGUNUSED(nsid, cred_p));
	int rv = 0;

	if ((mode & FREAD) == 0)
		return (EPERM);

	if (nioc->n_len < sizeof (nvme->n_version))
		return (ENOMEM);

	if (ddi_copyout(&nvme->n_version, (void *)nioc->n_buf,
	    sizeof (nvme->n_version), mode) != 0)
		rv = EFAULT;

	return (rv);
}

static int
nvme_ioctl_format(nvme_t *nvme, int nsid, nvme_ioctl_t *nioc, int mode,
    cred_t *cred_p)
{
	_NOTE(ARGUNUSED(mode));
	nvme_format_nvm_t frmt = { 0 };
	int c_nsid = nsid != 0 ? nsid - 1 : 0;

	if ((mode & FWRITE) == 0 || secpolicy_sys_config(cred_p, B_FALSE) != 0)
		return (EPERM);

	frmt.r = nioc->n_arg & 0xffffffff;

	/*
	 * Check whether the FORMAT NVM command is supported.
	 */
	if (nvme->n_idctl->id_oacs.oa_format == 0)
		return (EINVAL);

	/*
	 * Don't allow format or secure erase of individual namespace if that
	 * would cause a format or secure erase of all namespaces.
	 */
	if (nsid != 0 && nvme->n_idctl->id_fna.fn_format != 0)
		return (EINVAL);

	if (nsid != 0 && frmt.b.fm_ses != NVME_FRMT_SES_NONE &&
	    nvme->n_idctl->id_fna.fn_sec_erase != 0)
		return (EINVAL);

	/*
	 * Don't allow formatting with Protection Information.
	 */
	if (frmt.b.fm_pi != 0 || frmt.b.fm_pil != 0 || frmt.b.fm_ms != 0)
		return (EINVAL);

	/*
	 * Don't allow formatting using an illegal LBA format, or any LBA format
	 * that uses metadata.
	 */
	if (frmt.b.fm_lbaf > nvme->n_ns[c_nsid].ns_idns->id_nlbaf ||
	    nvme->n_ns[c_nsid].ns_idns->id_lbaf[frmt.b.fm_lbaf].lbaf_ms != 0)
		return (EINVAL);

	/*
	 * Don't allow formatting using an illegal Secure Erase setting.
	 */
	if (frmt.b.fm_ses > NVME_FRMT_MAX_SES ||
	    (frmt.b.fm_ses == NVME_FRMT_SES_CRYPTO &&
	    nvme->n_idctl->id_fna.fn_crypt_erase == 0))
		return (EINVAL);

	if (nsid == 0)
		nsid = (uint32_t)-1;

	return (nvme_format_nvm(nvme, nsid, frmt.b.fm_lbaf, B_FALSE, 0, B_FALSE,
	    frmt.b.fm_ses));
}

static int
nvme_ioctl_detach(nvme_t *nvme, int nsid, nvme_ioctl_t *nioc, int mode,
    cred_t *cred_p)
{
	_NOTE(ARGUNUSED(nioc, mode));
	int rv = 0;

	if ((mode & FWRITE) == 0 || secpolicy_sys_config(cred_p, B_FALSE) != 0)
		return (EPERM);

	if (nsid == 0)
		return (EINVAL);

	rv = bd_detach_handle(nvme->n_ns[nsid - 1].ns_bd_hdl);
	if (rv != DDI_SUCCESS)
		rv = EBUSY;

	return (rv);
}

static int
nvme_ioctl_attach(nvme_t *nvme, int nsid, nvme_ioctl_t *nioc, int mode,
    cred_t *cred_p)
{
	_NOTE(ARGUNUSED(nioc, mode));
	nvme_identify_nsid_t *idns;
	int rv = 0;

	if ((mode & FWRITE) == 0 || secpolicy_sys_config(cred_p, B_FALSE) != 0)
		return (EPERM);

	if (nsid == 0)
		return (EINVAL);

	/*
	 * Identify namespace again, free old identify data.
	 */
	idns = nvme->n_ns[nsid - 1].ns_idns;
	if (nvme_init_ns(nvme, nsid) != DDI_SUCCESS)
		return (EIO);

	kmem_free(idns, sizeof (nvme_identify_nsid_t));

	rv = bd_attach_handle(nvme->n_dip, nvme->n_ns[nsid - 1].ns_bd_hdl);
	if (rv != DDI_SUCCESS)
		rv = EBUSY;

	return (rv);
}

static int
nvme_ioctl(dev_t dev, int cmd, intptr_t arg, int mode, cred_t *cred_p,
    int *rval_p)
{
#ifndef __lock_lint
	_NOTE(ARGUNUSED(rval_p));
#endif
	minor_t minor = getminor(dev);
	nvme_t *nvme = ddi_get_soft_state(nvme_state, NVME_MINOR_INST(minor));
	int nsid = NVME_MINOR_NSID(minor);
	int rv = 0;
	nvme_ioctl_t nioc;

	int (*nvme_ioctl[])(nvme_t *, int, nvme_ioctl_t *, int, cred_t *) = {
		NULL,
		nvme_ioctl_identify,
		nvme_ioctl_identify,
		nvme_ioctl_capabilities,
		nvme_ioctl_get_logpage,
		nvme_ioctl_get_features,
		nvme_ioctl_intr_cnt,
		nvme_ioctl_version,
		nvme_ioctl_format,
		nvme_ioctl_detach,
		nvme_ioctl_attach
	};

	if (nvme == NULL)
		return (ENXIO);

	if (nsid > nvme->n_namespace_count)
		return (ENXIO);

	if (IS_DEVCTL(cmd))
		return (ndi_devctl_ioctl(nvme->n_dip, cmd, arg, mode, 0));

#ifdef _MULTI_DATAMODEL
	switch (ddi_model_convert_from(mode & FMODELS)) {
	case DDI_MODEL_ILP32: {
		nvme_ioctl32_t nioc32;
		if (ddi_copyin((void*)arg, &nioc32, sizeof (nvme_ioctl32_t),
		    mode) != 0)
			return (EFAULT);
		nioc.n_len = nioc32.n_len;
		nioc.n_buf = nioc32.n_buf;
		nioc.n_arg = nioc32.n_arg;
		break;
	}
	case DDI_MODEL_NONE:
#endif
		if (ddi_copyin((void*)arg, &nioc, sizeof (nvme_ioctl_t), mode)
		    != 0)
			return (EFAULT);
#ifdef _MULTI_DATAMODEL
		break;
	}
#endif

	if (nvme->n_dead && cmd != NVME_IOC_DETACH)
		return (EIO);


	if (cmd == NVME_IOC_IDENTIFY_CTRL) {
		/*
		 * This makes NVME_IOC_IDENTIFY_CTRL work the same on devctl and
		 * attachment point nodes.
		 */
		nsid = 0;
	} else if (cmd == NVME_IOC_IDENTIFY_NSID && nsid == 0) {
		/*
		 * This makes NVME_IOC_IDENTIFY_NSID work on a devctl node, it
		 * will always return identify data for namespace 1.
		 */
		nsid = 1;
	}

	if (IS_NVME_IOC(cmd) && nvme_ioctl[NVME_IOC_CMD(cmd)] != NULL)
		rv = nvme_ioctl[NVME_IOC_CMD(cmd)](nvme, nsid, &nioc, mode,
		    cred_p);
	else
		rv = EINVAL;

#ifdef _MULTI_DATAMODEL
	switch (ddi_model_convert_from(mode & FMODELS)) {
	case DDI_MODEL_ILP32: {
		nvme_ioctl32_t nioc32;

		nioc32.n_len = (size32_t)nioc.n_len;
		nioc32.n_buf = (uintptr32_t)nioc.n_buf;
		nioc32.n_arg = nioc.n_arg;

		if (ddi_copyout(&nioc32, (void *)arg, sizeof (nvme_ioctl32_t),
		    mode) != 0)
			return (EFAULT);
		break;
	}
	case DDI_MODEL_NONE:
#endif
		if (ddi_copyout(&nioc, (void *)arg, sizeof (nvme_ioctl_t), mode)
		    != 0)
			return (EFAULT);
#ifdef _MULTI_DATAMODEL
		break;
	}
#endif

	return (rv);
}<|MERGE_RESOLUTION|>--- conflicted
+++ resolved
@@ -943,13 +943,7 @@
 
 	ASSERT(nvme->n_ioq[cqe->cqe_sqid] == qp);
 
-<<<<<<< HEAD
 	cmd = nvme_unqueue_cmd(nvme, qp, cqe->cqe_cid);
-=======
-	cmd = qp->nq_cmd[cqe->cqe_cid];
-	qp->nq_cmd[cqe->cqe_cid] = NULL;
-	qp->nq_active_cmds--;
->>>>>>> a2f77ecd
 
 	ASSERT(cmd->nc_sqid == cqe->cqe_sqid);
 	bcopy(cqe, &cmd->nc_cqe, sizeof (nvme_cqe_t));
@@ -3282,23 +3276,8 @@
 	 */
 	poll = (xfer->x_flags & BD_XFER_POLL) != 0;
 
-<<<<<<< HEAD
-	nvme_submit_cmd(ioq, cmd);
-
-	if (!poll)
-		return (0);
-
-	do {
-		ret = nvme_retrieve_cmd(nvme, ioq);
-		if (ret != NULL)
-			nvme_bd_xfer_done(ret);
-		else
-			drv_usecwait(10);
-	} while (ioq->nq_active_cmds != 0);
-=======
 	if (nvme_submit_cmd(ioq, cmd) != DDI_SUCCESS)
 		return (EAGAIN);
->>>>>>> a2f77ecd
 
 	if (!poll)
 		return (0);
