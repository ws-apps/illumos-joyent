--- conflicted
+++ resolved
@@ -25,12 +25,8 @@
  */
 
 /*
-<<<<<<< HEAD
  * Copyright (c) 2012, Joyent, Inc. All rights reserved.
-=======
- * Copyright (c) 2011, Joyent, Inc. All rights reserved.
  * Copyright (c) 2012 by Delphix. All rights reserved.
->>>>>>> 5ada8a07
  */
 
 #ifndef _SYS_DTRACE_H
@@ -40,16 +36,16 @@
 extern "C" {
 #endif
 
-/*
- * DTrace Dynamic Tracing Software: Kernel Interfaces
- *
- * Note: The contents of this file are private to the implementation of the
- * Solaris system and DTrace subsystem and are subject to change at any time
- * without notice.  Applications and drivers using these interfaces will fail
- * to run on future releases.  These interfaces should not be used for any
- * purpose except those expressly outlined in dtrace(7D) and libdtrace(3LIB).
- * Please refer to the "Solaris Dynamic Tracing Guide" for more information.
- */
+	/*
+	 * DTrace Dynamic Tracing Software: Kernel Interfaces
+	 *
+	 * Note: The contents of this file are private to the implementation of the
+	 * Solaris system and DTrace subsystem and are subject to change at any time
+	 * without notice.  Applications and drivers using these interfaces will fail
+	 * to run on future releases.  These interfaces should not be used for any
+	 * purpose except those expressly outlined in dtrace(7D) and libdtrace(3LIB).
+	 * Please refer to the "Solaris Dynamic Tracing Guide" for more information.
+	 */
 
 #ifndef _ASM
 
@@ -61,9 +57,9 @@
 #include <sys/cyclic.h>
 #include <sys/int_limits.h>
 
-/*
- * DTrace Universal Constants and Typedefs
- */
+	/*
+	 * DTrace Universal Constants and Typedefs
+	 */
 #define	DTRACE_CPUALL		-1	/* all CPUs */
 #define	DTRACE_IDNONE		0	/* invalid probe identifier */
 #define	DTRACE_EPIDNONE		0	/* invalid enabled probe identifier */
@@ -79,35 +75,35 @@
 #define	DTRACE_FUNCNAMELEN	128
 #define	DTRACE_NAMELEN		64
 #define	DTRACE_FULLNAMELEN	(DTRACE_PROVNAMELEN + DTRACE_MODNAMELEN + \
-				DTRACE_FUNCNAMELEN + DTRACE_NAMELEN + 4)
+		DTRACE_FUNCNAMELEN + DTRACE_NAMELEN + 4)
 #define	DTRACE_ARGTYPELEN	128
 
-typedef uint32_t dtrace_id_t;		/* probe identifier */
-typedef uint32_t dtrace_epid_t;		/* enabled probe identifier */
-typedef uint32_t dtrace_aggid_t;	/* aggregation identifier */
-typedef int64_t dtrace_aggvarid_t;	/* aggregation variable identifier */
-typedef uint16_t dtrace_actkind_t;	/* action kind */
-typedef int64_t dtrace_optval_t;	/* option value */
-typedef uint32_t dtrace_cacheid_t;	/* predicate cache identifier */
-
-typedef enum dtrace_probespec {
-	DTRACE_PROBESPEC_NONE = -1,
-	DTRACE_PROBESPEC_PROVIDER = 0,
-	DTRACE_PROBESPEC_MOD,
-	DTRACE_PROBESPEC_FUNC,
-	DTRACE_PROBESPEC_NAME
-} dtrace_probespec_t;
-
-/*
- * DTrace Intermediate Format (DIF)
- *
- * The following definitions describe the DTrace Intermediate Format (DIF), a
- * a RISC-like instruction set and program encoding used to represent
- * predicates and actions that can be bound to DTrace probes.  The constants
- * below defining the number of available registers are suggested minimums; the
- * compiler should use DTRACEIOC_CONF to dynamically obtain the number of
- * registers provided by the current DTrace implementation.
- */
+	typedef uint32_t dtrace_id_t;		/* probe identifier */
+	typedef uint32_t dtrace_epid_t;		/* enabled probe identifier */
+	typedef uint32_t dtrace_aggid_t;	/* aggregation identifier */
+	typedef int64_t dtrace_aggvarid_t;	/* aggregation variable identifier */
+	typedef uint16_t dtrace_actkind_t;	/* action kind */
+	typedef int64_t dtrace_optval_t;	/* option value */
+	typedef uint32_t dtrace_cacheid_t;	/* predicate cache identifier */
+
+	typedef enum dtrace_probespec {
+		DTRACE_PROBESPEC_NONE = -1,
+		DTRACE_PROBESPEC_PROVIDER = 0,
+		DTRACE_PROBESPEC_MOD,
+		DTRACE_PROBESPEC_FUNC,
+		DTRACE_PROBESPEC_NAME
+	} dtrace_probespec_t;
+
+	/*
+	 * DTrace Intermediate Format (DIF)
+	 *
+	 * The following definitions describe the DTrace Intermediate Format (DIF), a
+	 * a RISC-like instruction set and program encoding used to represent
+	 * predicates and actions that can be bound to DTrace probes.  The constants
+	 * below defining the number of available registers are suggested minimums; the
+	 * compiler should use DTRACEIOC_CONF to dynamically obtain the number of
+	 * registers provided by the current DTrace implementation.
+	 */
 #define	DIF_VERSION_1	1		/* DIF version 1: Solaris 10 Beta */
 #define	DIF_VERSION_2	2		/* DIF version 2: Solaris 10 FCS */
 #define	DIF_VERSION	DIF_VERSION_2	/* latest DIF instruction set version */
@@ -296,7 +292,7 @@
 
 #define	DIF_SUBR_MAX			46	/* max subroutine value */
 
-typedef uint32_t dif_instr_t;
+	typedef uint32_t dif_instr_t;
 
 #define	DIF_INSTR_OP(i)			(((i) >> 24) & 0xff)
 #define	DIF_INSTR_R1(i)			(((i) >> 16) & 0xff)
@@ -338,39 +334,39 @@
 
 #define	DIF_REG_R0	0		/* %r0 is always set to zero */
 
-/*
- * A DTrace Intermediate Format Type (DIF Type) is used to represent the types
- * of variables, function and associative array arguments, and the return type
- * for each DIF object (shown below).  It contains a description of the type,
- * its size in bytes, and a module identifier.
- */
-typedef struct dtrace_diftype {
-	uint8_t dtdt_kind;		/* type kind (see below) */
-	uint8_t dtdt_ckind;		/* type kind in CTF */
-	uint8_t dtdt_flags;		/* type flags (see below) */
-	uint8_t dtdt_pad;		/* reserved for future use */
-	uint32_t dtdt_size;		/* type size in bytes (unless string) */
-} dtrace_diftype_t;
+	/*
+	 * A DTrace Intermediate Format Type (DIF Type) is used to represent the types
+	 * of variables, function and associative array arguments, and the return type
+	 * for each DIF object (shown below).  It contains a description of the type,
+	 * its size in bytes, and a module identifier.
+	 */
+	typedef struct dtrace_diftype {
+		uint8_t dtdt_kind;		/* type kind (see below) */
+		uint8_t dtdt_ckind;		/* type kind in CTF */
+		uint8_t dtdt_flags;		/* type flags (see below) */
+		uint8_t dtdt_pad;		/* reserved for future use */
+		uint32_t dtdt_size;		/* type size in bytes (unless string) */
+	} dtrace_diftype_t;
 
 #define	DIF_TYPE_CTF		0	/* type is a CTF type */
 #define	DIF_TYPE_STRING		1	/* type is a D string */
 
 #define	DIF_TF_BYREF		0x1	/* type is passed by reference */
 
-/*
- * A DTrace Intermediate Format variable record is used to describe each of the
- * variables referenced by a given DIF object.  It contains an integer variable
- * identifier along with variable scope and properties, as shown below.  The
- * size of this structure must be sizeof (int) aligned.
- */
-typedef struct dtrace_difv {
-	uint32_t dtdv_name;		/* variable name index in dtdo_strtab */
-	uint32_t dtdv_id;		/* variable reference identifier */
-	uint8_t dtdv_kind;		/* variable kind (see below) */
-	uint8_t dtdv_scope;		/* variable scope (see below) */
-	uint16_t dtdv_flags;		/* variable flags (see below) */
-	dtrace_diftype_t dtdv_type;	/* variable type (see above) */
-} dtrace_difv_t;
+	/*
+	 * A DTrace Intermediate Format variable record is used to describe each of the
+	 * variables referenced by a given DIF object.  It contains an integer variable
+	 * identifier along with variable scope and properties, as shown below.  The
+	 * size of this structure must be sizeof (int) aligned.
+	 */
+	typedef struct dtrace_difv {
+		uint32_t dtdv_name;		/* variable name index in dtdo_strtab */
+		uint32_t dtdv_id;		/* variable reference identifier */
+		uint8_t dtdv_kind;		/* variable kind (see below) */
+		uint8_t dtdv_scope;		/* variable scope (see below) */
+		uint16_t dtdv_flags;		/* variable flags (see below) */
+		dtrace_diftype_t dtdv_type;	/* variable type (see above) */
+	} dtrace_difv_t;
 
 #define	DIFV_KIND_ARRAY		0	/* variable is an array of quantities */
 #define	DIFV_KIND_SCALAR	1	/* variable is a scalar quantity */
@@ -382,21 +378,21 @@
 #define	DIFV_F_REF		0x1	/* variable is referenced by DIFO */
 #define	DIFV_F_MOD		0x2	/* variable is written by DIFO */
 
-/*
- * DTrace Actions
- *
- * The upper byte determines the class of the action; the low bytes determines
- * the specific action within that class.  The classes of actions are as
- * follows:
- *
- *   [ no class ]                  <= May record process- or kernel-related data
- *   DTRACEACT_PROC                <= Only records process-related data
- *   DTRACEACT_PROC_DESTRUCTIVE    <= Potentially destructive to processes
- *   DTRACEACT_KERNEL              <= Only records kernel-related data
- *   DTRACEACT_KERNEL_DESTRUCTIVE  <= Potentially destructive to the kernel
- *   DTRACEACT_SPECULATIVE         <= Speculation-related action
- *   DTRACEACT_AGGREGATION         <= Aggregating action
- */
+	/*
+	 * DTrace Actions
+	 *
+	 * The upper byte determines the class of the action; the low bytes determines
+	 * the specific action within that class.  The classes of actions are as
+	 * follows:
+	 *
+	 *   [ no class ]                  <= May record process- or kernel-related data
+	 *   DTRACEACT_PROC                <= Only records process-related data
+	 *   DTRACEACT_PROC_DESTRUCTIVE    <= Potentially destructive to processes
+	 *   DTRACEACT_KERNEL              <= Only records kernel-related data
+	 *   DTRACEACT_KERNEL_DESTRUCTIVE  <= Potentially destructive to the kernel
+	 *   DTRACEACT_SPECULATIVE         <= Speculation-related action
+	 *   DTRACEACT_AGGREGATION         <= Aggregating action
+	 */
 #define	DTRACEACT_NONE			0	/* no action */
 #define	DTRACEACT_DIFEXPR		1	/* action is DIF expression */
 #define	DTRACEACT_EXIT			2	/* exit() action */
@@ -440,27 +436,27 @@
 
 #define	DTRACEACT_ISDESTRUCTIVE(x)	\
 	(DTRACEACT_CLASS(x) == DTRACEACT_PROC_DESTRUCTIVE || \
-	DTRACEACT_CLASS(x) == DTRACEACT_KERNEL_DESTRUCTIVE)
+	 DTRACEACT_CLASS(x) == DTRACEACT_KERNEL_DESTRUCTIVE)
 
 #define	DTRACEACT_ISSPECULATIVE(x)	\
 	(DTRACEACT_CLASS(x) == DTRACEACT_SPECULATIVE)
 
 #define	DTRACEACT_ISPRINTFLIKE(x)	\
 	((x) == DTRACEACT_PRINTF || (x) == DTRACEACT_PRINTA || \
-	(x) == DTRACEACT_SYSTEM || (x) == DTRACEACT_FREOPEN)
-
-/*
- * DTrace Aggregating Actions
- *
- * These are functions f(x) for which the following is true:
- *
- *    f(f(x_0) U f(x_1) U ... U f(x_n)) = f(x_0 U x_1 U ... U x_n)
- *
- * where x_n is a set of arbitrary data.  Aggregating actions are in their own
- * DTrace action class, DTTRACEACT_AGGREGATION.  The macros provided here allow
- * for easier processing of the aggregation argument and data payload for a few
- * aggregating actions (notably:  quantize(), lquantize(), and ustack()).
- */
+	 (x) == DTRACEACT_SYSTEM || (x) == DTRACEACT_FREOPEN)
+
+	/*
+	 * DTrace Aggregating Actions
+	 *
+	 * These are functions f(x) for which the following is true:
+	 *
+	 *    f(f(x_0) U f(x_1) U ... U f(x_n)) = f(x_0 U x_1 U ... U x_n)
+	 *
+	 * where x_n is a set of arbitrary data.  Aggregating actions are in their own
+	 * DTrace action class, DTTRACEACT_AGGREGATION.  The macros provided here allow
+	 * for easier processing of the aggregation argument and data payload for a few
+	 * aggregating actions (notably:  quantize(), lquantize(), and ustack()).
+	 */
 #define	DTRACEACT_AGGREGATION		0x0700
 #define	DTRACEAGG_COUNT			(DTRACEACT_AGGREGATION + 1)
 #define	DTRACEAGG_MIN			(DTRACEACT_AGGREGATION + 2)
@@ -482,9 +478,9 @@
 
 #define	DTRACE_QUANTIZE_BUCKETVAL(buck)					\
 	(int64_t)((buck) < DTRACE_QUANTIZE_ZEROBUCKET ?			\
-	-(1LL << (DTRACE_QUANTIZE_ZEROBUCKET - 1 - (buck))) :		\
-	(buck) == DTRACE_QUANTIZE_ZEROBUCKET ? 0 :			\
-	1LL << ((buck) - DTRACE_QUANTIZE_ZEROBUCKET - 1))
+			-(1LL << (DTRACE_QUANTIZE_ZEROBUCKET - 1 - (buck))) :		\
+			(buck) == DTRACE_QUANTIZE_ZEROBUCKET ? 0 :			\
+			1LL << ((buck) - DTRACE_QUANTIZE_ZEROBUCKET - 1))
 
 #define	DTRACE_LQUANTIZE_STEPSHIFT		48
 #define	DTRACE_LQUANTIZE_STEPMASK		((uint64_t)UINT16_MAX << 48)
@@ -495,15 +491,15 @@
 
 #define	DTRACE_LQUANTIZE_STEP(x)		\
 	(uint16_t)(((x) & DTRACE_LQUANTIZE_STEPMASK) >> \
-	DTRACE_LQUANTIZE_STEPSHIFT)
+			DTRACE_LQUANTIZE_STEPSHIFT)
 
 #define	DTRACE_LQUANTIZE_LEVELS(x)		\
 	(uint16_t)(((x) & DTRACE_LQUANTIZE_LEVELMASK) >> \
-	DTRACE_LQUANTIZE_LEVELSHIFT)
+			DTRACE_LQUANTIZE_LEVELSHIFT)
 
 #define	DTRACE_LQUANTIZE_BASE(x)		\
 	(int32_t)(((x) & DTRACE_LQUANTIZE_BASEMASK) >> \
-	DTRACE_LQUANTIZE_BASESHIFT)
+			DTRACE_LQUANTIZE_BASESHIFT)
 
 #define	DTRACE_LLQUANTIZE_FACTORSHIFT		48
 #define	DTRACE_LLQUANTIZE_FACTORMASK		((uint64_t)UINT16_MAX << 48)
@@ -516,19 +512,19 @@
 
 #define	DTRACE_LLQUANTIZE_FACTOR(x)		\
 	(uint16_t)(((x) & DTRACE_LLQUANTIZE_FACTORMASK) >> \
-	DTRACE_LLQUANTIZE_FACTORSHIFT)
+			DTRACE_LLQUANTIZE_FACTORSHIFT)
 
 #define	DTRACE_LLQUANTIZE_LOW(x)		\
 	(uint16_t)(((x) & DTRACE_LLQUANTIZE_LOWMASK) >> \
-	DTRACE_LLQUANTIZE_LOWSHIFT)
+			DTRACE_LLQUANTIZE_LOWSHIFT)
 
 #define	DTRACE_LLQUANTIZE_HIGH(x)		\
 	(uint16_t)(((x) & DTRACE_LLQUANTIZE_HIGHMASK) >> \
-	DTRACE_LLQUANTIZE_HIGHSHIFT)
+			DTRACE_LLQUANTIZE_HIGHSHIFT)
 
 #define	DTRACE_LLQUANTIZE_NSTEP(x)		\
 	(uint16_t)(((x) & DTRACE_LLQUANTIZE_NSTEPMASK) >> \
-	DTRACE_LLQUANTIZE_NSTEPSHIFT)
+			DTRACE_LLQUANTIZE_NSTEPSHIFT)
 
 #define	DTRACE_USTACK_NFRAMES(x)	(uint32_t)((x) & UINT32_MAX)
 #define	DTRACE_USTACK_STRSIZE(x)	(uint32_t)((x) >> 32)
@@ -545,72 +541,72 @@
 #define	DTRACE_PTR(type, name)	type *name
 #endif
 
-/*
- * DTrace Object Format (DOF)
- *
- * DTrace programs can be persistently encoded in the DOF format so that they
- * may be embedded in other programs (for example, in an ELF file) or in the
- * dtrace driver configuration file for use in anonymous tracing.  The DOF
- * format is versioned and extensible so that it can be revised and so that
- * internal data structures can be modified or extended compatibly.  All DOF
- * structures use fixed-size types, so the 32-bit and 64-bit representations
- * are identical and consumers can use either data model transparently.
- *
- * The file layout is structured as follows:
- *
- * +---------------+-------------------+----- ... ----+---- ... ------+
- * |   dof_hdr_t   |  dof_sec_t[ ... ] |   loadable   | non-loadable  |
- * | (file header) | (section headers) | section data | section data  |
- * +---------------+-------------------+----- ... ----+---- ... ------+
- * |<------------ dof_hdr.dofh_loadsz --------------->|               |
- * |<------------ dof_hdr.dofh_filesz ------------------------------->|
- *
- * The file header stores meta-data including a magic number, data model for
- * the instrumentation, data encoding, and properties of the DIF code within.
- * The header describes its own size and the size of the section headers.  By
- * convention, an array of section headers follows the file header, and then
- * the data for all loadable sections and unloadable sections.  This permits
- * consumer code to easily download the headers and all loadable data into the
- * DTrace driver in one contiguous chunk, omitting other extraneous sections.
- *
- * The section headers describe the size, offset, alignment, and section type
- * for each section.  Sections are described using a set of #defines that tell
- * the consumer what kind of data is expected.  Sections can contain links to
- * other sections by storing a dof_secidx_t, an index into the section header
- * array, inside of the section data structures.  The section header includes
- * an entry size so that sections with data arrays can grow their structures.
- *
- * The DOF data itself can contain many snippets of DIF (i.e. >1 DIFOs), which
- * are represented themselves as a collection of related DOF sections.  This
- * permits us to change the set of sections associated with a DIFO over time,
- * and also permits us to encode DIFOs that contain different sets of sections.
- * When a DOF section wants to refer to a DIFO, it stores the dof_secidx_t of a
- * section of type DOF_SECT_DIFOHDR.  This section's data is then an array of
- * dof_secidx_t's which in turn denote the sections associated with this DIFO.
- *
- * This loose coupling of the file structure (header and sections) to the
- * structure of the DTrace program itself (ECB descriptions, action
- * descriptions, and DIFOs) permits activities such as relocation processing
- * to occur in a single pass without having to understand D program structure.
- *
- * Finally, strings are always stored in ELF-style string tables along with a
- * string table section index and string table offset.  Therefore strings in
- * DOF are always arbitrary-length and not bound to the current implementation.
- */
+	/*
+	 * DTrace Object Format (DOF)
+	 *
+	 * DTrace programs can be persistently encoded in the DOF format so that they
+	 * may be embedded in other programs (for example, in an ELF file) or in the
+	 * dtrace driver configuration file for use in anonymous tracing.  The DOF
+	 * format is versioned and extensible so that it can be revised and so that
+	 * internal data structures can be modified or extended compatibly.  All DOF
+	 * structures use fixed-size types, so the 32-bit and 64-bit representations
+	 * are identical and consumers can use either data model transparently.
+	 *
+	 * The file layout is structured as follows:
+	 *
+	 * +---------------+-------------------+----- ... ----+---- ... ------+
+	 * |   dof_hdr_t   |  dof_sec_t[ ... ] |   loadable   | non-loadable  |
+	 * | (file header) | (section headers) | section data | section data  |
+	 * +---------------+-------------------+----- ... ----+---- ... ------+
+	 * |<------------ dof_hdr.dofh_loadsz --------------->|               |
+	 * |<------------ dof_hdr.dofh_filesz ------------------------------->|
+	 *
+	 * The file header stores meta-data including a magic number, data model for
+	 * the instrumentation, data encoding, and properties of the DIF code within.
+	 * The header describes its own size and the size of the section headers.  By
+	 * convention, an array of section headers follows the file header, and then
+	 * the data for all loadable sections and unloadable sections.  This permits
+	 * consumer code to easily download the headers and all loadable data into the
+	 * DTrace driver in one contiguous chunk, omitting other extraneous sections.
+	 *
+	 * The section headers describe the size, offset, alignment, and section type
+	 * for each section.  Sections are described using a set of #defines that tell
+	 * the consumer what kind of data is expected.  Sections can contain links to
+	 * other sections by storing a dof_secidx_t, an index into the section header
+	 * array, inside of the section data structures.  The section header includes
+	 * an entry size so that sections with data arrays can grow their structures.
+	 *
+	 * The DOF data itself can contain many snippets of DIF (i.e. >1 DIFOs), which
+	 * are represented themselves as a collection of related DOF sections.  This
+	 * permits us to change the set of sections associated with a DIFO over time,
+	 * and also permits us to encode DIFOs that contain different sets of sections.
+	 * When a DOF section wants to refer to a DIFO, it stores the dof_secidx_t of a
+	 * section of type DOF_SECT_DIFOHDR.  This section's data is then an array of
+	 * dof_secidx_t's which in turn denote the sections associated with this DIFO.
+	 *
+	 * This loose coupling of the file structure (header and sections) to the
+	 * structure of the DTrace program itself (ECB descriptions, action
+	 * descriptions, and DIFOs) permits activities such as relocation processing
+	 * to occur in a single pass without having to understand D program structure.
+	 *
+	 * Finally, strings are always stored in ELF-style string tables along with a
+	 * string table section index and string table offset.  Therefore strings in
+	 * DOF are always arbitrary-length and not bound to the current implementation.
+	 */
 
 #define	DOF_ID_SIZE	16	/* total size of dofh_ident[] in bytes */
 
-typedef struct dof_hdr {
-	uint8_t dofh_ident[DOF_ID_SIZE]; /* identification bytes (see below) */
-	uint32_t dofh_flags;		/* file attribute flags (if any) */
-	uint32_t dofh_hdrsize;		/* size of file header in bytes */
-	uint32_t dofh_secsize;		/* size of section header in bytes */
-	uint32_t dofh_secnum;		/* number of section headers */
-	uint64_t dofh_secoff;		/* file offset of section headers */
-	uint64_t dofh_loadsz;		/* file size of loadable portion */
-	uint64_t dofh_filesz;		/* file size of entire DOF file */
-	uint64_t dofh_pad;		/* reserved for future use */
-} dof_hdr_t;
+	typedef struct dof_hdr {
+		uint8_t dofh_ident[DOF_ID_SIZE]; /* identification bytes (see below) */
+		uint32_t dofh_flags;		/* file attribute flags (if any) */
+		uint32_t dofh_hdrsize;		/* size of file header in bytes */
+		uint32_t dofh_secsize;		/* size of section header in bytes */
+		uint32_t dofh_secnum;		/* number of section headers */
+		uint64_t dofh_secoff;		/* file offset of section headers */
+		uint64_t dofh_loadsz;		/* file size of loadable portion */
+		uint64_t dofh_filesz;		/* file size of entire DOF file */
+		uint64_t dofh_pad;		/* reserved for future use */
+	} dof_hdr_t;
 
 #define	DOF_ID_MAG0	0	/* first byte of magic number */
 #define	DOF_ID_MAG1	1	/* second byte of magic number */
@@ -658,20 +654,20 @@
 
 #define	DOF_FL_VALID	0	/* mask of all valid dofh_flags bits */
 
-typedef uint32_t dof_secidx_t;	/* section header table index type */
-typedef uint32_t dof_stridx_t;	/* string table index type */
+	typedef uint32_t dof_secidx_t;	/* section header table index type */
+	typedef uint32_t dof_stridx_t;	/* string table index type */
 
 #define	DOF_SECIDX_NONE	(-1U)	/* null value for section indices */
 #define	DOF_STRIDX_NONE	(-1U)	/* null value for string indices */
 
-typedef struct dof_sec {
-	uint32_t dofs_type;	/* section type (see below) */
-	uint32_t dofs_align;	/* section data memory alignment */
-	uint32_t dofs_flags;	/* section flags (if any) */
-	uint32_t dofs_entsize;	/* size of section entry (if table) */
-	uint64_t dofs_offset;	/* offset of section data within file */
-	uint64_t dofs_size;	/* size of section data in bytes */
-} dof_sec_t;
+	typedef struct dof_sec {
+		uint32_t dofs_type;	/* section type (see below) */
+		uint32_t dofs_align;	/* section data memory alignment */
+		uint32_t dofs_flags;	/* section flags (if any) */
+		uint32_t dofs_entsize;	/* size of section entry (if table) */
+		uint64_t dofs_offset;	/* offset of section data within file */
+		uint64_t dofs_size;	/* size of section data in bytes */
+	} dof_sec_t;
 
 #define	DOF_SECT_NONE		0	/* null section */
 #define	DOF_SECT_COMMENTS	1	/* compiler comments */
@@ -705,297 +701,297 @@
 
 #define	DOF_SEC_ISLOADABLE(x)						\
 	(((x) == DOF_SECT_ECBDESC) || ((x) == DOF_SECT_PROBEDESC) ||	\
-	((x) == DOF_SECT_ACTDESC) || ((x) == DOF_SECT_DIFOHDR) ||	\
-	((x) == DOF_SECT_DIF) || ((x) == DOF_SECT_STRTAB) ||		\
-	((x) == DOF_SECT_VARTAB) || ((x) == DOF_SECT_RELTAB) ||		\
-	((x) == DOF_SECT_TYPTAB) || ((x) == DOF_SECT_URELHDR) ||	\
-	((x) == DOF_SECT_KRELHDR) || ((x) == DOF_SECT_OPTDESC) ||	\
-	((x) == DOF_SECT_PROVIDER) || ((x) == DOF_SECT_PROBES) ||	\
-	((x) == DOF_SECT_PRARGS) || ((x) == DOF_SECT_PROFFS) ||		\
-	((x) == DOF_SECT_INTTAB) || ((x) == DOF_SECT_XLTAB) ||		\
-	((x) == DOF_SECT_XLMEMBERS) || ((x) == DOF_SECT_XLIMPORT) ||	\
-	((x) == DOF_SECT_XLIMPORT) || ((x) == DOF_SECT_XLEXPORT) ||	\
-	((x) == DOF_SECT_PREXPORT) || ((x) == DOF_SECT_PRENOFFS))
-
-typedef struct dof_ecbdesc {
-	dof_secidx_t dofe_probes;	/* link to DOF_SECT_PROBEDESC */
-	dof_secidx_t dofe_pred;		/* link to DOF_SECT_DIFOHDR */
-	dof_secidx_t dofe_actions;	/* link to DOF_SECT_ACTDESC */
-	uint32_t dofe_pad;		/* reserved for future use */
-	uint64_t dofe_uarg;		/* user-supplied library argument */
-} dof_ecbdesc_t;
-
-typedef struct dof_probedesc {
-	dof_secidx_t dofp_strtab;	/* link to DOF_SECT_STRTAB section */
-	dof_stridx_t dofp_provider;	/* provider string */
-	dof_stridx_t dofp_mod;		/* module string */
-	dof_stridx_t dofp_func;		/* function string */
-	dof_stridx_t dofp_name;		/* name string */
-	uint32_t dofp_id;		/* probe identifier (or zero) */
-} dof_probedesc_t;
-
-typedef struct dof_actdesc {
-	dof_secidx_t dofa_difo;		/* link to DOF_SECT_DIFOHDR */
-	dof_secidx_t dofa_strtab;	/* link to DOF_SECT_STRTAB section */
-	uint32_t dofa_kind;		/* action kind (DTRACEACT_* constant) */
-	uint32_t dofa_ntuple;		/* number of subsequent tuple actions */
-	uint64_t dofa_arg;		/* kind-specific argument */
-	uint64_t dofa_uarg;		/* user-supplied argument */
-} dof_actdesc_t;
-
-typedef struct dof_difohdr {
-	dtrace_diftype_t dofd_rtype;	/* return type for this fragment */
-	dof_secidx_t dofd_links[1];	/* variable length array of indices */
-} dof_difohdr_t;
-
-typedef struct dof_relohdr {
-	dof_secidx_t dofr_strtab;	/* link to DOF_SECT_STRTAB for names */
-	dof_secidx_t dofr_relsec;	/* link to DOF_SECT_RELTAB for relos */
-	dof_secidx_t dofr_tgtsec;	/* link to section we are relocating */
-} dof_relohdr_t;
-
-typedef struct dof_relodesc {
-	dof_stridx_t dofr_name;		/* string name of relocation symbol */
-	uint32_t dofr_type;		/* relo type (DOF_RELO_* constant) */
-	uint64_t dofr_offset;		/* byte offset for relocation */
-	uint64_t dofr_data;		/* additional type-specific data */
-} dof_relodesc_t;
+	 ((x) == DOF_SECT_ACTDESC) || ((x) == DOF_SECT_DIFOHDR) ||	\
+	 ((x) == DOF_SECT_DIF) || ((x) == DOF_SECT_STRTAB) ||		\
+	 ((x) == DOF_SECT_VARTAB) || ((x) == DOF_SECT_RELTAB) ||		\
+	 ((x) == DOF_SECT_TYPTAB) || ((x) == DOF_SECT_URELHDR) ||	\
+	 ((x) == DOF_SECT_KRELHDR) || ((x) == DOF_SECT_OPTDESC) ||	\
+	 ((x) == DOF_SECT_PROVIDER) || ((x) == DOF_SECT_PROBES) ||	\
+	 ((x) == DOF_SECT_PRARGS) || ((x) == DOF_SECT_PROFFS) ||		\
+	 ((x) == DOF_SECT_INTTAB) || ((x) == DOF_SECT_XLTAB) ||		\
+	 ((x) == DOF_SECT_XLMEMBERS) || ((x) == DOF_SECT_XLIMPORT) ||	\
+	 ((x) == DOF_SECT_XLIMPORT) || ((x) == DOF_SECT_XLEXPORT) ||	\
+	 ((x) == DOF_SECT_PREXPORT) || ((x) == DOF_SECT_PRENOFFS))
+
+	typedef struct dof_ecbdesc {
+		dof_secidx_t dofe_probes;	/* link to DOF_SECT_PROBEDESC */
+		dof_secidx_t dofe_pred;		/* link to DOF_SECT_DIFOHDR */
+		dof_secidx_t dofe_actions;	/* link to DOF_SECT_ACTDESC */
+		uint32_t dofe_pad;		/* reserved for future use */
+		uint64_t dofe_uarg;		/* user-supplied library argument */
+	} dof_ecbdesc_t;
+
+	typedef struct dof_probedesc {
+		dof_secidx_t dofp_strtab;	/* link to DOF_SECT_STRTAB section */
+		dof_stridx_t dofp_provider;	/* provider string */
+		dof_stridx_t dofp_mod;		/* module string */
+		dof_stridx_t dofp_func;		/* function string */
+		dof_stridx_t dofp_name;		/* name string */
+		uint32_t dofp_id;		/* probe identifier (or zero) */
+	} dof_probedesc_t;
+
+	typedef struct dof_actdesc {
+		dof_secidx_t dofa_difo;		/* link to DOF_SECT_DIFOHDR */
+		dof_secidx_t dofa_strtab;	/* link to DOF_SECT_STRTAB section */
+		uint32_t dofa_kind;		/* action kind (DTRACEACT_* constant) */
+		uint32_t dofa_ntuple;		/* number of subsequent tuple actions */
+		uint64_t dofa_arg;		/* kind-specific argument */
+		uint64_t dofa_uarg;		/* user-supplied argument */
+	} dof_actdesc_t;
+
+	typedef struct dof_difohdr {
+		dtrace_diftype_t dofd_rtype;	/* return type for this fragment */
+		dof_secidx_t dofd_links[1];	/* variable length array of indices */
+	} dof_difohdr_t;
+
+	typedef struct dof_relohdr {
+		dof_secidx_t dofr_strtab;	/* link to DOF_SECT_STRTAB for names */
+		dof_secidx_t dofr_relsec;	/* link to DOF_SECT_RELTAB for relos */
+		dof_secidx_t dofr_tgtsec;	/* link to section we are relocating */
+	} dof_relohdr_t;
+
+	typedef struct dof_relodesc {
+		dof_stridx_t dofr_name;		/* string name of relocation symbol */
+		uint32_t dofr_type;		/* relo type (DOF_RELO_* constant) */
+		uint64_t dofr_offset;		/* byte offset for relocation */
+		uint64_t dofr_data;		/* additional type-specific data */
+	} dof_relodesc_t;
 
 #define	DOF_RELO_NONE	0		/* empty relocation entry */
 #define	DOF_RELO_SETX	1		/* relocate setx value */
 
-typedef struct dof_optdesc {
-	uint32_t dofo_option;		/* option identifier */
-	dof_secidx_t dofo_strtab;	/* string table, if string option */
-	uint64_t dofo_value;		/* option value or string index */
-} dof_optdesc_t;
-
-typedef uint32_t dof_attr_t;		/* encoded stability attributes */
+	typedef struct dof_optdesc {
+		uint32_t dofo_option;		/* option identifier */
+		dof_secidx_t dofo_strtab;	/* string table, if string option */
+		uint64_t dofo_value;		/* option value or string index */
+	} dof_optdesc_t;
+
+	typedef uint32_t dof_attr_t;		/* encoded stability attributes */
 
 #define	DOF_ATTR(n, d, c)	(((n) << 24) | ((d) << 16) | ((c) << 8))
 #define	DOF_ATTR_NAME(a)	(((a) >> 24) & 0xff)
 #define	DOF_ATTR_DATA(a)	(((a) >> 16) & 0xff)
 #define	DOF_ATTR_CLASS(a)	(((a) >>  8) & 0xff)
 
-typedef struct dof_provider {
-	dof_secidx_t dofpv_strtab;	/* link to DOF_SECT_STRTAB section */
-	dof_secidx_t dofpv_probes;	/* link to DOF_SECT_PROBES section */
-	dof_secidx_t dofpv_prargs;	/* link to DOF_SECT_PRARGS section */
-	dof_secidx_t dofpv_proffs;	/* link to DOF_SECT_PROFFS section */
-	dof_stridx_t dofpv_name;	/* provider name string */
-	dof_attr_t dofpv_provattr;	/* provider attributes */
-	dof_attr_t dofpv_modattr;	/* module attributes */
-	dof_attr_t dofpv_funcattr;	/* function attributes */
-	dof_attr_t dofpv_nameattr;	/* name attributes */
-	dof_attr_t dofpv_argsattr;	/* args attributes */
-	dof_secidx_t dofpv_prenoffs;	/* link to DOF_SECT_PRENOFFS section */
-} dof_provider_t;
-
-typedef struct dof_probe {
-	uint64_t dofpr_addr;		/* probe base address or offset */
-	dof_stridx_t dofpr_func;	/* probe function string */
-	dof_stridx_t dofpr_name;	/* probe name string */
-	dof_stridx_t dofpr_nargv;	/* native argument type strings */
-	dof_stridx_t dofpr_xargv;	/* translated argument type strings */
-	uint32_t dofpr_argidx;		/* index of first argument mapping */
-	uint32_t dofpr_offidx;		/* index of first offset entry */
-	uint8_t dofpr_nargc;		/* native argument count */
-	uint8_t dofpr_xargc;		/* translated argument count */
-	uint16_t dofpr_noffs;		/* number of offset entries for probe */
-	uint32_t dofpr_enoffidx;	/* index of first is-enabled offset */
-	uint16_t dofpr_nenoffs;		/* number of is-enabled offsets */
-	uint16_t dofpr_pad1;		/* reserved for future use */
-	uint32_t dofpr_pad2;		/* reserved for future use */
-} dof_probe_t;
-
-typedef struct dof_xlator {
-	dof_secidx_t dofxl_members;	/* link to DOF_SECT_XLMEMBERS section */
-	dof_secidx_t dofxl_strtab;	/* link to DOF_SECT_STRTAB section */
-	dof_stridx_t dofxl_argv;	/* input parameter type strings */
-	uint32_t dofxl_argc;		/* input parameter list length */
-	dof_stridx_t dofxl_type;	/* output type string name */
-	dof_attr_t dofxl_attr;		/* output stability attributes */
-} dof_xlator_t;
-
-typedef struct dof_xlmember {
-	dof_secidx_t dofxm_difo;	/* member link to DOF_SECT_DIFOHDR */
-	dof_stridx_t dofxm_name;	/* member name */
-	dtrace_diftype_t dofxm_type;	/* member type */
-} dof_xlmember_t;
-
-typedef struct dof_xlref {
-	dof_secidx_t dofxr_xlator;	/* link to DOF_SECT_XLATORS section */
-	uint32_t dofxr_member;		/* index of referenced dof_xlmember */
-	uint32_t dofxr_argn;		/* index of argument for DIF_OP_XLARG */
-} dof_xlref_t;
-
-/*
- * DTrace Intermediate Format Object (DIFO)
- *
- * A DIFO is used to store the compiled DIF for a D expression, its return
- * type, and its string and variable tables.  The string table is a single
- * buffer of character data into which sets instructions and variable
- * references can reference strings using a byte offset.  The variable table
- * is an array of dtrace_difv_t structures that describe the name and type of
- * each variable and the id used in the DIF code.  This structure is described
- * above in the DIF section of this header file.  The DIFO is used at both
- * user-level (in the library) and in the kernel, but the structure is never
- * passed between the two: the DOF structures form the only interface.  As a
- * result, the definition can change depending on the presence of _KERNEL.
- */
-typedef struct dtrace_difo {
-	dif_instr_t *dtdo_buf;		/* instruction buffer */
-	uint64_t *dtdo_inttab;		/* integer table (optional) */
-	char *dtdo_strtab;		/* string table (optional) */
-	dtrace_difv_t *dtdo_vartab;	/* variable table (optional) */
-	uint_t dtdo_len;		/* length of instruction buffer */
-	uint_t dtdo_intlen;		/* length of integer table */
-	uint_t dtdo_strlen;		/* length of string table */
-	uint_t dtdo_varlen;		/* length of variable table */
-	dtrace_diftype_t dtdo_rtype;	/* return type */
-	uint_t dtdo_refcnt;		/* owner reference count */
-	uint_t dtdo_destructive;	/* invokes destructive subroutines */
+	typedef struct dof_provider {
+		dof_secidx_t dofpv_strtab;	/* link to DOF_SECT_STRTAB section */
+		dof_secidx_t dofpv_probes;	/* link to DOF_SECT_PROBES section */
+		dof_secidx_t dofpv_prargs;	/* link to DOF_SECT_PRARGS section */
+		dof_secidx_t dofpv_proffs;	/* link to DOF_SECT_PROFFS section */
+		dof_stridx_t dofpv_name;	/* provider name string */
+		dof_attr_t dofpv_provattr;	/* provider attributes */
+		dof_attr_t dofpv_modattr;	/* module attributes */
+		dof_attr_t dofpv_funcattr;	/* function attributes */
+		dof_attr_t dofpv_nameattr;	/* name attributes */
+		dof_attr_t dofpv_argsattr;	/* args attributes */
+		dof_secidx_t dofpv_prenoffs;	/* link to DOF_SECT_PRENOFFS section */
+	} dof_provider_t;
+
+	typedef struct dof_probe {
+		uint64_t dofpr_addr;		/* probe base address or offset */
+		dof_stridx_t dofpr_func;	/* probe function string */
+		dof_stridx_t dofpr_name;	/* probe name string */
+		dof_stridx_t dofpr_nargv;	/* native argument type strings */
+		dof_stridx_t dofpr_xargv;	/* translated argument type strings */
+		uint32_t dofpr_argidx;		/* index of first argument mapping */
+		uint32_t dofpr_offidx;		/* index of first offset entry */
+		uint8_t dofpr_nargc;		/* native argument count */
+		uint8_t dofpr_xargc;		/* translated argument count */
+		uint16_t dofpr_noffs;		/* number of offset entries for probe */
+		uint32_t dofpr_enoffidx;	/* index of first is-enabled offset */
+		uint16_t dofpr_nenoffs;		/* number of is-enabled offsets */
+		uint16_t dofpr_pad1;		/* reserved for future use */
+		uint32_t dofpr_pad2;		/* reserved for future use */
+	} dof_probe_t;
+
+	typedef struct dof_xlator {
+		dof_secidx_t dofxl_members;	/* link to DOF_SECT_XLMEMBERS section */
+		dof_secidx_t dofxl_strtab;	/* link to DOF_SECT_STRTAB section */
+		dof_stridx_t dofxl_argv;	/* input parameter type strings */
+		uint32_t dofxl_argc;		/* input parameter list length */
+		dof_stridx_t dofxl_type;	/* output type string name */
+		dof_attr_t dofxl_attr;		/* output stability attributes */
+	} dof_xlator_t;
+
+	typedef struct dof_xlmember {
+		dof_secidx_t dofxm_difo;	/* member link to DOF_SECT_DIFOHDR */
+		dof_stridx_t dofxm_name;	/* member name */
+		dtrace_diftype_t dofxm_type;	/* member type */
+	} dof_xlmember_t;
+
+	typedef struct dof_xlref {
+		dof_secidx_t dofxr_xlator;	/* link to DOF_SECT_XLATORS section */
+		uint32_t dofxr_member;		/* index of referenced dof_xlmember */
+		uint32_t dofxr_argn;		/* index of argument for DIF_OP_XLARG */
+	} dof_xlref_t;
+
+	/*
+	 * DTrace Intermediate Format Object (DIFO)
+	 *
+	 * A DIFO is used to store the compiled DIF for a D expression, its return
+	 * type, and its string and variable tables.  The string table is a single
+	 * buffer of character data into which sets instructions and variable
+	 * references can reference strings using a byte offset.  The variable table
+	 * is an array of dtrace_difv_t structures that describe the name and type of
+	 * each variable and the id used in the DIF code.  This structure is described
+	 * above in the DIF section of this header file.  The DIFO is used at both
+	 * user-level (in the library) and in the kernel, but the structure is never
+	 * passed between the two: the DOF structures form the only interface.  As a
+	 * result, the definition can change depending on the presence of _KERNEL.
+	 */
+	typedef struct dtrace_difo {
+		dif_instr_t *dtdo_buf;		/* instruction buffer */
+		uint64_t *dtdo_inttab;		/* integer table (optional) */
+		char *dtdo_strtab;		/* string table (optional) */
+		dtrace_difv_t *dtdo_vartab;	/* variable table (optional) */
+		uint_t dtdo_len;		/* length of instruction buffer */
+		uint_t dtdo_intlen;		/* length of integer table */
+		uint_t dtdo_strlen;		/* length of string table */
+		uint_t dtdo_varlen;		/* length of variable table */
+		dtrace_diftype_t dtdo_rtype;	/* return type */
+		uint_t dtdo_refcnt;		/* owner reference count */
+		uint_t dtdo_destructive;	/* invokes destructive subroutines */
 #ifndef _KERNEL
-	dof_relodesc_t *dtdo_kreltab;	/* kernel relocations */
-	dof_relodesc_t *dtdo_ureltab;	/* user relocations */
-	struct dt_node **dtdo_xlmtab;	/* translator references */
-	uint_t dtdo_krelen;		/* length of krelo table */
-	uint_t dtdo_urelen;		/* length of urelo table */
-	uint_t dtdo_xlmlen;		/* length of translator table */
+		dof_relodesc_t *dtdo_kreltab;	/* kernel relocations */
+		dof_relodesc_t *dtdo_ureltab;	/* user relocations */
+		struct dt_node **dtdo_xlmtab;	/* translator references */
+		uint_t dtdo_krelen;		/* length of krelo table */
+		uint_t dtdo_urelen;		/* length of urelo table */
+		uint_t dtdo_xlmlen;		/* length of translator table */
 #endif
-} dtrace_difo_t;
-
-/*
- * DTrace Enabling Description Structures
- *
- * When DTrace is tracking the description of a DTrace enabling entity (probe,
- * predicate, action, ECB, record, etc.), it does so in a description
- * structure.  These structures all end in "desc", and are used at both
- * user-level and in the kernel -- but (with the exception of
- * dtrace_probedesc_t) they are never passed between them.  Typically,
- * user-level will use the description structures when assembling an enabling.
- * It will then distill those description structures into a DOF object (see
- * above), and send it into the kernel.  The kernel will again use the
- * description structures to create a description of the enabling as it reads
- * the DOF.  When the description is complete, the enabling will be actually
- * created -- turning it into the structures that represent the enabling
- * instead of merely describing it.  Not surprisingly, the description
- * structures bear a strong resemblance to the DOF structures that act as their
- * conduit.
- */
-struct dtrace_predicate;
-
-typedef struct dtrace_probedesc {
-	dtrace_id_t dtpd_id;			/* probe identifier */
-	char dtpd_provider[DTRACE_PROVNAMELEN]; /* probe provider name */
-	char dtpd_mod[DTRACE_MODNAMELEN];	/* probe module name */
-	char dtpd_func[DTRACE_FUNCNAMELEN];	/* probe function name */
-	char dtpd_name[DTRACE_NAMELEN];		/* probe name */
-} dtrace_probedesc_t;
-
-typedef struct dtrace_repldesc {
-	dtrace_probedesc_t dtrpd_match;		/* probe descr. to match */
-	dtrace_probedesc_t dtrpd_create;	/* probe descr. to create */
-} dtrace_repldesc_t;
-
-typedef struct dtrace_preddesc {
-	dtrace_difo_t *dtpdd_difo;		/* pointer to DIF object */
-	struct dtrace_predicate *dtpdd_predicate; /* pointer to predicate */
-} dtrace_preddesc_t;
-
-typedef struct dtrace_actdesc {
-	dtrace_difo_t *dtad_difo;		/* pointer to DIF object */
-	struct dtrace_actdesc *dtad_next;	/* next action */
-	dtrace_actkind_t dtad_kind;		/* kind of action */
-	uint32_t dtad_ntuple;			/* number in tuple */
-	uint64_t dtad_arg;			/* action argument */
-	uint64_t dtad_uarg;			/* user argument */
-	int dtad_refcnt;			/* reference count */
-} dtrace_actdesc_t;
-
-typedef struct dtrace_ecbdesc {
-	dtrace_actdesc_t *dted_action;		/* action description(s) */
-	dtrace_preddesc_t dted_pred;		/* predicate description */
-	dtrace_probedesc_t dted_probe;		/* probe description */
-	uint64_t dted_uarg;			/* library argument */
-	int dted_refcnt;			/* reference count */
-} dtrace_ecbdesc_t;
-
-/*
- * DTrace Metadata Description Structures
- *
- * DTrace separates the trace data stream from the metadata stream.  The only
- * metadata tokens placed in the data stream are the dtrace_rechdr_t (EPID +
- * timestamp) or (in the case of aggregations) aggregation identifiers.  To
- * determine the structure of the data, DTrace consumers pass the token to the
- * kernel, and receive in return a corresponding description of the enabled
- * probe (via the dtrace_eprobedesc structure) or the aggregation (via the
- * dtrace_aggdesc structure).  Both of these structures are expressed in terms
- * of record descriptions (via the dtrace_recdesc structure) that describe the
- * exact structure of the data.  Some record descriptions may also contain a
- * format identifier; this additional bit of metadata can be retrieved from the
- * kernel, for which a format description is returned via the dtrace_fmtdesc
- * structure.  Note that all four of these structures must be bitness-neutral
- * to allow for a 32-bit DTrace consumer on a 64-bit kernel.
- */
-typedef struct dtrace_recdesc {
-	dtrace_actkind_t dtrd_action;		/* kind of action */
-	uint32_t dtrd_size;			/* size of record */
-	uint32_t dtrd_offset;			/* offset in ECB's data */
-	uint16_t dtrd_alignment;		/* required alignment */
-	uint16_t dtrd_format;			/* format, if any */
-	uint64_t dtrd_arg;			/* action argument */
-	uint64_t dtrd_uarg;			/* user argument */
-} dtrace_recdesc_t;
-
-typedef struct dtrace_eprobedesc {
-	dtrace_epid_t dtepd_epid;		/* enabled probe ID */
-	dtrace_id_t dtepd_probeid;		/* probe ID */
-	uint64_t dtepd_uarg;			/* library argument */
-	uint32_t dtepd_size;			/* total size */
-	int dtepd_nrecs;			/* number of records */
-	dtrace_recdesc_t dtepd_rec[1];		/* records themselves */
-} dtrace_eprobedesc_t;
-
-typedef struct dtrace_aggdesc {
-	DTRACE_PTR(char, dtagd_name);		/* not filled in by kernel */
-	dtrace_aggvarid_t dtagd_varid;		/* not filled in by kernel */
-	int dtagd_flags;			/* not filled in by kernel */
-	dtrace_aggid_t dtagd_id;		/* aggregation ID */
-	dtrace_epid_t dtagd_epid;		/* enabled probe ID */
-	uint32_t dtagd_size;			/* size in bytes */
-	int dtagd_nrecs;			/* number of records */
-	uint32_t dtagd_pad;			/* explicit padding */
-	dtrace_recdesc_t dtagd_rec[1];		/* record descriptions */
-} dtrace_aggdesc_t;
-
-typedef struct dtrace_fmtdesc {
-	DTRACE_PTR(char, dtfd_string);		/* format string */
-	int dtfd_length;			/* length of format string */
-	uint16_t dtfd_format;			/* format identifier */
-} dtrace_fmtdesc_t;
+	} dtrace_difo_t;
+
+	/*
+	 * DTrace Enabling Description Structures
+	 *
+	 * When DTrace is tracking the description of a DTrace enabling entity (probe,
+	 * predicate, action, ECB, record, etc.), it does so in a description
+	 * structure.  These structures all end in "desc", and are used at both
+	 * user-level and in the kernel -- but (with the exception of
+	 * dtrace_probedesc_t) they are never passed between them.  Typically,
+	 * user-level will use the description structures when assembling an enabling.
+	 * It will then distill those description structures into a DOF object (see
+	 * above), and send it into the kernel.  The kernel will again use the
+	 * description structures to create a description of the enabling as it reads
+	 * the DOF.  When the description is complete, the enabling will be actually
+	 * created -- turning it into the structures that represent the enabling
+	 * instead of merely describing it.  Not surprisingly, the description
+	 * structures bear a strong resemblance to the DOF structures that act as their
+	 * conduit.
+	 */
+	struct dtrace_predicate;
+
+	typedef struct dtrace_probedesc {
+		dtrace_id_t dtpd_id;			/* probe identifier */
+		char dtpd_provider[DTRACE_PROVNAMELEN]; /* probe provider name */
+		char dtpd_mod[DTRACE_MODNAMELEN];	/* probe module name */
+		char dtpd_func[DTRACE_FUNCNAMELEN];	/* probe function name */
+		char dtpd_name[DTRACE_NAMELEN];		/* probe name */
+	} dtrace_probedesc_t;
+
+	typedef struct dtrace_repldesc {
+		dtrace_probedesc_t dtrpd_match;		/* probe descr. to match */
+		dtrace_probedesc_t dtrpd_create;	/* probe descr. to create */
+	} dtrace_repldesc_t;
+
+	typedef struct dtrace_preddesc {
+		dtrace_difo_t *dtpdd_difo;		/* pointer to DIF object */
+		struct dtrace_predicate *dtpdd_predicate; /* pointer to predicate */
+	} dtrace_preddesc_t;
+
+	typedef struct dtrace_actdesc {
+		dtrace_difo_t *dtad_difo;		/* pointer to DIF object */
+		struct dtrace_actdesc *dtad_next;	/* next action */
+		dtrace_actkind_t dtad_kind;		/* kind of action */
+		uint32_t dtad_ntuple;			/* number in tuple */
+		uint64_t dtad_arg;			/* action argument */
+		uint64_t dtad_uarg;			/* user argument */
+		int dtad_refcnt;			/* reference count */
+	} dtrace_actdesc_t;
+
+	typedef struct dtrace_ecbdesc {
+		dtrace_actdesc_t *dted_action;		/* action description(s) */
+		dtrace_preddesc_t dted_pred;		/* predicate description */
+		dtrace_probedesc_t dted_probe;		/* probe description */
+		uint64_t dted_uarg;			/* library argument */
+		int dted_refcnt;			/* reference count */
+	} dtrace_ecbdesc_t;
+
+	/*
+	 * DTrace Metadata Description Structures
+	 *
+	 * DTrace separates the trace data stream from the metadata stream.  The only
+	 * metadata tokens placed in the data stream are the dtrace_rechdr_t (EPID +
+	 * timestamp) or (in the case of aggregations) aggregation identifiers.  To
+	 * determine the structure of the data, DTrace consumers pass the token to the
+	 * kernel, and receive in return a corresponding description of the enabled
+	 * probe (via the dtrace_eprobedesc structure) or the aggregation (via the
+	 * dtrace_aggdesc structure).  Both of these structures are expressed in terms
+	 * of record descriptions (via the dtrace_recdesc structure) that describe the
+	 * exact structure of the data.  Some record descriptions may also contain a
+	 * format identifier; this additional bit of metadata can be retrieved from the
+	 * kernel, for which a format description is returned via the dtrace_fmtdesc
+	 * structure.  Note that all four of these structures must be bitness-neutral
+	 * to allow for a 32-bit DTrace consumer on a 64-bit kernel.
+	 */
+	typedef struct dtrace_recdesc {
+		dtrace_actkind_t dtrd_action;		/* kind of action */
+		uint32_t dtrd_size;			/* size of record */
+		uint32_t dtrd_offset;			/* offset in ECB's data */
+		uint16_t dtrd_alignment;		/* required alignment */
+		uint16_t dtrd_format;			/* format, if any */
+		uint64_t dtrd_arg;			/* action argument */
+		uint64_t dtrd_uarg;			/* user argument */
+	} dtrace_recdesc_t;
+
+	typedef struct dtrace_eprobedesc {
+		dtrace_epid_t dtepd_epid;		/* enabled probe ID */
+		dtrace_id_t dtepd_probeid;		/* probe ID */
+		uint64_t dtepd_uarg;			/* library argument */
+		uint32_t dtepd_size;			/* total size */
+		int dtepd_nrecs;			/* number of records */
+		dtrace_recdesc_t dtepd_rec[1];		/* records themselves */
+	} dtrace_eprobedesc_t;
+
+	typedef struct dtrace_aggdesc {
+		DTRACE_PTR(char, dtagd_name);		/* not filled in by kernel */
+		dtrace_aggvarid_t dtagd_varid;		/* not filled in by kernel */
+		int dtagd_flags;			/* not filled in by kernel */
+		dtrace_aggid_t dtagd_id;		/* aggregation ID */
+		dtrace_epid_t dtagd_epid;		/* enabled probe ID */
+		uint32_t dtagd_size;			/* size in bytes */
+		int dtagd_nrecs;			/* number of records */
+		uint32_t dtagd_pad;			/* explicit padding */
+		dtrace_recdesc_t dtagd_rec[1];		/* record descriptions */
+	} dtrace_aggdesc_t;
+
+	typedef struct dtrace_fmtdesc {
+		DTRACE_PTR(char, dtfd_string);		/* format string */
+		int dtfd_length;			/* length of format string */
+		uint16_t dtfd_format;			/* format identifier */
+	} dtrace_fmtdesc_t;
 
 #define	DTRACE_SIZEOF_EPROBEDESC(desc)				\
 	(sizeof (dtrace_eprobedesc_t) + ((desc)->dtepd_nrecs ?	\
-	(((desc)->dtepd_nrecs - 1) * sizeof (dtrace_recdesc_t)) : 0))
+																	 (((desc)->dtepd_nrecs - 1) * sizeof (dtrace_recdesc_t)) : 0))
 
 #define	DTRACE_SIZEOF_AGGDESC(desc)				\
 	(sizeof (dtrace_aggdesc_t) + ((desc)->dtagd_nrecs ?	\
-	(((desc)->dtagd_nrecs - 1) * sizeof (dtrace_recdesc_t)) : 0))
-
-/*
- * DTrace Option Interface
- *
- * Run-time DTrace options are set and retrieved via DOF_SECT_OPTDESC sections
- * in a DOF image.  The dof_optdesc structure contains an option identifier and
- * an option value.  The valid option identifiers are found below; the mapping
- * between option identifiers and option identifying strings is maintained at
- * user-level.  Note that the value of DTRACEOPT_UNSET is such that all of the
- * following are potentially valid option values:  all positive integers, zero
- * and negative one.  Some options (notably "bufpolicy" and "bufresize") take
- * predefined tokens as their values; these are defined with
- * DTRACEOPT_{option}_{token}.
- */
+																(((desc)->dtagd_nrecs - 1) * sizeof (dtrace_recdesc_t)) : 0))
+
+	/*
+	 * DTrace Option Interface
+	 *
+	 * Run-time DTrace options are set and retrieved via DOF_SECT_OPTDESC sections
+	 * in a DOF image.  The dof_optdesc structure contains an option identifier and
+	 * an option value.  The valid option identifiers are found below; the mapping
+	 * between option identifiers and option identifying strings is maintained at
+	 * user-level.  Note that the value of DTRACEOPT_UNSET is such that all of the
+	 * following are potentially valid option values:  all positive integers, zero
+	 * and negative one.  Some options (notably "bufpolicy" and "bufresize") take
+	 * predefined tokens as their values; these are defined with
+	 * DTRACEOPT_{option}_{token}.
+	 */
 #define	DTRACEOPT_BUFSIZE	0	/* buffer size */
 #define	DTRACEOPT_BUFPOLICY	1	/* buffer policy */
 #define	DTRACEOPT_DYNVARSIZE	2	/* dynamic variable size */
@@ -1023,12 +1019,9 @@
 #define	DTRACEOPT_AGGSORTREV	24	/* reverse-sort aggregations */
 #define	DTRACEOPT_AGGSORTPOS	25	/* agg. position to sort on */
 #define	DTRACEOPT_AGGSORTKEYPOS	26	/* agg. key position to sort on */
-<<<<<<< HEAD
-#define	DTRACEOPT_ZONE		27	/* zone in which to enable probes */
-=======
 #define	DTRACEOPT_TEMPORAL	27	/* temporally ordered output */
->>>>>>> 5ada8a07
 #define	DTRACEOPT_MAX		28	/* number of options */
+#define	DTRACEOPT_ZONE		29	/* zone in which to enable probes */
 
 #define	DTRACEOPT_UNSET		(dtrace_optval_t)-2	/* unset option */
 
