--- conflicted
+++ resolved
@@ -20,11 +20,7 @@
  */
 /*
  * Copyright (c) 1993, 2010, Oracle and/or its affiliates. All rights reserved.
-<<<<<<< HEAD
- * Copyright (c) 201&, Joyent, Inc.  All rights reserved.
-=======
  * Copyright (c) 2017, Joyent, Inc.  All rights reserved.
->>>>>>> 088d69f8
  */
 
 #include <sys/types.h>
