/*
 * CDDL HEADER START
 *
 * The contents of this file are subject to the terms of the
 * Common Development and Distribution License (the "License").
 * You may not use this file except in compliance with the License.
 *
 * You can obtain a copy of the license at usr/src/OPENSOLARIS.LICENSE
 * or http://www.opensolaris.org/os/licensing.
 * See the License for the specific language governing permissions
 * and limitations under the License.
 *
 * When distributing Covered Code, include this CDDL HEADER in each
 * file and include the License file at usr/src/OPENSOLARIS.LICENSE.
 * If applicable, add the following below this CDDL HEADER, with the
 * fields enclosed by brackets "[]" replaced with your own identifying
 * information: Portions Copyright [yyyy] [name of copyright owner]
 *
 * CDDL HEADER END
 */

/*
 * Copyright (c) 2004, 2010, Oracle and/or its affiliates. All rights reserved.
 * Copyright (c) 2012, Joyent, Inc.  All rights reserverd.
 */

/*
 * To understand the present state of interrupt handling on i86pc, we must
 * first consider the history of interrupt controllers and our way of handling
 * interrupts.
 *
 * History of Interrupt Controllers on i86pc
 * -----------------------------------------
 *
 *    Intel 8259 and 8259A
 *
 * The first interrupt controller that attained widespread use on i86pc was
 * the Intel 8259(A) Programmable Interrupt Controller that first saw use with
 * the 8086. It took up to 8 interrupt sources and combined them into one
 * output wire. Up to 8 8259s could be slaved together providing up to 64 IRQs.
 * With the switch to the 8259A, level mode interrupts became possible. For a
 * long time on i86pc the 8259A was the only way to handle interrupts and it
 * had its own set of quirks. The 8259A and its corresponding interval timer
 * the 8254 are programmed using outb and inb instructions.
 *
 *    Intel Advanced Programmable Interrupt Controller (APIC)
 *
 * Starting around the time of the introduction of the P6 family
 * microarchitecture (i686) Intel introduced a new interrupt controller.
 * Instead of having the series of slaved 8259A devices, Intel opted to outfit
 * each processor with a Local APIC (lapic) and to outfit the system with at
 * least one, but potentially more, I/O APICs (ioapic). The lapics and ioapics
 * initially communicated over a dedicated bus, but this has since been
 * replaced. Each physical core and even hyperthread currently contains its
 * own local apic, which is not shared. There are a few exceptions for
 * hyperthreads, but that does not usually concern us.
 *
 * Instead of talking directly to 8259 for status, sending End Of Interrupt
 * (EOI), etc. a microprocessor now communicates directly to the lapic. This
 * also allows for each microprocessor to be able to have independent controls.
 * The programming method is different from the 8259. Consumers map the lapic
 * registers into uncacheable memory to read and manipulate the state.
 *
 * The number of addressable interrupt vectors was increased to 256. However
 * vectors 0-31 are reserved for the processor exception handling, leaving the
 * remaining vectors for general use. In addition to hardware generated
 * interrupts, the lapic provides a way for generating inter-processor
 * interrupts (IPI) which are the basis for CPU cross calls and CPU pokes.
 *
 * AMD ended up implementing the Intel APIC architecture in lieu of their work
 * with Cyrix.
 *
 *    Intel x2apic
 *
 * The x2apic is an extension to the lapic which started showing up around the
 * same time as the Sandy Bridge chipsets. It provides a new programming mode
 * as well as new features. The goal of the x2apic is to solve a few problems
 * with the previous generation of lapic and the x2apic is backwards compatible
 * with the previous programming and model. The only downsides to using the
<<<<<<< HEAD
 * backward compatibility is that you not able to take advantage of the new
=======
 * backwards compatibility is that you are not able to take advantage of the new
>>>>>>> 87c72343
 * x2apic features.
 *
 *    o The APIC ID is increased from an 8-bit value to a 32-bit value. This
 *    increases the maximum number of addressable physical processors beyond
 *    256. This new ID is assembled in a similar manner as the information that
 *    is obtainable by the extended cpuid topology leaves.
 *
 *    o A new means of generating IPIs was introduced.
 *
 *    o Instead of memory mapping the registers, the x2apic only allows for
 *    programming it through a series of wrmsrs. This has important semantic
 *    side effects. Recall that the registers were previously all mapped to
 *    uncachable memory which meant that all operations to the local apic were
 *    serializing instructions. With the switch to using wrmsrs this has been
 *    relaxed and these operations can no longer be assumed to be serializing
 *    instructions.
 *
 * Note for the rest of this we are only going to concern ourselves with the
 * apic and x2apic which practically all of i86pc has been using now for
 * quite some time.
 *
 * Interrupt Priority Levels
 * -------------------------
 *
 * On i86pc systems there are a total of fifteen interrupt priority levels
 * (ipls) which range from 1-15. Level 0 is for normal processing and
 * non-interrupt processing. To manipulate these values the family of spl
 * functions (which date back to UNIX on the PDP-11) are used. Specifically,
 * splr() to raise the priority level and splx() to lower it. One should not
 * generally call setspl() directly.
 *
 * Both i86pc and the supported SPARC platforms honor the same conventions for
 * the meaning behind these IPLs. The most important IPL is the platform's
 * LOCK_LEVEL (0xa on i86pc). If a thread is above LOCK_LEVEL it _must_ not
 * sleep on any synchronization object. The only allowed synchronization
 * primitive is a mutex that has been specifically initialized to be a spin
 * lock (see mutex_init(9F)). Another important level is DISP_LEVEL (0xb on
 * i86pc). You must be at DISP_LEVEL if you want to control the dispatcher.
 * The XC_HI_PIL is the highest level (0xf) and is used during cross-calls.
 *
 * Each interrupt that is registered in the system fires at a specific IPL.
 * Generally most interrupts fire below LOCK_LEVEL.
 *
 * PSM Drivers
 * -----------
 *
<<<<<<< HEAD
 * We currently have three sets of PSM drivers available. uppc, pcplusmp, and
 * apix. uppc (uni-processor PC) is the original driver that interacts with the
 * 8259A and 8254. In general, it is not used anymore given the prevalence of
 * the apic.
=======
 * We currently have three sets of PSM (platform specific module) drivers
 * available. uppc, pcplusmp, and apix. uppc (uni-processor PC) is the original
 * driver that interacts with the 8259A and 8254. In general, it is not used
 * anymore given the prevalence of the apic.
>>>>>>> 87c72343
 *
 * The system prefers to use the apix driver over the pcplusmp driver. The apix
 * driver requires HW support for an x2apic. If there is no x2apic HW, apix
 * will not be used. In general we prefer using the apix driver over the
 * pcplusmp driver because it gives us much more flexibility with respect to
 * interrupts. In the apix driver each local apic has its own independent set
 * of  interrupts, whereas the pcplusmp driver only has a single global set of
 * interrupts. This is why pcplusmp only supports a finite number of interrupts
 * per IPL -- generally 16, often less. The apix driver supports using either
 * the x2apic or the local apic programing modes. The programming mode does not
 * change the number of interrupts available, just the number of processors
 * that we can address. For the apix driver, the x2apic mode is enabled if the
 * system supports interrupt re-mapping, otherwise the module manages the
 * x2apic in local mode.
 *
 * When there is no x2apic present, we default back to the pcplusmp PSM driver.
 * In general, this is not problematic unless you have more than 256
 * processors in the machine or you do not have enough interrupts available.
 *
 * Controlling Interrupt Generation on i86pc
 * -----------------------------------------
 *
 * There are two different ways to manipulate which interrupts will be
 * generated on i86pc. Each offers different degrees of control.
 *
 * The first is through the flags register (eflags and rflags on i386 and amd64
 * respectively). The IF bit determines whether or not interrupts are enabled
 * or disabled. This is manipulated in one of several ways. The most common way
 * is through the cli and sti instructions. These clear the IF flag and set it,
 * respectively, for the current processor. The other common way is through the
 * use of the intr_clear and intr_restore functions.
 *
 * Assuming interrupts are not blocked by the IF flag, then the second form is
 * through the Processor-Priority Register (PPR). The PPR is used to determine
 * whether or not a pending interrupt should be delivered. If the ipl of the
 * new interrupt is higher than the current value in the PPR, then the lapic
 * will either deliver it immediately (if interrupts are not in progress) or it
 * will deliver it once the current interrupt processing has issued an EOI. The
 * highest unmasked interrupt will be the one delivered.
 *
 * The PPR register is based upon the max of the following two registers in the
<<<<<<< HEAD
 * lapic, The TPR register (also known as CR8 on amd64) that can be used to
=======
 * lapic, the TPR register (also known as CR8 on amd64) that can be used to
>>>>>>> 87c72343
 * mask interrupt levels, and the current vector. Because the pcplusmp module
 * always sets TPR appropriately early in the do_interrupt path, we can usually
 * just think that the PPR is the TPR. The pcplusmp module also issues an EOI
 * once it has set the TPR, so higher priority interrupts can come in while
 * we're servicing a lower priority interrupt.
 *
 * Handling Interrupts
 * -------------------
 *
 * Interrupts can be broken down into three categories based on priority and
 * source:
 *
 *   o High level interrupts
 *   o Low level hardware interrupts
 *   o Low level software interrupts
 *
 *   High Level Interrupts
 *
 * High level interrupts encompasses both hardware-sourced and software-sourced
 * interrupts. Examples of high level hardware interrupts include the serial
 * console. High level software-sourced interrupts are still delivered through
 * the local apic through IPIs. This is primarily cross calls.
 *
 * When a high level interrupt comes in, we will raise the SPL and then pin the
 * current lwp to the processor. We will use its lwp, but our own interrupt
 * stack and process the high level interrupt in-situ. These handlers are
 * designed to be very short in nature and cannot go to sleep, only block on a
 * spin lock. If the interrupt has a lot of work to do, it must generate a
 * low-priority software interrupt that will be processed later.
 *
 *   Low level hardware interrupts
 *
 * Low level hardware interrupts start off like their high-level cousins. The
 * current CPU contains a number of kernel threads (kthread_t) that can be used
 * to process low level interrupts. These are shared between both low level
<<<<<<< HEAD
 * hardware and software interrupts. Note that we while we run with our
=======
 * hardware and software interrupts. Note that while we run with our
>>>>>>> 87c72343
 * kthread_t, we borrow the pinned threads lwp_t until such a time as we hit a
 * synchronization object. If we hit one and need to sleep, then the scheduler
 * will instead create the rest of what we need.
 *
 *   Low level software interrupts
 *
 * Low level software interrupts are handled in a similar way as hardware
 * interrupts, but the notification vector is different. Each CPU has a bitmask
 * of pending software interrupts. We can notify a CPU to process software
 * interrupts through a specific trap vector as well as through several
<<<<<<< HEAD
 * checks that are performed throughout the code. Thse checks will look at
=======
 * checks that are performed throughout the code. These checks will look at
>>>>>>> 87c72343
 * processing software interrupts as we lower our spl.
 *
 * We attempt to process the highest pending software interrupt that we can
 * which is greater than our current IPL. If none currently exist, then we move
 * on. We process a software interrupt in a similar fashion to a hardware
 * interrupt.
 *
 * Traditional Interrupt Flow
 * --------------------------
 *
 * The following diagram tracks the flow of the traditional uppc and pcplusmp
 * interrupt handlers. The apix driver has its own version of do_interrupt().
 * We come into the interrupt handler with all interrupts masked by the IF
 * flag. This is because we set up the handler using an interrupt-gate, which
<<<<<<< HEAD
 * is defined architectuarlly to have cleared the IF flag for us.
=======
 * is defined architecturally to have cleared the IF flag for us.
>>>>>>> 87c72343
 *
 * +--------------+    +----------------+    +-----------+
 * | _interrupt() |--->| do_interrupt() |--->| *setlvl() |
 * +--------------+    +----------------+    +-----------+
 *                       |      |     |
 *                       |      |     |
 *              low-level|      |     | softint
 *                HW int |      |     +---------------------------------------+
 * +--------------+      |      |                                             |
 * | intr_thread_ |<-----+      | hi-level int                                |
 * | prolog()     |             |    +----------+                             |
 * +--------------+             +--->| hilevel_ |      Not on intr stack      |
 *       |                           | intr_    |-----------------+           |
 *       |                           | prolog() |                 |           |
 * +------------+                    +----------+                 |           |
 * | switch_sp_ |                        | On intr                v           |
 * | and_call() |                        | Stack          +------------+      |
 * +------------+                        |                | switch_sp_ |      |
 *       |                               v                | and_call() |      |
 *       v                             +-----------+      +------------+      |
 * +-----------+                       | dispatch_ |             |            |
 * | dispatch_ |   +-------------------| hilevel() |<------------+            |
 * | hardint() |   |                   +-----------+                          |
 * +-----------+   |                                                          |
 *       |         v                                                          |
 *       |     +-----+  +----------------------+  +-----+  hi-level           |
 *       +---->| sti |->| av_dispatch_autovect |->| cli |---------+           |
 *             +-----+  +----------------------+  +-----+         |           |
 *                                |                |              |           |
 *                                v                |              |           |
 *                         +----------+            |              |           |
 *                         | for each |            |              |           |
 *                         | handler  |            |              |           |
 *                         |  *intr() |            |              v           |
 * +--------------+        +----------+            |      +----------------+  |
 * | intr_thread_ |                      low-level |      | hilevel_intr_  |  |
 * | epilog()     |<-------------------------------+      | epilog()       |  |
 * +--------------+                                       +----------------+  |
 *   |       |                                                   |            |
 *   |       +----------------------v      v---------------------+            |
 *   |                           +------------+                               |
 *   |   +---------------------->| *setlvlx() |                               |
 *   |   |                       +------------+                               |
 *   |   |                              |                                     |
 *   |   |                              v                                     |
 *   |   |      +--------+     +------------------+      +-------------+      |
 *   |   |      | return |<----| softint pending? |----->| dosoftint() |<-----+
 *   |   |      +--------+  no +------------------+ yes  +-------------+
 *   |   |           ^                                      |     |
 *   |   |           |  softint pil too low                 |     |
 *   |   |           +--------------------------------------+     |
 *   |   |                                                        v
 *   |   |    +-----------+      +------------+          +-----------+
 *   |   |    | dispatch_ |<-----| switch_sp_ |<---------| *setspl() |
 *   |   |    | softint() |      | and_call() |          +-----------+
 *   |   |    +-----------+      +------------+
 *   |   |        |
 *   |   |        v
 *   |   |      +-----+  +----------------------+  +-----+  +------------+
 *   |   |      | sti |->| av_dispatch_autovect |->| cli |->| dosoftint_ |
 *   |   |      +-----+  +----------------------+  +-----+  | epilog()   |
 *   |   |                                                  +------------+
 *   |   |                                                    |     |
 *   |   +----------------------------------------------------+     |
 *   v                                                              |
 * +-----------+                                                    |
 * | interrupt |                                                    |
 * | thread    |<---------------------------------------------------+
 * | blocked   |
 * +-----------+
 *      |
 *      v
 *  +----------------+  +------------+  +-----------+  +-------+  +---------+
 *  | set_base_spl() |->| *setlvlx() |->| splhigh() |->| sti() |->| swtch() |
 *  +----------------+  +------------+  +-----------+  +-------+  +---------+
 *
 *    Calls made on Interrupt Stacks and Epilogue routines
 *
 * We use the switch_sp_and_call() assembly routine to switch our sp to the
 * interrupt stacks and then call the appropriate dispatch function. In the
 * case of interrupts which may block, softints and hardints, we always ensure
 * that we are still on the interrupt thread when we call the epilog routine.
 * This is not just important, it's necessary. If the interrupt thread blocked,
 * we won't return from our switch_sp_and_call() function and instead we'll go
 * through and set ourselves up to swtch() directly.
 *
 * New Interrupt Flow
 * ------------------
 *
 * The apix module has its own interrupt path. This is done for various
 * reasons. The first is that rather than having global interrupt vectors, we
 * now have per-cpu vectors.
 *
 * The other substantial change is that the apix design does not use the TPR to
 * mask interrupts below the current level. In fact, except for one special
 * case, it does not use the TPR at all. Instead, it only uses the IF flag
 * (cli/sti) to either block all interrupts or allow any interrupts to come in.
 * The design is such that when interrupts are allowed to come in, if we are
 * currently servicing a higher priority interupt, the new interrupt is treated
 * as pending and serviced later. Specifically, in the pcplusmp module's
<<<<<<< HEAD
 * apic_intr_enter function the code masks interrupts at or below the current
 * IPL using the TPR before sending EOI, whereas the apix module's
 * apix_intr_enter function simply sends EOI.
=======
 * apic_intr_enter() the code masks interrupts at or below the current
 * IPL using the TPR before sending EOI, whereas the apix module's
 * apix_intr_enter() simply sends EOI.
>>>>>>> 87c72343
 *
 * The one special case where the apix code uses the TPR is when it calls
 * through the apic_reg_ops function pointer apic_write_task_reg in
 * apix_init_intr() to initially mask all levels and then finally to enable all
 * levels.
 *
 * Recall that we come into the interrupt handler with all interrupts masked
 * by the IF flag. This is because we set up the handler using an
<<<<<<< HEAD
 * interrupt-gate which is defined architectuarlly to have cleared the IF flag
=======
 * interrupt-gate which is defined architecturally to have cleared the IF flag
>>>>>>> 87c72343
 * for us.
 *
 * +--------------+    +---------------------+
 * | _interrupt() |--->| apix_do_interrupt() |
 * +--------------+    +---------------------+
 *                               |
 *                hard int? +----+--------+ softint?
 *                          |             | (but no low-level looping)
 *                   +-----------+        |
 *                   | *setlvl() |        |
 * +---------+       +-----------+        +----------------------------------+
 * |apix_add_|    check IPL |                                                |
 * |pending_ |<-------------+------+----------------------+                  |
 * |hardint()|        low-level int|          hi-level int|                  |
 * +---------+                     v                      v                  |
 *     | check IPL       +-----------------+     +---------------+           |
 *  +--+-----+           | apix_intr_      |     | apix_hilevel_ |           |
 *  |        |           | thread_prolog() |     | intr_prolog() |           |
 *  |      return        +-----------------+     +---------------+           |
 *  |                         |                    | On intr                 |
 *  |                   +------------+             | stack?  +------------+  |
 *  |                   | switch_sp_ |             +---------| switch_sp_ |  |
 *  |                   | and_call() |             |         | and_call() |  |
 *  |                   +------------+             |         +------------+  |
 *  |                         |                    |          |              |
 *  |                   +----------------+     +----------------+            |
 *  |                   | apix_dispatch_ |     | apix_dispatch_ |            |
 *  |                   | lowlevel()     |     | hilevel()      |            |
 *  |                   +----------------+     +----------------+            |
 *  |                                |             |                         |
 *  |                                v             v                         |
 *  |                       +-------------------------+                      |
 *  |                       |apix_dispatch_by_vector()|----+                 |
 *  |                       +-------------------------+    |                 |
 *  |               !XC_HI_PIL|         |         |        |                 |
 *  |                       +---+   +-------+   +---+      |                 |
 *  |                       |sti|   |*intr()|   |cli|      |                 |
 *  |                       +---+   +-------+   +---+      |  hi-level?      |
 *  |                          +---------------------------+----+            |
 *  |                          v                low-level?      v            |
 *  |                  +----------------+               +----------------+   |
 *  |                  | apix_intr_     |               | apix_hilevel_  |   |
 *  |                  | thread_epilog()|               | intr_epilog()  |   |
 *  |                  +----------------+               +----------------+   |
 *  |                          |                                |            |
 *  |        v-----------------+--------------------------------+            |
 *  |  +------------+                                                        |
 *  |  | *setlvlx() |   +----------------------------------------------------+
 *  |  +------------+   |
 *  |      |            |            +--------------------------------+ low
 *  v      v     v------+            v                                | level
 * +------------------+      +------------------+      +-----------+  | pending?
 * | apix_do_pending_ |----->| apix_do_pending_ |----->| apix_do_  |--+
 * | hilevel()        |      | hardint()        |      | softint() |  |
 * +------------------+      +------------------+      +-----------+    return
 *     |                       |                         |
 *     | while pending         | while pending           | while pending
 *     | hi-level              | low-level               | softint
 *     |                       |                         |
 *  +---------------+        +-----------------+       +-----------------+
 *  | apix_hilevel_ |        | apix_intr_      |       | apix_do_        |
 *  | intr_prolog() |        | thread_prolog() |       | softint_prolog()|
 *  +---------------+        +-----------------+       +-----------------+
 *     | On intr                       |                      |
 *     | stack? +------------+    +------------+        +------------+
 *     +--------| switch_sp_ |    | switch_sp_ |        | switch_sp_ |
 *     |        | and_call() |    | and_call() |        | and_call() |
 *     |        +------------+    +------------+        +------------+
 *     |           |                   |                      |
 *  +------------------+   +------------------+   +------------------------+
 *  | apix_dispatch_   |   | apix_dispatch_   |   | apix_dispatch_softint()|
 *  | pending_hilevel()|   | pending_hardint()|   +------------------------+
 *  +------------------+   +------------------+      |    |      |      |
 *    |         |           |         |              |    |      |      |
 *    | +----------------+  | +----------------+     |    |      |      |
 *    | | apix_hilevel_  |  | | apix_intr_     |     |    |      |      |
 *    | | intr_epilog()  |  | | thread_epilog()|     |    |      |      |
 *    | +----------------+  | +----------------+     |    |      |      |
 *    |         |           |       |                |    |      |      |
 *    |   +------------+    |  +----------+   +------+    |      |      |
 *    |   | *setlvlx() |    |  |*setlvlx()|   |           |      |      |
 *    |   +------------+    |  +----------+   |   +----------+   |   +---------+
 *    |                     |               +---+ |av_       | +---+ |apix_do_ |
 * +---------------------------------+      |sti| |dispatch_ | |cli| |softint_ |
 * | apix_dispatch_pending_autovect()|      +---+ |softvect()| +---+ |epilog() |
 * +---------------------------------+            +----------+       +---------+
 *  |!XC_HI_PIL  |       |         |                    |
 * +---+  +-------+    +---+  +----------+          +-------+
 * |sti|  |*intr()|    |cli|  |apix_post_|          |*intr()|
 * +---+  +-------+    +---+  |hardint() |          +-------+
 *                            +----------+
 */

#include <sys/cpuvar.h>
#include <sys/cpu_event.h>
#include <sys/regset.h>
#include <sys/psw.h>
#include <sys/types.h>
#include <sys/thread.h>
#include <sys/systm.h>
#include <sys/segments.h>
#include <sys/pcb.h>
#include <sys/trap.h>
#include <sys/ftrace.h>
#include <sys/traptrace.h>
#include <sys/clock.h>
#include <sys/panic.h>
#include <sys/disp.h>
#include <vm/seg_kp.h>
#include <sys/stack.h>
#include <sys/sysmacros.h>
#include <sys/cmn_err.h>
#include <sys/kstat.h>
#include <sys/smp_impldefs.h>
#include <sys/pool_pset.h>
#include <sys/zone.h>
#include <sys/bitmap.h>
#include <sys/archsystm.h>
#include <sys/machsystm.h>
#include <sys/ontrap.h>
#include <sys/x86_archext.h>
#include <sys/promif.h>
#include <vm/hat_i86.h>
#if defined(__xpv)
#include <sys/hypervisor.h>
#endif


#if defined(__xpv) && defined(DEBUG)

/*
 * This panic message is intended as an aid to interrupt debugging.
 *
 * The associated assertion tests the condition of enabling
 * events when events are already enabled.  The implication
 * being that whatever code the programmer thought was
 * protected by having events disabled until the second
 * enable happened really wasn't protected at all ..
 */

int stistipanic = 1;	/* controls the debug panic check */
const char *stistimsg = "stisti";
ulong_t laststi[NCPU];

/*
 * This variable tracks the last place events were disabled on each cpu
 * it assists in debugging when asserts that interrupts are enabled trip.
 */
ulong_t lastcli[NCPU];

#endif

void do_interrupt(struct regs *rp, trap_trace_rec_t *ttp);

void (*do_interrupt_common)(struct regs *, trap_trace_rec_t *) = do_interrupt;
uintptr_t (*get_intr_handler)(int, short) = NULL;

/*
 * Set cpu's base SPL level to the highest active interrupt level
 */
void
set_base_spl(void)
{
	struct cpu *cpu = CPU;
	uint16_t active = (uint16_t)cpu->cpu_intr_actv;

	cpu->cpu_base_spl = active == 0 ? 0 : bsrw_insn(active);
}

/*
 * Do all the work necessary to set up the cpu and thread structures
 * to dispatch a high-level interrupt.
 *
 * Returns 0 if we're -not- already on the high-level interrupt stack,
 * (and *must* switch to it), non-zero if we are already on that stack.
 *
 * Called with interrupts masked.
 * The 'pil' is already set to the appropriate level for rp->r_trapno.
 */
static int
hilevel_intr_prolog(struct cpu *cpu, uint_t pil, uint_t oldpil, struct regs *rp)
{
	struct machcpu *mcpu = &cpu->cpu_m;
	uint_t mask;
	hrtime_t intrtime;
	hrtime_t now = tsc_read();

	ASSERT(pil > LOCK_LEVEL);

	if (pil == CBE_HIGH_PIL) {
		cpu->cpu_profile_pil = oldpil;
		if (USERMODE(rp->r_cs)) {
			cpu->cpu_profile_pc = 0;
			cpu->cpu_profile_upc = rp->r_pc;
			cpu->cpu_cpcprofile_pc = 0;
			cpu->cpu_cpcprofile_upc = rp->r_pc;
		} else {
			cpu->cpu_profile_pc = rp->r_pc;
			cpu->cpu_profile_upc = 0;
			cpu->cpu_cpcprofile_pc = rp->r_pc;
			cpu->cpu_cpcprofile_upc = 0;
		}
	}

	mask = cpu->cpu_intr_actv & CPU_INTR_ACTV_HIGH_LEVEL_MASK;
	if (mask != 0) {
		int nestpil;

		/*
		 * We have interrupted another high-level interrupt.
		 * Load starting timestamp, compute interval, update
		 * cumulative counter.
		 */
		nestpil = bsrw_insn((uint16_t)mask);
		ASSERT(nestpil < pil);
		intrtime = now -
		    mcpu->pil_high_start[nestpil - (LOCK_LEVEL + 1)];
		mcpu->intrstat[nestpil][0] += intrtime;
		cpu->cpu_intracct[cpu->cpu_mstate] += intrtime;
		/*
		 * Another high-level interrupt is active below this one, so
		 * there is no need to check for an interrupt thread.  That
		 * will be done by the lowest priority high-level interrupt
		 * active.
		 */
	} else {
		kthread_t *t = cpu->cpu_thread;

		/*
		 * See if we are interrupting a low-level interrupt thread.
		 * If so, account for its time slice only if its time stamp
		 * is non-zero.
		 */
		if ((t->t_flag & T_INTR_THREAD) != 0 && t->t_intr_start != 0) {
			intrtime = now - t->t_intr_start;
			mcpu->intrstat[t->t_pil][0] += intrtime;
			cpu->cpu_intracct[cpu->cpu_mstate] += intrtime;
			t->t_intr_start = 0;
		}
	}

	/*
	 * Store starting timestamp in CPU structure for this PIL.
	 */
	mcpu->pil_high_start[pil - (LOCK_LEVEL + 1)] = now;

	ASSERT((cpu->cpu_intr_actv & (1 << pil)) == 0);

	if (pil == 15) {
		/*
		 * To support reentrant level 15 interrupts, we maintain a
		 * recursion count in the top half of cpu_intr_actv.  Only
		 * when this count hits zero do we clear the PIL 15 bit from
		 * the lower half of cpu_intr_actv.
		 */
		uint16_t *refcntp = (uint16_t *)&cpu->cpu_intr_actv + 1;
		(*refcntp)++;
	}

	mask = cpu->cpu_intr_actv;

	cpu->cpu_intr_actv |= (1 << pil);

	return (mask & CPU_INTR_ACTV_HIGH_LEVEL_MASK);
}

/*
 * Does most of the work of returning from a high level interrupt.
 *
 * Returns 0 if there are no more high level interrupts (in which
 * case we must switch back to the interrupted thread stack) or
 * non-zero if there are more (in which case we should stay on it).
 *
 * Called with interrupts masked
 */
static int
hilevel_intr_epilog(struct cpu *cpu, uint_t pil, uint_t oldpil, uint_t vecnum)
{
	struct machcpu *mcpu = &cpu->cpu_m;
	uint_t mask;
	hrtime_t intrtime;
	hrtime_t now = tsc_read();

	ASSERT(mcpu->mcpu_pri == pil);

	cpu->cpu_stats.sys.intr[pil - 1]++;

	ASSERT(cpu->cpu_intr_actv & (1 << pil));

	if (pil == 15) {
		/*
		 * To support reentrant level 15 interrupts, we maintain a
		 * recursion count in the top half of cpu_intr_actv.  Only
		 * when this count hits zero do we clear the PIL 15 bit from
		 * the lower half of cpu_intr_actv.
		 */
		uint16_t *refcntp = (uint16_t *)&cpu->cpu_intr_actv + 1;

		ASSERT(*refcntp > 0);

		if (--(*refcntp) == 0)
			cpu->cpu_intr_actv &= ~(1 << pil);
	} else {
		cpu->cpu_intr_actv &= ~(1 << pil);
	}

	ASSERT(mcpu->pil_high_start[pil - (LOCK_LEVEL + 1)] != 0);

	intrtime = now - mcpu->pil_high_start[pil - (LOCK_LEVEL + 1)];
	mcpu->intrstat[pil][0] += intrtime;
	cpu->cpu_intracct[cpu->cpu_mstate] += intrtime;

	/*
	 * Check for lower-pil nested high-level interrupt beneath
	 * current one.  If so, place a starting timestamp in its
	 * pil_high_start entry.
	 */
	mask = cpu->cpu_intr_actv & CPU_INTR_ACTV_HIGH_LEVEL_MASK;
	if (mask != 0) {
		int nestpil;

		/*
		 * find PIL of nested interrupt
		 */
		nestpil = bsrw_insn((uint16_t)mask);
		ASSERT(nestpil < pil);
		mcpu->pil_high_start[nestpil - (LOCK_LEVEL + 1)] = now;
		/*
		 * (Another high-level interrupt is active below this one,
		 * so there is no need to check for an interrupt
		 * thread.  That will be done by the lowest priority
		 * high-level interrupt active.)
		 */
	} else {
		/*
		 * Check to see if there is a low-level interrupt active.
		 * If so, place a starting timestamp in the thread
		 * structure.
		 */
		kthread_t *t = cpu->cpu_thread;

		if (t->t_flag & T_INTR_THREAD)
			t->t_intr_start = now;
	}

	mcpu->mcpu_pri = oldpil;
	(void) (*setlvlx)(oldpil, vecnum);

	return (cpu->cpu_intr_actv & CPU_INTR_ACTV_HIGH_LEVEL_MASK);
}

/*
 * Set up the cpu, thread and interrupt thread structures for
 * executing an interrupt thread.  The new stack pointer of the
 * interrupt thread (which *must* be switched to) is returned.
 */
static caddr_t
intr_thread_prolog(struct cpu *cpu, caddr_t stackptr, uint_t pil)
{
	struct machcpu *mcpu = &cpu->cpu_m;
	kthread_t *t, *volatile it;
	hrtime_t now = tsc_read();

	ASSERT(pil > 0);
	ASSERT((cpu->cpu_intr_actv & (1 << pil)) == 0);
	cpu->cpu_intr_actv |= (1 << pil);

	/*
	 * Get set to run an interrupt thread.
	 * There should always be an interrupt thread, since we
	 * allocate one for each level on each CPU.
	 *
	 * t_intr_start could be zero due to cpu_intr_swtch_enter.
	 */
	t = cpu->cpu_thread;
	if ((t->t_flag & T_INTR_THREAD) && t->t_intr_start != 0) {
		hrtime_t intrtime = now - t->t_intr_start;
		mcpu->intrstat[t->t_pil][0] += intrtime;
		cpu->cpu_intracct[cpu->cpu_mstate] += intrtime;
		t->t_intr_start = 0;
	}

	ASSERT(SA((uintptr_t)stackptr) == (uintptr_t)stackptr);

	t->t_sp = (uintptr_t)stackptr;	/* mark stack in curthread for resume */

	/*
	 * unlink the interrupt thread off the cpu
	 *
	 * Note that the code in kcpc_overflow_intr -relies- on the
	 * ordering of events here - in particular that t->t_lwp of
	 * the interrupt thread is set to the pinned thread *before*
	 * curthread is changed.
	 */
	it = cpu->cpu_intr_thread;
	cpu->cpu_intr_thread = it->t_link;
	it->t_intr = t;
	it->t_lwp = t->t_lwp;

	/*
	 * (threads on the interrupt thread free list could have state
	 * preset to TS_ONPROC, but it helps in debugging if
	 * they're TS_FREE.)
	 */
	it->t_state = TS_ONPROC;

	cpu->cpu_thread = it;		/* new curthread on this cpu */
	it->t_pil = (uchar_t)pil;
	it->t_pri = intr_pri + (pri_t)pil;
	it->t_intr_start = now;

	return (it->t_stk);
}


#ifdef DEBUG
int intr_thread_cnt;
#endif

/*
 * Called with interrupts disabled
 */
static void
intr_thread_epilog(struct cpu *cpu, uint_t vec, uint_t oldpil)
{
	struct machcpu *mcpu = &cpu->cpu_m;
	kthread_t *t;
	kthread_t *it = cpu->cpu_thread;	/* curthread */
	uint_t pil, basespl;
	hrtime_t intrtime;
	hrtime_t now = tsc_read();

	pil = it->t_pil;
	cpu->cpu_stats.sys.intr[pil - 1]++;

	ASSERT(it->t_intr_start != 0);
	intrtime = now - it->t_intr_start;
	mcpu->intrstat[pil][0] += intrtime;
	cpu->cpu_intracct[cpu->cpu_mstate] += intrtime;

	ASSERT(cpu->cpu_intr_actv & (1 << pil));
	cpu->cpu_intr_actv &= ~(1 << pil);

	/*
	 * If there is still an interrupted thread underneath this one
	 * then the interrupt was never blocked and the return is
	 * fairly simple.  Otherwise it isn't.
	 */
	if ((t = it->t_intr) == NULL) {
		/*
		 * The interrupted thread is no longer pinned underneath
		 * the interrupt thread.  This means the interrupt must
		 * have blocked, and the interrupted thread has been
		 * unpinned, and has probably been running around the
		 * system for a while.
		 *
		 * Since there is no longer a thread under this one, put
		 * this interrupt thread back on the CPU's free list and
		 * resume the idle thread which will dispatch the next
		 * thread to run.
		 */
#ifdef DEBUG
		intr_thread_cnt++;
#endif
		cpu->cpu_stats.sys.intrblk++;
		/*
		 * Set CPU's base SPL based on active interrupts bitmask
		 */
		set_base_spl();
		basespl = cpu->cpu_base_spl;
		mcpu->mcpu_pri = basespl;
		(*setlvlx)(basespl, vec);
		(void) splhigh();
		sti();
		it->t_state = TS_FREE;
		/*
		 * Return interrupt thread to pool
		 */
		it->t_link = cpu->cpu_intr_thread;
		cpu->cpu_intr_thread = it;
		swtch();
		panic("intr_thread_epilog: swtch returned");
		/*NOTREACHED*/
	}

	/*
	 * Return interrupt thread to the pool
	 */
	it->t_link = cpu->cpu_intr_thread;
	cpu->cpu_intr_thread = it;
	it->t_state = TS_FREE;

	basespl = cpu->cpu_base_spl;
	pil = MAX(oldpil, basespl);
	mcpu->mcpu_pri = pil;
	(*setlvlx)(pil, vec);
	t->t_intr_start = now;
	cpu->cpu_thread = t;
}

/*
 * intr_get_time() is a resource for interrupt handlers to determine how
 * much time has been spent handling the current interrupt. Such a function
 * is needed because higher level interrupts can arrive during the
 * processing of an interrupt.  intr_get_time() only returns time spent in the
 * current interrupt handler.
 *
 * The caller must be calling from an interrupt handler running at a pil
 * below or at lock level. Timings are not provided for high-level
 * interrupts.
 *
 * The first time intr_get_time() is called while handling an interrupt,
 * it returns the time since the interrupt handler was invoked. Subsequent
 * calls will return the time since the prior call to intr_get_time(). Time
 * is returned as ticks. Use scalehrtimef() to convert ticks to nsec.
 *
 * Theory Of Intrstat[][]:
 *
 * uint64_t intrstat[pil][0..1] is an array indexed by pil level, with two
 * uint64_ts per pil.
 *
 * intrstat[pil][0] is a cumulative count of the number of ticks spent
 * handling all interrupts at the specified pil on this CPU. It is
 * exported via kstats to the user.
 *
 * intrstat[pil][1] is always a count of ticks less than or equal to the
 * value in [0]. The difference between [1] and [0] is the value returned
 * by a call to intr_get_time(). At the start of interrupt processing,
 * [0] and [1] will be equal (or nearly so). As the interrupt consumes
 * time, [0] will increase, but [1] will remain the same. A call to
 * intr_get_time() will return the difference, then update [1] to be the
 * same as [0]. Future calls will return the time since the last call.
 * Finally, when the interrupt completes, [1] is updated to the same as [0].
 *
 * Implementation:
 *
 * intr_get_time() works much like a higher level interrupt arriving. It
 * "checkpoints" the timing information by incrementing intrstat[pil][0]
 * to include elapsed running time, and by setting t_intr_start to rdtsc.
 * It then sets the return value to intrstat[pil][0] - intrstat[pil][1],
 * and updates intrstat[pil][1] to be the same as the new value of
 * intrstat[pil][0].
 *
 * In the normal handling of interrupts, after an interrupt handler returns
 * and the code in intr_thread() updates intrstat[pil][0], it then sets
 * intrstat[pil][1] to the new value of intrstat[pil][0]. When [0] == [1],
 * the timings are reset, i.e. intr_get_time() will return [0] - [1] which
 * is 0.
 *
 * Whenever interrupts arrive on a CPU which is handling a lower pil
 * interrupt, they update the lower pil's [0] to show time spent in the
 * handler that they've interrupted. This results in a growing discrepancy
 * between [0] and [1], which is returned the next time intr_get_time() is
 * called. Time spent in the higher-pil interrupt will not be returned in
 * the next intr_get_time() call from the original interrupt, because
 * the higher-pil interrupt's time is accumulated in intrstat[higherpil][].
 */
uint64_t
intr_get_time(void)
{
	struct cpu *cpu;
	struct machcpu *mcpu;
	kthread_t *t;
	uint64_t time, delta, ret;
	uint_t pil;

	cli();
	cpu = CPU;
	mcpu = &cpu->cpu_m;
	t = cpu->cpu_thread;
	pil = t->t_pil;
	ASSERT((cpu->cpu_intr_actv & CPU_INTR_ACTV_HIGH_LEVEL_MASK) == 0);
	ASSERT(t->t_flag & T_INTR_THREAD);
	ASSERT(pil != 0);
	ASSERT(t->t_intr_start != 0);

	time = tsc_read();
	delta = time - t->t_intr_start;
	t->t_intr_start = time;

	time = mcpu->intrstat[pil][0] + delta;
	ret = time - mcpu->intrstat[pil][1];
	mcpu->intrstat[pil][0] = time;
	mcpu->intrstat[pil][1] = time;
	cpu->cpu_intracct[cpu->cpu_mstate] += delta;

	sti();
	return (ret);
}

static caddr_t
dosoftint_prolog(
	struct cpu *cpu,
	caddr_t stackptr,
	uint32_t st_pending,
	uint_t oldpil)
{
	kthread_t *t, *volatile it;
	struct machcpu *mcpu = &cpu->cpu_m;
	uint_t pil;
	hrtime_t now;

top:
	ASSERT(st_pending == mcpu->mcpu_softinfo.st_pending);

	pil = bsrw_insn((uint16_t)st_pending);
	if (pil <= oldpil || pil <= cpu->cpu_base_spl)
		return (0);

	/*
	 * XX64	Sigh.
	 *
	 * This is a transliteration of the i386 assembler code for
	 * soft interrupts.  One question is "why does this need
	 * to be atomic?"  One possible race is -other- processors
	 * posting soft interrupts to us in set_pending() i.e. the
	 * CPU might get preempted just after the address computation,
	 * but just before the atomic transaction, so another CPU would
	 * actually set the original CPU's st_pending bit.  However,
	 * it looks like it would be simpler to disable preemption there.
	 * Are there other races for which preemption control doesn't work?
	 *
	 * The i386 assembler version -also- checks to see if the bit
	 * being cleared was actually set; if it wasn't, it rechecks
	 * for more.  This seems a bit strange, as the only code that
	 * ever clears the bit is -this- code running with interrupts
	 * disabled on -this- CPU.  This code would probably be cheaper:
	 *
	 * atomic_and_32((uint32_t *)&mcpu->mcpu_softinfo.st_pending,
	 *   ~(1 << pil));
	 *
	 * and t->t_preempt--/++ around set_pending() even cheaper,
	 * but at this point, correctness is critical, so we slavishly
	 * emulate the i386 port.
	 */
	if (atomic_btr32((uint32_t *)
	    &mcpu->mcpu_softinfo.st_pending, pil) == 0) {
		st_pending = mcpu->mcpu_softinfo.st_pending;
		goto top;
	}

	mcpu->mcpu_pri = pil;
	(*setspl)(pil);

	now = tsc_read();

	/*
	 * Get set to run interrupt thread.
	 * There should always be an interrupt thread since we
	 * allocate one for each level on the CPU.
	 */
	it = cpu->cpu_intr_thread;
	cpu->cpu_intr_thread = it->t_link;

	/* t_intr_start could be zero due to cpu_intr_swtch_enter. */
	t = cpu->cpu_thread;
	if ((t->t_flag & T_INTR_THREAD) && t->t_intr_start != 0) {
		hrtime_t intrtime = now - t->t_intr_start;
		mcpu->intrstat[pil][0] += intrtime;
		cpu->cpu_intracct[cpu->cpu_mstate] += intrtime;
		t->t_intr_start = 0;
	}

	/*
	 * Note that the code in kcpc_overflow_intr -relies- on the
	 * ordering of events here - in particular that t->t_lwp of
	 * the interrupt thread is set to the pinned thread *before*
	 * curthread is changed.
	 */
	it->t_lwp = t->t_lwp;
	it->t_state = TS_ONPROC;

	/*
	 * Push interrupted thread onto list from new thread.
	 * Set the new thread as the current one.
	 * Set interrupted thread's T_SP because if it is the idle thread,
	 * resume() may use that stack between threads.
	 */

	ASSERT(SA((uintptr_t)stackptr) == (uintptr_t)stackptr);
	t->t_sp = (uintptr_t)stackptr;

	it->t_intr = t;
	cpu->cpu_thread = it;

	/*
	 * Set bit for this pil in CPU's interrupt active bitmask.
	 */
	ASSERT((cpu->cpu_intr_actv & (1 << pil)) == 0);
	cpu->cpu_intr_actv |= (1 << pil);

	/*
	 * Initialize thread priority level from intr_pri
	 */
	it->t_pil = (uchar_t)pil;
	it->t_pri = (pri_t)pil + intr_pri;
	it->t_intr_start = now;

	return (it->t_stk);
}

static void
dosoftint_epilog(struct cpu *cpu, uint_t oldpil)
{
	struct machcpu *mcpu = &cpu->cpu_m;
	kthread_t *t, *it;
	uint_t pil, basespl;
	hrtime_t intrtime;
	hrtime_t now = tsc_read();

	it = cpu->cpu_thread;
	pil = it->t_pil;

	cpu->cpu_stats.sys.intr[pil - 1]++;

	ASSERT(cpu->cpu_intr_actv & (1 << pil));
	cpu->cpu_intr_actv &= ~(1 << pil);
	intrtime = now - it->t_intr_start;
	mcpu->intrstat[pil][0] += intrtime;
	cpu->cpu_intracct[cpu->cpu_mstate] += intrtime;

	/*
	 * If there is still an interrupted thread underneath this one
	 * then the interrupt was never blocked and the return is
	 * fairly simple.  Otherwise it isn't.
	 */
	if ((t = it->t_intr) == NULL) {
		/*
		 * Put thread back on the interrupt thread list.
		 * This was an interrupt thread, so set CPU's base SPL.
		 */
		set_base_spl();
		it->t_state = TS_FREE;
		it->t_link = cpu->cpu_intr_thread;
		cpu->cpu_intr_thread = it;
		(void) splhigh();
		sti();
		swtch();
		/*NOTREACHED*/
		panic("dosoftint_epilog: swtch returned");
	}
	it->t_link = cpu->cpu_intr_thread;
	cpu->cpu_intr_thread = it;
	it->t_state = TS_FREE;
	cpu->cpu_thread = t;
	if (t->t_flag & T_INTR_THREAD)
		t->t_intr_start = now;
	basespl = cpu->cpu_base_spl;
	pil = MAX(oldpil, basespl);
	mcpu->mcpu_pri = pil;
	(*setspl)(pil);
}


/*
 * Make the interrupted thread 'to' be runnable.
 *
 * Since t->t_sp has already been saved, t->t_pc is all
 * that needs to be set in this function.
 *
 * Returns the interrupt level of the interrupt thread.
 */
int
intr_passivate(
	kthread_t *it,		/* interrupt thread */
	kthread_t *t)		/* interrupted thread */
{
	extern void _sys_rtt();

	ASSERT(it->t_flag & T_INTR_THREAD);
	ASSERT(SA(t->t_sp) == t->t_sp);

	t->t_pc = (uintptr_t)_sys_rtt;
	return (it->t_pil);
}

/*
 * Create interrupt kstats for this CPU.
 */
void
cpu_create_intrstat(cpu_t *cp)
{
	int		i;
	kstat_t		*intr_ksp;
	kstat_named_t	*knp;
	char		name[KSTAT_STRLEN];
	zoneid_t	zoneid;

	ASSERT(MUTEX_HELD(&cpu_lock));

	if (pool_pset_enabled())
		zoneid = GLOBAL_ZONEID;
	else
		zoneid = ALL_ZONES;

	intr_ksp = kstat_create_zone("cpu", cp->cpu_id, "intrstat", "misc",
	    KSTAT_TYPE_NAMED, PIL_MAX * 2, NULL, zoneid);

	/*
	 * Initialize each PIL's named kstat
	 */
	if (intr_ksp != NULL) {
		intr_ksp->ks_update = cpu_kstat_intrstat_update;
		knp = (kstat_named_t *)intr_ksp->ks_data;
		intr_ksp->ks_private = cp;
		for (i = 0; i < PIL_MAX; i++) {
			(void) snprintf(name, KSTAT_STRLEN, "level-%d-time",
			    i + 1);
			kstat_named_init(&knp[i * 2], name, KSTAT_DATA_UINT64);
			(void) snprintf(name, KSTAT_STRLEN, "level-%d-count",
			    i + 1);
			kstat_named_init(&knp[(i * 2) + 1], name,
			    KSTAT_DATA_UINT64);
		}
		kstat_install(intr_ksp);
	}
}

/*
 * Delete interrupt kstats for this CPU.
 */
void
cpu_delete_intrstat(cpu_t *cp)
{
	kstat_delete_byname_zone("cpu", cp->cpu_id, "intrstat", ALL_ZONES);
}

/*
 * Convert interrupt statistics from CPU ticks to nanoseconds and
 * update kstat.
 */
int
cpu_kstat_intrstat_update(kstat_t *ksp, int rw)
{
	kstat_named_t	*knp = ksp->ks_data;
	cpu_t		*cpup = (cpu_t *)ksp->ks_private;
	int		i;
	hrtime_t	hrt;

	if (rw == KSTAT_WRITE)
		return (EACCES);

	for (i = 0; i < PIL_MAX; i++) {
		hrt = (hrtime_t)cpup->cpu_m.intrstat[i + 1][0];
		scalehrtimef(&hrt);
		knp[i * 2].value.ui64 = (uint64_t)hrt;
		knp[(i * 2) + 1].value.ui64 = cpup->cpu_stats.sys.intr[i];
	}

	return (0);
}

/*
 * An interrupt thread is ending a time slice, so compute the interval it
 * ran for and update the statistic for its PIL.
 */
void
cpu_intr_swtch_enter(kthread_id_t t)
{
	uint64_t	interval;
	uint64_t	start;
	cpu_t		*cpu;

	ASSERT((t->t_flag & T_INTR_THREAD) != 0);
	ASSERT(t->t_pil > 0 && t->t_pil <= LOCK_LEVEL);

	/*
	 * We could be here with a zero timestamp. This could happen if:
	 * an interrupt thread which no longer has a pinned thread underneath
	 * it (i.e. it blocked at some point in its past) has finished running
	 * its handler. intr_thread() updated the interrupt statistic for its
	 * PIL and zeroed its timestamp. Since there was no pinned thread to
	 * return to, swtch() gets called and we end up here.
	 *
	 * Note that we use atomic ops below (cas64 and atomic_add_64), which
	 * we don't use in the functions above, because we're not called
	 * with interrupts blocked, but the epilog/prolog functions are.
	 */
	if (t->t_intr_start) {
		do {
			start = t->t_intr_start;
			interval = tsc_read() - start;
		} while (cas64(&t->t_intr_start, start, 0) != start);
		cpu = CPU;
		cpu->cpu_m.intrstat[t->t_pil][0] += interval;

		atomic_add_64((uint64_t *)&cpu->cpu_intracct[cpu->cpu_mstate],
		    interval);
	} else
		ASSERT(t->t_intr == NULL);
}

/*
 * An interrupt thread is returning from swtch(). Place a starting timestamp
 * in its thread structure.
 */
void
cpu_intr_swtch_exit(kthread_id_t t)
{
	uint64_t ts;

	ASSERT((t->t_flag & T_INTR_THREAD) != 0);
	ASSERT(t->t_pil > 0 && t->t_pil <= LOCK_LEVEL);

	do {
		ts = t->t_intr_start;
	} while (cas64(&t->t_intr_start, ts, tsc_read()) != ts);
}

/*
 * Dispatch a hilevel interrupt (one above LOCK_LEVEL)
 */
/*ARGSUSED*/
static void
dispatch_hilevel(uint_t vector, uint_t arg2)
{
	sti();
	av_dispatch_autovect(vector);
	cli();
}

/*
 * Dispatch a soft interrupt
 */
/*ARGSUSED*/
static void
dispatch_softint(uint_t oldpil, uint_t arg2)
{
	struct cpu *cpu = CPU;

	sti();
	av_dispatch_softvect((int)cpu->cpu_thread->t_pil);
	cli();

	/*
	 * Must run softint_epilog() on the interrupt thread stack, since
	 * there may not be a return from it if the interrupt thread blocked.
	 */
	dosoftint_epilog(cpu, oldpil);
}

/*
 * Dispatch a normal interrupt
 */
static void
dispatch_hardint(uint_t vector, uint_t oldipl)
{
	struct cpu *cpu = CPU;

	sti();
	av_dispatch_autovect(vector);
	cli();

	/*
	 * Must run intr_thread_epilog() on the interrupt thread stack, since
	 * there may not be a return from it if the interrupt thread blocked.
	 */
	intr_thread_epilog(cpu, vector, oldipl);
}

/*
 * Deliver any softints the current interrupt priority allows.
 * Called with interrupts disabled.
 */
void
dosoftint(struct regs *regs)
{
	struct cpu *cpu = CPU;
	int oldipl;
	caddr_t newsp;

	while (cpu->cpu_softinfo.st_pending) {
		oldipl = cpu->cpu_pri;
		newsp = dosoftint_prolog(cpu, (caddr_t)regs,
		    cpu->cpu_softinfo.st_pending, oldipl);
		/*
		 * If returned stack pointer is NULL, priority is too high
		 * to run any of the pending softints now.
		 * Break out and they will be run later.
		 */
		if (newsp == NULL)
			break;
		switch_sp_and_call(newsp, dispatch_softint, oldipl, 0);
	}
}

/*
 * Interrupt service routine, called with interrupts disabled.
 */
/*ARGSUSED*/
void
do_interrupt(struct regs *rp, trap_trace_rec_t *ttp)
{
	struct cpu *cpu = CPU;
	int newipl, oldipl = cpu->cpu_pri;
	uint_t vector;
	caddr_t newsp;

#ifdef TRAPTRACE
	ttp->ttr_marker = TT_INTERRUPT;
	ttp->ttr_ipl = 0xff;
	ttp->ttr_pri = oldipl;
	ttp->ttr_spl = cpu->cpu_base_spl;
	ttp->ttr_vector = 0xff;
#endif	/* TRAPTRACE */

	cpu_idle_exit(CPU_IDLE_CB_FLAG_INTR);

	++*(uint16_t *)&cpu->cpu_m.mcpu_istamp;

	/*
	 * If it's a softint go do it now.
	 */
	if (rp->r_trapno == T_SOFTINT) {
		dosoftint(rp);
		ASSERT(!interrupts_enabled());
		return;
	}

	/*
	 * Raise the interrupt priority.
	 */
	newipl = (*setlvl)(oldipl, (int *)&rp->r_trapno);
#ifdef TRAPTRACE
	ttp->ttr_ipl = newipl;
#endif	/* TRAPTRACE */

	/*
	 * Bail if it is a spurious interrupt
	 */
	if (newipl == -1)
		return;
	cpu->cpu_pri = newipl;
	vector = rp->r_trapno;
#ifdef TRAPTRACE
	ttp->ttr_vector = vector;
#endif	/* TRAPTRACE */
	if (newipl > LOCK_LEVEL) {
		/*
		 * High priority interrupts run on this cpu's interrupt stack.
		 */
		if (hilevel_intr_prolog(cpu, newipl, oldipl, rp) == 0) {
			newsp = cpu->cpu_intr_stack;
			switch_sp_and_call(newsp, dispatch_hilevel, vector, 0);
		} else { /* already on the interrupt stack */
			dispatch_hilevel(vector, 0);
		}
		(void) hilevel_intr_epilog(cpu, newipl, oldipl, vector);
	} else {
		/*
		 * Run this interrupt in a separate thread.
		 */
		newsp = intr_thread_prolog(cpu, (caddr_t)rp, newipl);
		switch_sp_and_call(newsp, dispatch_hardint, vector, oldipl);
	}

#if !defined(__xpv)
	/*
	 * Deliver any pending soft interrupts.
	 */
	if (cpu->cpu_softinfo.st_pending)
		dosoftint(rp);
#endif	/* !__xpv */
}


/*
 * Common tasks always done by _sys_rtt, called with interrupts disabled.
 * Returns 1 if returning to userland, 0 if returning to system mode.
 */
int
sys_rtt_common(struct regs *rp)
{
	kthread_t *tp;
	extern void mutex_exit_critical_start();
	extern long mutex_exit_critical_size;
	extern void mutex_owner_running_critical_start();
	extern long mutex_owner_running_critical_size;

loop:

	/*
	 * Check if returning to user
	 */
	tp = CPU->cpu_thread;
	if (USERMODE(rp->r_cs)) {
		/*
		 * Check if AST pending.
		 */
		if (tp->t_astflag) {
			/*
			 * Let trap() handle the AST
			 */
			sti();
			rp->r_trapno = T_AST;
			trap(rp, (caddr_t)0, CPU->cpu_id);
			cli();
			goto loop;
		}

#if defined(__amd64)
		/*
		 * We are done if segment registers do not need updating.
		 */
		if (tp->t_lwp->lwp_pcb.pcb_rupdate == 0)
			return (1);

		if (update_sregs(rp, tp->t_lwp)) {
			/*
			 * 1 or more of the selectors is bad.
			 * Deliver a SIGSEGV.
			 */
			proc_t *p = ttoproc(tp);

			sti();
			mutex_enter(&p->p_lock);
			tp->t_lwp->lwp_cursig = SIGSEGV;
			mutex_exit(&p->p_lock);
			psig();
			tp->t_sig_check = 1;
			cli();
		}
		tp->t_lwp->lwp_pcb.pcb_rupdate = 0;

#endif	/* __amd64 */
		return (1);
	}

	/*
	 * Here if we are returning to supervisor mode.
	 * Check for a kernel preemption request.
	 */
	if (CPU->cpu_kprunrun && (rp->r_ps & PS_IE)) {

		/*
		 * Do nothing if already in kpreempt
		 */
		if (!tp->t_preempt_lk) {
			tp->t_preempt_lk = 1;
			sti();
			kpreempt(1); /* asynchronous kpreempt call */
			cli();
			tp->t_preempt_lk = 0;
		}
	}

	/*
	 * If we interrupted the mutex_exit() critical region we must
	 * reset the PC back to the beginning to prevent missed wakeups
	 * See the comments in mutex_exit() for details.
	 */
	if ((uintptr_t)rp->r_pc - (uintptr_t)mutex_exit_critical_start <
	    mutex_exit_critical_size) {
		rp->r_pc = (greg_t)mutex_exit_critical_start;
	}

	/*
	 * If we interrupted the mutex_owner_running() critical region we
	 * must reset the PC back to the beginning to prevent dereferencing
	 * of a freed thread pointer. See the comments in mutex_owner_running
	 * for details.
	 */
	if ((uintptr_t)rp->r_pc -
	    (uintptr_t)mutex_owner_running_critical_start <
	    mutex_owner_running_critical_size) {
		rp->r_pc = (greg_t)mutex_owner_running_critical_start;
	}

	return (0);
}

void
send_dirint(int cpuid, int int_level)
{
	(*send_dirintf)(cpuid, int_level);
}

#define	IS_FAKE_SOFTINT(flag, newpri)		\
	(((flag) & PS_IE) &&				\
	    (((*get_pending_spl)() > (newpri)) ||	\
	    bsrw_insn((uint16_t)cpu->cpu_softinfo.st_pending) > (newpri)))

/*
 * do_splx routine, takes new ipl to set
 * returns the old ipl.
 * We are careful not to set priority lower than CPU->cpu_base_pri,
 * even though it seems we're raising the priority, it could be set
 * higher at any time by an interrupt routine, so we must block interrupts
 * and look at CPU->cpu_base_pri
 */
int
do_splx(int newpri)
{
	ulong_t	flag;
	cpu_t	*cpu;
	int	curpri, basepri;

	flag = intr_clear();
	cpu = CPU; /* ints are disabled, now safe to cache cpu ptr */
	curpri = cpu->cpu_m.mcpu_pri;
	basepri = cpu->cpu_base_spl;
	if (newpri < basepri)
		newpri = basepri;
	cpu->cpu_m.mcpu_pri = newpri;
	(*setspl)(newpri);
	/*
	 * If we are going to reenable interrupts see if new priority level
	 * allows pending softint delivery.
	 */
	if (IS_FAKE_SOFTINT(flag, newpri))
		fakesoftint();
	ASSERT(!interrupts_enabled());
	intr_restore(flag);
	return (curpri);
}

/*
 * Common spl raise routine, takes new ipl to set
 * returns the old ipl, will not lower ipl.
 */
int
splr(int newpri)
{
	ulong_t	flag;
	cpu_t	*cpu;
	int	curpri, basepri;

	flag = intr_clear();
	cpu = CPU; /* ints are disabled, now safe to cache cpu ptr */
	curpri = cpu->cpu_m.mcpu_pri;
	/*
	 * Only do something if new priority is larger
	 */
	if (newpri > curpri) {
		basepri = cpu->cpu_base_spl;
		if (newpri < basepri)
			newpri = basepri;
		cpu->cpu_m.mcpu_pri = newpri;
		(*setspl)(newpri);
		/*
		 * See if new priority level allows pending softint delivery
		 */
		if (IS_FAKE_SOFTINT(flag, newpri))
			fakesoftint();
	}
	intr_restore(flag);
	return (curpri);
}

int
getpil(void)
{
	return (CPU->cpu_m.mcpu_pri);
}

int
spl_xcall(void)
{
	return (splr(ipltospl(XCALL_PIL)));
}

int
interrupts_enabled(void)
{
	ulong_t	flag;

	flag = getflags();
	return ((flag & PS_IE) == PS_IE);
}

#ifdef DEBUG
void
assert_ints_enabled(void)
{
	ASSERT(!interrupts_unleashed || interrupts_enabled());
}
#endif	/* DEBUG */<|MERGE_RESOLUTION|>--- conflicted
+++ resolved
@@ -77,11 +77,7 @@
  * as well as new features. The goal of the x2apic is to solve a few problems
  * with the previous generation of lapic and the x2apic is backwards compatible
  * with the previous programming and model. The only downsides to using the
-<<<<<<< HEAD
- * backward compatibility is that you not able to take advantage of the new
-=======
  * backwards compatibility is that you are not able to take advantage of the new
->>>>>>> 87c72343
  * x2apic features.
  *
  *    o The APIC ID is increased from an 8-bit value to a 32-bit value. This
@@ -128,17 +124,10 @@
  * PSM Drivers
  * -----------
  *
-<<<<<<< HEAD
- * We currently have three sets of PSM drivers available. uppc, pcplusmp, and
- * apix. uppc (uni-processor PC) is the original driver that interacts with the
- * 8259A and 8254. In general, it is not used anymore given the prevalence of
- * the apic.
-=======
  * We currently have three sets of PSM (platform specific module) drivers
  * available. uppc, pcplusmp, and apix. uppc (uni-processor PC) is the original
  * driver that interacts with the 8259A and 8254. In general, it is not used
  * anymore given the prevalence of the apic.
->>>>>>> 87c72343
  *
  * The system prefers to use the apix driver over the pcplusmp driver. The apix
  * driver requires HW support for an x2apic. If there is no x2apic HW, apix
@@ -180,11 +169,7 @@
  * highest unmasked interrupt will be the one delivered.
  *
  * The PPR register is based upon the max of the following two registers in the
-<<<<<<< HEAD
- * lapic, The TPR register (also known as CR8 on amd64) that can be used to
-=======
  * lapic, the TPR register (also known as CR8 on amd64) that can be used to
->>>>>>> 87c72343
  * mask interrupt levels, and the current vector. Because the pcplusmp module
  * always sets TPR appropriately early in the do_interrupt path, we can usually
  * just think that the PPR is the TPR. The pcplusmp module also issues an EOI
@@ -220,11 +205,7 @@
  * Low level hardware interrupts start off like their high-level cousins. The
  * current CPU contains a number of kernel threads (kthread_t) that can be used
  * to process low level interrupts. These are shared between both low level
-<<<<<<< HEAD
- * hardware and software interrupts. Note that we while we run with our
-=======
  * hardware and software interrupts. Note that while we run with our
->>>>>>> 87c72343
  * kthread_t, we borrow the pinned threads lwp_t until such a time as we hit a
  * synchronization object. If we hit one and need to sleep, then the scheduler
  * will instead create the rest of what we need.
@@ -235,11 +216,7 @@
  * interrupts, but the notification vector is different. Each CPU has a bitmask
  * of pending software interrupts. We can notify a CPU to process software
  * interrupts through a specific trap vector as well as through several
-<<<<<<< HEAD
- * checks that are performed throughout the code. Thse checks will look at
-=======
  * checks that are performed throughout the code. These checks will look at
->>>>>>> 87c72343
  * processing software interrupts as we lower our spl.
  *
  * We attempt to process the highest pending software interrupt that we can
@@ -254,11 +231,7 @@
  * interrupt handlers. The apix driver has its own version of do_interrupt().
  * We come into the interrupt handler with all interrupts masked by the IF
  * flag. This is because we set up the handler using an interrupt-gate, which
-<<<<<<< HEAD
- * is defined architectuarlly to have cleared the IF flag for us.
-=======
  * is defined architecturally to have cleared the IF flag for us.
->>>>>>> 87c72343
  *
  * +--------------+    +----------------+    +-----------+
  * | _interrupt() |--->| do_interrupt() |--->| *setlvl() |
@@ -359,15 +332,9 @@
  * The design is such that when interrupts are allowed to come in, if we are
  * currently servicing a higher priority interupt, the new interrupt is treated
  * as pending and serviced later. Specifically, in the pcplusmp module's
-<<<<<<< HEAD
- * apic_intr_enter function the code masks interrupts at or below the current
- * IPL using the TPR before sending EOI, whereas the apix module's
- * apix_intr_enter function simply sends EOI.
-=======
  * apic_intr_enter() the code masks interrupts at or below the current
  * IPL using the TPR before sending EOI, whereas the apix module's
  * apix_intr_enter() simply sends EOI.
->>>>>>> 87c72343
  *
  * The one special case where the apix code uses the TPR is when it calls
  * through the apic_reg_ops function pointer apic_write_task_reg in
@@ -376,11 +343,7 @@
  *
  * Recall that we come into the interrupt handler with all interrupts masked
  * by the IF flag. This is because we set up the handler using an
-<<<<<<< HEAD
- * interrupt-gate which is defined architectuarlly to have cleared the IF flag
-=======
  * interrupt-gate which is defined architecturally to have cleared the IF flag
->>>>>>> 87c72343
  * for us.
  *
  * +--------------+    +---------------------+
